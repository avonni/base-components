--- conflicted
+++ resolved
@@ -302,25 +302,24 @@
             "path": "src/modules/base/primitiveCellSlider/primitiveCellSlider.js"
         },
         {
-<<<<<<< HEAD
+            "name": "c/primitiveColorpickerButton",
+            "path": "src/modules/base/primitiveColorpickerButton/primitiveColorpickerButton.js"
+        },
+        {
+            "name": "c/primitiveCombobox",
+            "path": "src/modules/base/primitiveCombobox/primitiveCombobox.js"
+        },
+        {
+            "name": "c/primitiveComboboxGroup",
+            "path": "src/modules/base/primitiveComboboxGroup/primitiveComboboxGroup.js"
+        },
+        {
+            "name": "c/primitiveCoordinateItem",
+            "path": "src/modules/base/primitiveCoordinateItem/primitiveCoordinateItem.js"
+        },
+        {
             "name": "c/primitiveDropdownMenu",
             "path": "src/modules/base/primitiveDropdownMenu/primitiveDropdownMenu.js"
-=======
-            "name": "c/primitiveColorpickerButton",
-            "path": "src/modules/base/primitiveColorpickerButton/primitiveColorpickerButton.js"
-        },
-        {
-            "name": "c/primitiveCombobox",
-            "path": "src/modules/base/primitiveCombobox/primitiveCombobox.js"
-        },
-        {
-            "name": "c/primitiveComboboxGroup",
-            "path": "src/modules/base/primitiveComboboxGroup/primitiveComboboxGroup.js"
-        },
-        {
-            "name": "c/primitiveCoordinateItem",
-            "path": "src/modules/base/primitiveCoordinateItem/primitiveCoordinateItem.js"
->>>>>>> b7dbc875
         },
         {
             "name": "c/primitiveIcon",
