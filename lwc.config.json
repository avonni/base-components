--- conflicted
+++ resolved
@@ -475,29 +475,12 @@
             "path": "src/modules/base/progressCircle/progressCircle.js"
         },
         {
-<<<<<<< HEAD
-            "name": "avonni/progressIndicator",
-            "path": "src/modules/avonni/lwc/progressIndicator/progressIndicator.js"
-        },
-        {
-            "name": "avonni/progressRing",
-            "path": "src/modules/avonni/lwc/progressRing/progressRing.js"
-        },
-        {
-            "name": "avonni/progressStep",
-            "path": "src/modules/avonni/lwc/progressStep/progressStep.js"
-        },
-        {
-            "name": "avonni/qrcode",
-            "path": "src/modules/avonni/lwc/qrcode/qrcode.js"
-=======
             "name": "base/progressRing",
             "path": "src/modules/base/progressRing/progressRing.js"
         },
         {
             "name": "base/qrcode",
             "path": "src/modules/base/qrcode/qrcode.js"
->>>>>>> 91a342c6
         },
         {
             "name": "base/range",
@@ -561,71 +544,6 @@
         }
     ],
     "expose": [
-<<<<<<< HEAD
-        "avonni/alert",
-        "avonni/autoDataType",
-        "avonni/avatar",
-        "avonni/avatarGroup",
-        "avonni/badgeIcon",
-        "avonni/blockquote",
-        "avonni/buttonDialog",
-        "avonni/buttonIconDialog",
-        "avonni/buttonIconPopover",
-        "avonni/buttonMenu",
-        "avonni/buttonPopover",
-        "avonni/calendar",
-        "avonni/carousel",
-        "avonni/chartBar",
-        "avonni/chartFunnel",
-        "avonni/chartHeatmap",
-        "avonni/chartLine",
-        "avonni/chartPie",
-        "avonni/chartTreemap",
-        "avonni/checkboxGroup",
-        "avonni/chip",
-        "avonni/colorGradient",
-        "avonni/colorPalette",
-        "avonni/colorPicker",
-        "avonni/confetti",
-        "avonni/dialog",
-        "avonni/dynamicMenu",
-        "avonni/emojiPicker",
-        "avonni/expandableSection",
-        "avonni/image",
-        "avonni/inputCounter",
-        "avonni/inputDateRange",
-        "avonni/inputPen",
-        "avonni/inputRichText",
-        "avonni/inputToggle",
-        "avonni/kanban",
-        "avonni/map",
-        "avonni/mediaObject",
-        "avonni/menuItemDialog",
-        "avonni/pagination",
-        "avonni/primitiveIcon",
-        "avonni/profileCard",
-        "avonni/progressBar",
-        "avonni/progressCircle",
-        "avonni/progressIndicator",
-        "avonni/progressRing",
-        "avonni/progressStep",
-        "avonni/qrcode",
-        "avonni/range",
-        "avonni/rating",
-        "avonni/scopedNotification",
-        "avonni/segment",
-        "avonni/segmentButton",
-        "avonni/slide",
-        "avonni/slides",
-        "avonni/splitter",
-        "avonni/splitterPane",
-        "avonni/submenu",
-        "avonni/summaryDetail",
-        "avonni/timer",
-        "avonni/verticalProgressIndicator",
-        "avonni/verticalProgressStep",
-        "avonni/visualPicker"
-=======
         "base/alert",
         "base/autoDataType",
         "base/avatar",
@@ -681,6 +599,5 @@
         "base/verticalProgressIndicator",
         "base/verticalProgressStep",
         "base/visualPicker"
->>>>>>> 91a342c6
     ]
 }