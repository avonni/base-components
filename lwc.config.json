{
    "modules": [
        {
            "npm": "lightning-base-components"
        },
        {
            "dir": "src/modules/base"
        },
        {
            "name": "c/configProvider",
            "path": "src/modules/base/configProvider/configProvider.js"
        },
        {
            "name": "c/inputUtils",
            "path": "src/modules/base/inputUtils/inputUtils.js"
        },
        {
            "name": "c/internationalizationLibrary",
            "path": "src/modules/base/internationalizationLibrary/internationalizationLibrary.js"
        },
        {
            "name": "c/iso8601Utils",
            "path": "src/modules/base/iso8601Utils/iso8601Utils.js"
        },
        {
            "name": "c/resizeObserver",
            "path": "src/modules/base/resizeObserver/resizeObserver.js"
        },
        {
            "name": "c/tooltipLibrary",
            "path": "src/modules/base/tooltipLibrary/tooltipLibrary.js"
        },
        {
            "name": "c/utils",
            "path": "src/modules/base/utils/utils.js"
        },
        {
            "name": "c/utilsPrivate",
            "path": "src/modules/base/utilsPrivate/utilsPrivate.js"
        },
        {
            "name": "c/activityTimeline",
            "path": "src/modules/base/activityTimeline/activityTimeline.js"
        },
        {
            "name": "c/primitiveActivityTimelineItem",
            "path": "src/modules/base/primitiveActivityTimelineItem/primitiveActivityTimelineItem.js"
        },
        {
            "name": "c/alert",
            "path": "src/modules/base/alert/alert.js"
        },
        {
            "name": "c/avatar",
            "path": "src/modules/base/avatar/avatar.js"
        },
        {
            "name": "c/avatarGroup",
            "path": "src/modules/base/avatarGroup/avatarGroup.js"
        },
        {
            "name": "c/barcode",
            "path": "src/modules/base/barcode/barcode.js"
        },
        {
            "name": "c/blockquote",
            "path": "src/modules/base/blockquote/blockquote.js"
        },
        {
            "name": "c/buttonDialog",
            "path": "src/modules/base/buttonDialog/buttonDialog.js"
        },
        {
            "name": "c/buttonIconDialog",
            "path": "src/modules/base/buttonIconDialog/buttonIconDialog.js"
        },
        {
            "name": "c/buttonIconPopover",
            "path": "src/modules/base/buttonIconPopover/buttonIconPopover.js"
        },
        {
            "name": "c/buttonMenu",
            "path": "src/modules/base/buttonMenu/buttonMenu.js"
        },
        {
            "name": "c/buttonPopover",
            "path": "src/modules/base/buttonPopover/buttonPopover.js"
        },
        {
            "name": "c/calendar",
            "path": "src/modules/base/calendar/calendar.js"
        },
        {
            "name": "c/card",
            "path": "src/modules/base/card/card.js"
        },
        {
            "name": "c/carousel",
            "path": "src/modules/base/carousel/carousel.js"
        },
        {
            "name": "c/chip",
            "path": "src/modules/base/chip/chip.js"
        },
        {
            "name": "c/colorGradient",
            "path": "src/modules/base/colorGradient/colorGradient.js"
        },
        {
            "name": "c/colorPalette",
            "path": "src/modules/base/colorPalette/colorPalette.js"
        },
        {
            "name": "c/colorPicker",
            "path": "src/modules/base/colorPicker/colorPicker.js"
        },
        {
            "name": "c/colorPickerCustom",
            "path": "src/modules/base/colorPickerCustom/colorPickerCustom.js"
        },
        {
            "name": "c/colorPickerPanel",
            "path": "src/modules/base/colorPickerPanel/colorPickerPanel.js"
        },
        {
            "name": "c/combobox",
            "path": "src/modules/base/combobox/combobox.js"
        },
        {
            "name": "c/confetti",
            "path": "src/modules/base/confetti/confetti.js"
        },
        {
            "name": "c/inputData",
            "path": "src/modules/base/inputData/inputData.js"
        },
        {
            "name": "c/datatable",
            "path": "src/modules/base/datatable/datatable.js"
        },
        {
            "name": "c/dateTimePicker",
            "path": "src/modules/base/dateTimePicker/dateTimePicker.js"
        },
        {
            "name": "c/dialog",
            "path": "src/modules/base/dialog/dialog.js"
        },
        {
            "name": "c/dualListbox",
            "path": "src/modules/base/dualListbox/dualListbox.js"
        },
        {
            "name": "c/dynamicMenu",
            "path": "src/modules/base/dynamicMenu/dynamicMenu.js"
        },
        {
            "name": "c/emojiPicker",
            "path": "src/modules/base/emojiPicker/emojiPicker.js"
        },
        {
            "name": "c/expandableSection",
            "path": "src/modules/base/expandableSection/expandableSection.js"
        },
        {
            "name": "c/filterMenuGroup",
            "path": "src/modules/base/filterMenuGroup/filterMenuGroup.js"
        },
        {
            "name": "c/filterMenu",
            "path": "src/modules/base/filterMenu/filterMenu.js"
        },
        {
            "name": "c/externalLink",
            "path": "src/modules/base/externalLink/externalLink.js"
        },
        {
            "name": "c/heroBanner",
            "path": "src/modules/base/heroBanner/heroBanner.js"
        },
        {
            "name": "c/iconPicker",
            "path": "src/modules/base/iconPicker/iconPicker.js"
        },
        {
            "name": "c/iconUtils",
            "path": "src/modules/base/iconUtils/iconUtils.js"
        },
        {
            "name": "c/illustration",
            "path": "src/modules/base/illustration/illustration.js"
        },
        {
            "name": "c/image",
            "path": "src/modules/base/image/image.js"
        },
        {
            "name": "c/inputChoiceSet",
            "path": "src/modules/base/inputChoiceSet/inputChoiceSet.js"
        },
        {
            "name": "c/inputCounter",
            "path": "src/modules/base/inputCounter/inputCounter.js"
        },
        {
            "name": "c/inputDateRange",
            "path": "src/modules/base/inputDateRange/inputDateRange.js"
        },
        {
            "name": "c/inputPen",
            "path": "src/modules/base/inputPen/inputPen.js"
        },
        {
            "name": "c/inputRichText",
            "path": "src/modules/base/inputRichText/inputRichText.js"
        },
        {
            "name": "c/inputToggle",
            "path": "src/modules/base/inputToggle/inputToggle.js"
        },
        {
<<<<<<< HEAD
            "name": "c/kanban",
            "path": "src/modules/base/kanban/kanban.js"
=======
            "name": "c/layout",
            "path": "src/modules/base/layout/layout.js"
        },
        {
            "name": "c/layoutItem",
            "path": "src/modules/base/layoutItem/layoutItem.js"
>>>>>>> ae1c29c6
        },
        {
            "name": "c/link",
            "path": "src/modules/base/link/link.js"
        },
        {
            "name": "c/linkToNonSalesforceResource",
            "path": "src/modules/base/linkToNonSalesforceResource/linkToNonSalesforceResource.js"
        },
        {
            "name": "c/list",
            "path": "src/modules/base/list/list.js"
        },
        {
            "name": "c/luxon",
            "path": "src/modules/base/luxon/luxon.js"
        },
        {
            "name": "c/map",
            "path": "src/modules/base/map/map.js"
        },
        {
            "name": "c/mediaObject",
            "path": "src/modules/base/mediaObject/mediaObject.js"
        },
        {
            "name": "c/menuItemDialog",
            "path": "src/modules/base/menuItemDialog/menuItemDialog.js"
        },
        {
            "name": "c/messageDispatcher",
            "path": "src/modules/base/messageDispatcher/messageDispatcher.js"
        },
        {
            "name": "c/metric",
            "path": "src/modules/base/metric/metric.js"
        },
        {
            "name": "c/outputData",
            "path": "src/modules/base/outputData/outputData.js"
        },
        {
            "name": "c/pageHeader",
            "path": "src/modules/base/pageHeader/pageHeader.js"
        },
        {
            "name": "c/pagination",
            "path": "src/modules/base/pagination/pagination.js"
        },
        {
            "name": "c/panel",
            "path": "src/modules/base/panel/panel.js"
        },
        {
            "name": "c/path",
            "path": "src/modules/base/path/path.js"
        },
        {
            "name": "c/pillContainer",
            "path": "src/modules/base/pillContainer/pillContainer.js"
        },
        {
            "name": "c/positionLibrary",
            "path": "src/modules/base/positionLibrary/positionLibrary.js"
        },
        {
            "name": "c/primitiveAvatar",
            "path": "src/modules/base/primitiveAvatar/primitiveAvatar.js"
        },
        {
            "name": "c/primitiveBubble",
            "path": "src/modules/base/primitiveBubble/primitiveBubble.js"
        },
        {
            "name": "c/primitiveCarouselItem",
            "path": "src/modules/base/primitiveCarouselItem/primitiveCarouselItem.js"
        },
        {
            "name": "c/primitiveCellAvatar",
            "path": "src/modules/base/primitiveCellAvatar/primitiveCellAvatar.js"
        },
        {
            "name": "c/primitiveCellAvatarGroup",
            "path": "src/modules/base/primitiveCellAvatarGroup/primitiveCellAvatarGroup.js"
        },
        {
            "name": "c/primitiveCellBadge",
            "path": "src/modules/base/primitiveCellBadge/primitiveCellBadge.js"
        },
        {
            "name": "c/primitiveCellCheckboxButton",
            "path": "src/modules/base/primitiveCellCheckboxButton/primitiveCellCheckboxButton.js"
        },
        {
            "name": "c/primitiveCellColorPicker",
            "path": "src/modules/base/primitiveCellColorPicker/primitiveCellColorPicker.js"
        },
        {
            "name": "c/primitiveCellCombobox",
            "path": "src/modules/base/primitiveCellCombobox/primitiveCellCombobox.js"
        },
        {
            "name": "c/primitiveCellCounter",
            "path": "src/modules/base/primitiveCellCounter/primitiveCellCounter.js"
        },
        {
            "name": "c/primitiveCellDateRange",
            "path": "src/modules/base/primitiveCellDateRange/primitiveCellDateRange.js"
        },
        {
            "name": "c/primitiveCellEditableButton",
            "path": "src/modules/base/primitiveCellEditableButton/primitiveCellEditableButton.js"
        },
        {
            "name": "c/primitiveCellLookup",
            "path": "src/modules/base/primitiveCellLookup/primitiveCellLookup.js"
        },
        {
            "name": "c/primitiveCellProgressBar",
            "path": "src/modules/base/primitiveCellProgressBar/primitiveCellProgressBar.js"
        },
        {
            "name": "c/primitiveCellProgressCircle",
            "path": "src/modules/base/primitiveCellProgressCircle/primitiveCellProgressCircle.js"
        },
        {
            "name": "c/primitiveCellRichText",
            "path": "src/modules/base/primitiveCellRichText/primitiveCellRichText.js"
        },
        {
            "name": "c/primitiveCellToggle",
            "path": "src/modules/base/primitiveCellToggle/primitiveCellToggle.js"
        },
        {
            "name": "c/primitiveCellRating",
            "path": "src/modules/base/primitiveCellRating/primitiveCellRating.js"
        },
        {
            "name": "c/primitiveCellSlider",
            "path": "src/modules/base/primitiveCellSlider/primitiveCellSlider.js"
        },
        {
            "name": "c/primitiveCellTextarea",
            "path": "src/modules/base/primitiveCellTextarea/primitiveCellTextarea.js"
        },
        {
            "name": "c/primitiveChip",
            "path": "src/modules/base/primitiveChip/primitiveChip.js"
        },
        {
            "name": "c/chipContainer",
            "path": "src/modules/base/chipContainer/chipContainer.js"
        },
        {
            "name": "c/primitiveColorpickerButton",
            "path": "src/modules/base/primitiveColorpickerButton/primitiveColorpickerButton.js"
        },
        {
            "name": "c/primitiveCombobox",
            "path": "src/modules/base/primitiveCombobox/primitiveCombobox.js"
        },
        {
            "name": "c/primitiveComboboxGroup",
            "path": "src/modules/base/primitiveComboboxGroup/primitiveComboboxGroup.js"
        },
        {
            "name": "c/primitiveCoordinateItem",
            "path": "src/modules/base/primitiveCoordinateItem/primitiveCoordinateItem.js"
        },
        {
            "name": "c/primitiveDatatableIeditInputWrapperCustom",
            "path": "src/modules/base/primitiveDatatableIeditInputWrapperCustom/primitiveDatatableIeditInputWrapperCustom.js"
        },
        {
            "name": "c/primitiveDatatableIeditPanelCustom",
            "path": "src/modules/base/primitiveDatatableIeditPanelCustom/primitiveDatatableIeditPanelCustom.js"
        },
        {
            "name": "c/primitiveDatatableIeditTypeFactoryCustom",
            "path": "src/modules/base/primitiveDatatableIeditTypeFactoryCustom/primitiveDatatableIeditTypeFactoryCustom.js"
        },
        {
            "name": "c/primitiveDropdownMenu",
            "path": "src/modules/base/primitiveDropdownMenu/primitiveDropdownMenu.js"
        },
        {
            "name": "c/primitiveIcon",
            "path": "src/modules/base/primitiveIcon/primitiveIcon.js"
        },
        {
            "name": "c/primitiveIframe",
            "path": "src/modules/base/primitiveIframe/primitiveIframe.js"
        },
        {
            "name": "c/primitiveMetric",
            "path": "src/modules/base/primitiveMetric/primitiveMetric.js"
        },
        {
            "name": "c/primitivePill",
            "path": "src/modules/base/primitivePill/primitivePill.js"
        },
        {
            "name": "c/primitiveProgressStep",
            "path": "src/modules/base/primitiveProgressStep/primitiveProgressStep.js"
        },
        {
            "name": "c/primitiveReferenceLine",
            "path": "src/modules/base/primitiveReferenceLine/primitiveReferenceLine.js"
        },
        {
            "name": "c/primitiveRelationshipGraphGroup",
            "path": "src/modules/base/primitiveRelationshipGraphGroup/primitiveRelationshipGraphGroup.js"
        },
        {
            "name": "c/primitiveRelationshipGraphItem",
            "path": "src/modules/base/primitiveRelationshipGraphItem/primitiveRelationshipGraphItem.js"
        },
        {
            "name": "c/primitiveRelationshipGraphLevel",
            "path": "src/modules/base/primitiveRelationshipGraphLevel/primitiveRelationshipGraphLevel.js"
        },
        {
            "name": "c/primitiveSchedulerAgenda",
            "path": "src/modules/base/primitiveSchedulerAgenda/primitiveSchedulerAgenda.js"
        },
        {
            "name": "c/primitiveSchedulerCalendar",
            "path": "src/modules/base/primitiveSchedulerCalendar/primitiveSchedulerCalendar.js"
        },
        {
            "name": "c/primitiveSchedulerEventOccurrence",
            "path": "src/modules/base/primitiveSchedulerEventOccurrence/primitiveSchedulerEventOccurrence.js"
        },
        {
            "name": "c/primitiveSchedulerHeaderGroup",
            "path": "src/modules/base/primitiveSchedulerHeaderGroup/primitiveSchedulerHeaderGroup.js"
        },
        {
            "name": "c/primitiveSchedulerTimeline",
            "path": "src/modules/base/primitiveSchedulerTimeline/primitiveSchedulerTimeline.js"
        },
        {
            "name": "c/primitiveSelect",
            "path": "src/modules/base/primitiveSelect/primitiveSelect.js"
        },
        {
            "name": "c/primitiveSvgIcon",
            "path": "src/modules/base/primitiveSvgIcon/primitiveSvgIcon.js"
        },
        {
            "name": "c/primitiveTreeItem",
            "path": "src/modules/base/primitiveTreeItem/primitiveTreeItem.js"
        },
        {
            "name": "c/primitiveVisualPickerTitle",
            "path": "src/modules/base/primitiveVisualPickerTitle/primitiveVisualPickerTitle.js"
        },
        {
            "name": "c/profileCard",
            "path": "src/modules/base/profileCard/profileCard.js"
        },
        {
            "name": "c/progressBar",
            "path": "src/modules/base/progressBar/progressBar.js"
        },
        {
            "name": "c/progressCircle",
            "path": "src/modules/base/progressCircle/progressCircle.js"
        },
        {
            "name": "c/progressIndicator",
            "path": "src/modules/base/progressIndicator/progressIndicator.js"
        },
        {
            "name": "c/progressRing",
            "path": "src/modules/base/progressRing/progressRing.js"
        },
        {
            "name": "c/publisher",
            "path": "src/modules/base/publisher/publisher.js"
        },
        {
            "name": "c/qrcode",
            "path": "src/modules/base/qrcode/qrcode.js"
        },
        {
            "name": "c/quillLib",
            "path": "src/modules/base/quillLib/quillLib.js"
        },
        {
            "name": "c/range",
            "path": "src/modules/base/range/range.js"
        },
        {
            "name": "c/slider",
            "path": "src/modules/base/slider/slider.js"
        },
        {
            "name": "c/rating",
            "path": "src/modules/base/rating/rating.js"
        },
        {
            "name": "c/relationshipGraph",
            "path": "src/modules/base/relationshipGraph/relationshipGraph.js"
        },
        {
            "name": "c/scheduler",
            "path": "src/modules/base/scheduler/scheduler.js"
        },
        {
            "name": "c/schedulerSharedStyle",
            "path": "src/modules/base/schedulerSharedStyle/schedulerSharedStyle.css"
        },
        {
            "name": "c/schedulerUtils",
            "path": "src/modules/base/schedulerUtils/schedulerUtils.js"
        },
        {
            "name": "c/scopedNotification",
            "path": "src/modules/base/scopedNotification/scopedNotification.js"
        },
        {
            "name": "c/separator",
            "path": "src/modules/base/separator/separator.js"
        },
        {
            "name": "c/list",
            "path": "src/modules/base/list/list.js"
        },
        {
            "name": "c/splitter",
            "path": "src/modules/base/splitter/splitter.js"
        },
        {
            "name": "c/splitterPane",
            "path": "src/modules/base/splitterPane/splitterPane.js"
        },
        {
            "name": "c/submenu",
            "path": "src/modules/base/submenu/submenu.js"
        },
        {
            "name": "c/summaryDetail",
            "path": "src/modules/base/summaryDetail/summaryDetail.js"
        },
        {
            "name": "c/tabBar",
            "path": "src/modules/base/tabBar/tabBar.js"
        },
        {
            "name": "c/timer",
            "path": "src/modules/base/timer/timer.js"
        },
        {
            "name": "c/tooltipLibrary",
            "path": "src/modules/base/tooltipLibrary/tooltipLibrary.js"
        },
        {
            "name": "c/tree",
            "path": "src/modules/base/tree/tree.js"
        },
        {
            "name": "c/treeGrid",
            "path": "src/modules/base/treeGrid/treeGrid.js"
        },
        {
            "name": "c/verticalProgressIndicator",
            "path": "src/modules/base/verticalProgressIndicator/verticalProgressIndicator.js"
        },
        {
            "name": "c/verticalProgressStep",
            "path": "src/modules/base/verticalProgressStep/verticalProgressStep.js"
        },
        {
            "name": "c/verticalVisualPicker",
            "path": "src/modules/base/verticalVisualPicker/verticalVisualPicker.js"
        },
        {
            "name": "c/visualPicker",
            "path": "src/modules/base/visualPicker/visualPicker.js"
        },
        {
            "name": "c/visualPickerLink",
            "path": "src/modules/base/visualPickerLink/visualPickerLink.js"
        },
        {
            "name": "c/wizard",
            "path": "src/modules/base/wizard/wizard.js"
        },
        {
            "name": "c/primitiveWizardNavigation",
            "path": "src/modules/base/primitiveWizardNavigation/primitiveWizardNavigation.js"
        },
        {
            "name": "c/wizardStep",
            "path": "src/modules/base/wizardStep/wizardStep.js"
        },
        {
            "name": "avonni/activityTimeline",
            "path": "src/modules/base/activityTimeline/activityTimeline.js"
        },
        {
            "name": "avonni/alert",
            "path": "src/modules/base/alert/alert.js"
        },
        {
            "name": "avonni/avatar",
            "path": "src/modules/base/avatar/avatar.js"
        },
        {
            "name": "avonni/avatarGroup",
            "path": "src/modules/base/avatarGroup/avatarGroup.js"
        },
        {
            "name": "avonni/barcode",
            "path": "src/modules/base/barcode/barcode.js"
        },
        {
            "name": "avonni/blockquote",
            "path": "src/modules/base/blockquote/blockquote.js"
        },
        {
            "name": "avonni/buttonDialog",
            "path": "src/modules/base/buttonDialog/buttonDialog.js"
        },
        {
            "name": "avonni/buttonIconDialog",
            "path": "src/modules/base/buttonIconDialog/buttonIconDialog.js"
        },
        {
            "name": "avonni/buttonIconPopover",
            "path": "src/modules/base/buttonIconPopover/buttonIconPopover.js"
        },
        {
            "name": "avonni/buttonMenu",
            "path": "src/modules/base/buttonMenu/buttonMenu.js"
        },
        {
            "name": "avonni/buttonPopover",
            "path": "src/modules/base/buttonPopover/buttonPopover.js"
        },
        {
            "name": "avonni/calendar",
            "path": "src/modules/base/calendar/calendar.js"
        },
        {
            "name": "avonni/card",
            "path": "src/modules/base/card/card.js"
        },
        {
            "name": "avonni/carousel",
            "path": "src/modules/base/carousel/carousel.js"
        },
        {
            "name": "avonni/chip",
            "path": "src/modules/base/chip/chip.js"
        },
        {
            "name": "avonni/chipContainer",
            "path": "src/modules/base/chipContainer/chipContainer.js"
        },
        {
            "name": "avonni/colorGradient",
            "path": "src/modules/base/colorGradient/colorGradient.js"
        },
        {
            "name": "avonni/colorPalette",
            "path": "src/modules/base/colorPalette/colorPalette.js"
        },
        {
            "name": "avonni/colorPicker",
            "path": "src/modules/base/colorPicker/colorPicker.js"
        },
        {
            "name": "avonni/combobox",
            "path": "src/modules/base/combobox/combobox.js"
        },
        {
            "name": "avonni/confetti",
            "path": "src/modules/base/confetti/confetti.js"
        },
        {
            "name": "avonni/datatable",
            "path": "src/modules/base/datatable/datatable.js"
        },
        {
            "name": "avonni/dateTimePicker",
            "path": "src/modules/base/dateTimePicker/dateTimePicker.js"
        },
        {
            "name": "avonni/dialog",
            "path": "src/modules/base/dialog/dialog.js"
        },
        {
            "name": "avonni/dualListbox",
            "path": "src/modules/base/dualListbox/dualListbox.js"
        },
        {
            "name": "avonni/dynamicMenu",
            "path": "src/modules/base/dynamicMenu/dynamicMenu.js"
        },
        {
            "name": "avonni/emojiPicker",
            "path": "src/modules/base/emojiPicker/emojiPicker.js"
        },
        {
            "name": "avonni/expandableSection",
            "path": "src/modules/base/expandableSection/expandableSection.js"
        },
        {
            "name": "avonni/filterMenu",
            "path": "src/modules/base/filterMenu/filterMenu.js"
        },
        {
            "name": "avonni/filterMenuGroup",
            "path": "src/modules/base/filterMenuGroup/filterMenuGroup.js"
        },
        {
            "name": "avonni/heroBanner",
            "path": "src/modules/base/heroBanner/heroBanner.js"
        },
        {
            "name": "avonni/iconPicker",
            "path": "src/modules/base/iconPicker/iconPicker.js"
        },
        {
            "name": "avonni/illustration",
            "path": "src/modules/base/illustration/illustration.js"
        },
        {
            "name": "avonni/image",
            "path": "src/modules/base/image/image.js"
        },
        {
            "name": "avonni/inputChoiceSet",
            "path": "src/modules/base/inputChoiceSet/inputChoiceSet.js"
        },
        {
            "name": "avonni/inputCounter",
            "path": "src/modules/base/inputCounter/inputCounter.js"
        },
        {
            "name": "avonni/inputData",
            "path": "src/modules/base/inputData/inputData.js"
        },
        {
            "name": "avonni/inputDateRange",
            "path": "src/modules/base/inputDateRange/inputDateRange.js"
        },
        {
            "name": "avonni/inputPen",
            "path": "src/modules/base/inputPen/inputPen.js"
        },
        {
            "name": "avonni/inputRichText",
            "path": "src/modules/base/inputRichText/inputRichText.js"
        },
        {
            "name": "avonni/inputToggle",
            "path": "src/modules/base/inputToggle/inputToggle.js"
        },
        {
            "name": "avonni/kanban",
            "path": "src/modules/base/kanban/kanban.js"
        },
        {
            "name": "avonni/list",
            "path": "src/modules/base/list/list.js"
        },
        {
            "name": "avonni/map",
            "path": "src/modules/base/map/map.js"
        },
        {
            "name": "avonni/mediaObject",
            "path": "src/modules/base/mediaObject/mediaObject.js"
        },
        {
            "name": "avonni/menuItemDialog",
            "path": "src/modules/base/menuItemDialog/menuItemDialog.js"
        },
        {
            "name": "avonni/metric",
            "path": "src/modules/base/metric/metric.js"
        },
        {
            "name": "avonni/outputData",
            "path": "src/modules/base/outputData/outputData.js"
        },
        {
            "name": "avonni/pageHeader",
            "path": "src/modules/base/pageHeader/pageHeader.js"
        },
        {
            "name": "avonni/pagination",
            "path": "src/modules/base/pagination/pagination.js"
        },
        {
            "name": "avonni/panel",
            "path": "src/modules/base/panel/panel.js"
        },
        {
            "name": "avonni/path",
            "path": "src/modules/base/path/path.js"
        },
        {
            "name": "avonni/pillContainer",
            "path": "src/modules/base/pillContainer/pillContainer.js"
        },
        {
            "name": "avonni/primitiveIcon",
            "path": "src/modules/base/primitiveIcon/primitiveIcon.js"
        },
        {
            "name": "avonni/primitiveSchedulerHeaderGroup",
            "path": "src/modules/base/primitiveSchedulerHeaderGroup/primitiveSchedulerHeaderGroup.js"
        },
        {
            "name": "avonni/profileCard",
            "path": "src/modules/base/profileCard/profileCard.js"
        },
        {
            "name": "avonni/progressBar",
            "path": "src/modules/base/progressBar/progressBar.js"
        },
        {
            "name": "avonni/progressCircle",
            "path": "src/modules/base/progressCircle/progressCircle.js"
        },
        {
            "name": "avonni/progressIndicator",
            "path": "src/modules/base/progressIndicator/progressIndicator.js"
        },
        {
            "name": "avonni/progressRing",
            "path": "src/modules/base/progressRing/progressRing.js"
        },
        {
            "name": "avonni/publisher",
            "path": "src/modules/base/publisher/publisher.js"
        },
        {
            "name": "avonni/qrcode",
            "path": "src/modules/base/qrcode/qrcode.js"
        },
        {
            "name": "avonni/range",
            "path": "src/modules/base/range/range.js"
        },
        {
            "name": "avonni/rating",
            "path": "src/modules/base/rating/rating.js"
        },
        {
            "name": "avonni/relationshipGraph",
            "path": "src/modules/base/relationshipGraph/relationshipGraph.js"
        },
        {
            "name": "avonni/scheduler",
            "path": "src/modules/base/scheduler/scheduler.js"
        },
        {
            "name": "avonni/scopedNotification",
            "path": "src/modules/base/scopedNotification/scopedNotification.js"
        },
        {
            "name": "avonni/separator",
            "path": "src/modules/base/separator/separator.js"
        },
        {
            "name": "avonni/slider",
            "path": "src/modules/base/slider/slider.js"
        },
        {
            "name": "avonni/splitter",
            "path": "src/modules/base/splitter/splitter.js"
        },
        {
            "name": "avonni/splitterPane",
            "path": "src/modules/base/splitterPane/splitterPane.js"
        },
        {
            "name": "avonni/submenu",
            "path": "src/modules/base/submenu/submenu.js"
        },
        {
            "name": "avonni/summaryDetail",
            "path": "src/modules/base/summaryDetail/summaryDetail.js"
        },
        {
            "name": "avonni/tabBar",
            "path": "src/modules/base/tabBar/tabBar.js"
        },
        {
            "name": "avonni/timer",
            "path": "src/modules/base/timer/timer.js"
        },
        {
            "name": "avonni/tree",
            "path": "src/modules/base/tree/tree.js"
        },
        {
            "name": "avonni/treeGrid",
            "path": "src/modules/base/treeGrid/treeGrid.js"
        },
        {
            "name": "avonni/verticalProgressIndicator",
            "path": "src/modules/base/verticalProgressIndicator/verticalProgressIndicator.js"
        },
        {
            "name": "avonni/verticalProgressStep",
            "path": "src/modules/base/verticalProgressStep/verticalProgressStep.js"
        },
        {
            "name": "avonni/verticalVisualPicker",
            "path": "src/modules/base/verticalVisualPicker/verticalVisualPicker.js"
        },
        {
            "name": "avonni/visualPicker",
            "path": "src/modules/base/visualPicker/visualPicker.js"
        },
        {
            "name": "avonni/visualPickerLink",
            "path": "src/modules/base/visualPickerLink/visualPickerLink.js"
        },
        {
            "name": "avonni/wizard",
            "path": "src/modules/base/wizard/wizard.js"
        },
        {
            "name": "avonni/wizardStep",
            "path": "src/modules/base/wizardStep/wizardStep.js"
        }
    ],
    "expose": [
        "avonni/activityTimeline",
        "avonni/alert",
        "avonni/avatar",
        "avonni/avatarGroup",
        "avonni/barcode",
        "avonni/blockquote",
        "avonni/buttonDialog",
        "avonni/buttonIconDialog",
        "avonni/buttonIconPopover",
        "avonni/buttonMenu",
        "avonni/buttonPopover",
        "avonni/calendar",
        "avonni/card",
        "avonni/carousel",
        "avonni/chip",
        "avonni/chipContainer",
        "avonni/colorGradient",
        "avonni/colorPalette",
        "avonni/colorPicker",
        "avonni/combobox",
        "avonni/confetti",
        "avonni/datatable",
        "avonni/dateTimePicker",
        "avonni/dialog",
        "avonni/dualListbox",
        "avonni/dynamicMenu",
        "avonni/emojiPicker",
        "avonni/expandableSection",
        "avonni/filterMenu",
        "avonni/filterMenuGroup",
        "avonni/heroBanner",
        "avonni/iconPicker",
        "avonni/illustration",
        "avonni/image",
        "avonni/inputChoiceSet",
        "avonni/inputCounter",
        "avonni/inputData",
        "avonni/inputDateRange",
        "avonni/inputPen",
        "avonni/inputRichText",
        "avonni/inputToggle",
<<<<<<< HEAD
        "avonni/kanban",
=======
        "avonni/layout",
        "avonni/layoutItem",
>>>>>>> ae1c29c6
        "avonni/list",
        "avonni/map",
        "avonni/mediaObject",
        "avonni/menuItemDialog",
        "avonni/metric",
        "avonni/outputData",
        "avonni/pageHeader",
        "avonni/pagination",
        "avonni/panel",
        "avonni/path",
        "avonni/pillContainer",
        "avonni/primitiveIcon",
        "avonni/profileCard",
        "avonni/progressBar",
        "avonni/progressCircle",
        "avonni/progressIndicator",
        "avonni/progressRing",
        "avonni/publisher",
        "avonni/qrcode",
        "avonni/range",
        "avonni/rating",
        "avonni/relationshipGraph",
        "avonni/scheduler",
        "avonni/scopedNotification",
        "avonni/separator",
        "avonni/slider",
        "avonni/splitter",
        "avonni/splitterPane",
        "avonni/submenu",
        "avonni/summaryDetail",
        "avonni/tabBar",
        "avonni/timer",
        "avonni/tree",
        "avonni/treeGrid",
        "avonni/verticalProgressIndicator",
        "avonni/verticalProgressStep",
        "avonni/verticalVisualPicker",
        "avonni/visualPicker",
        "avonni/visualPickerLink",
        "avonni/wizard",
        "avonni/wizardStep"
    ]
}<|MERGE_RESOLUTION|>--- conflicted
+++ resolved
@@ -219,17 +219,16 @@
             "path": "src/modules/base/inputToggle/inputToggle.js"
         },
         {
-<<<<<<< HEAD
             "name": "c/kanban",
             "path": "src/modules/base/kanban/kanban.js"
-=======
+        },
+        {
             "name": "c/layout",
             "path": "src/modules/base/layout/layout.js"
         },
         {
             "name": "c/layoutItem",
             "path": "src/modules/base/layoutItem/layoutItem.js"
->>>>>>> ae1c29c6
         },
         {
             "name": "c/link",
@@ -1006,12 +1005,9 @@
         "avonni/inputPen",
         "avonni/inputRichText",
         "avonni/inputToggle",
-<<<<<<< HEAD
         "avonni/kanban",
-=======
         "avonni/layout",
         "avonni/layoutItem",
->>>>>>> ae1c29c6
         "avonni/list",
         "avonni/map",
         "avonni/mediaObject",
