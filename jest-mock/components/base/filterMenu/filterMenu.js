--- conflicted
+++ resolved
@@ -12,11 +12,8 @@
     @api dropdownLength;
     @api dropdownNubbin;
     @api dropdownWidth;
-<<<<<<< HEAD
+    @api groupOrder;
     @api hideApplyButton;
-=======
-    @api groupOrder;
->>>>>>> 4429df09
     @api hideApplyResetButtons;
     @api hideSelectedItems;
     @api iconName;
