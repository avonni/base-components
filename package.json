{
    "name": "@avonni/base-components",
    "description": "Base components",
    "version": "0.0.5",
    "repository": {
        "type": "git",
        "url": "git+https://github.com/avonni/base-components.git"
    },
    "homepage": "https://storybook.avonnicomponents.com/",
    "license": "MIT",
    "dependencies": {
        "dompurify": "^2.2.6",
        "lightning-base-components": "^1.11.2-alpha"
    },
    "devDependencies": {
        "@babel/core": "^7.12.13",
        "@lwc/jest-preset": "^9.0.0",
        "@lwc/synthetic-shadow": "^1.17.0",
        "@salesforce-ux/design-system": "^2.14.3",
        "@storybook/addon-actions": "^6.2.8",
        "@storybook/addon-essentials": "^6.2.8",
        "@storybook/addon-links": "^6.2.8",
        "@storybook/storybook-deployer": "^2.8.7",
        "@storybook/web-components": "^6.2.8",
        "babel-loader": "^8.2.2",
        "chromatic": "^5.6.2",
        "eslint": "^7.19.0",
        "husky": "^4.3.8",
        "jest": "^26.6.3",
<<<<<<< HEAD
        "jsdoc": "~3.6.7",
=======
        "jsdoc": "^3.6.7",
>>>>>>> d6712121
        "lint-staged": "^10.5.3",
        "lit-html": "^1.3.0",
        "lwc-services": "^3.0.1",
        "lwc-webpack-plugin": "^1.2.2",
        "prettier": "^2.2.1"
    },
    "engines": {
        "node": ">=12.18.3",
        "npm": ">=6.4.1",
        "yarn": ">=1.9.4"
    },
    "husky": {
        "hooks": {
            "pre-commit": "lint-staged"
        }
    },
    "lint-staged": {
        "**/*.{css,html,js,json,md,ts,yaml,yml}": [
            "prettier --write"
        ],
        "./src/**/*.js": [
            "eslint"
        ]
    },
    "scripts": {
        "storybook": "start-storybook -s ./static",
        "deploy": "npm publish",
        "deploy-storybook": "storybook-to-ghpages",
        "build-storybook": "build-storybook -s ./static",
        "prettier": "prettier --write '**/*.{cmp,component,css,html,js,json,md,page,yaml,yml}'",
        "prettier:verify": "prettier --list-different '**/*.{html,js,json,yaml,yml,md,cmp,page,component}'",
        "test:unit": "lwc-services test:unit",
        "test:unit:coverage": "lwc-services test:unit --coverage",
        "test:unit:debug": "lwc-services test:unit --debug",
        "test:unit:watch": "lwc-services test:unit --watch",
        "syncingRepositories": "bash ./scripts/syncingRepositories.sh",
        "chromatic": "npx chromatic build-storybook --project-token df555afc6c3b",
        "docs": "./node_modules/jsdoc/jsdoc.js"
    }
}<|MERGE_RESOLUTION|>--- conflicted
+++ resolved
@@ -27,11 +27,7 @@
         "eslint": "^7.19.0",
         "husky": "^4.3.8",
         "jest": "^26.6.3",
-<<<<<<< HEAD
         "jsdoc": "~3.6.7",
-=======
-        "jsdoc": "^3.6.7",
->>>>>>> d6712121
         "lint-staged": "^10.5.3",
         "lit-html": "^1.3.0",
         "lwc-services": "^3.0.1",
