--- conflicted
+++ resolved
@@ -36,11 +36,8 @@
     normalizeBoolean,
     normalizeString,
     observePosition,
-<<<<<<< HEAD
-    keyCodes
-=======
+    keyCodes,
     buttonGroupOrderClass
->>>>>>> 41089310
 } from 'c/utilsPrivate';
 
 import { Tooltip } from 'c/tooltipLibrary';
