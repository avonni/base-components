--- conflicted
+++ resolved
@@ -190,11 +190,7 @@
  * @memberof stylingHooks
  * @name --avonni-button-menu-button-border-color-border-active
  * @type color
-<<<<<<< HEAD
- * @default #014486
-=======
- * @default #747474
->>>>>>> f629c1d8
+ * @default #014486
  */
 /**
  * @memberof stylingHooks
@@ -249,11 +245,7 @@
  * @memberof stylingHooks
  * @name --avonni-button-menu-button-border-filled-color-border-active
  * @type color
-<<<<<<< HEAD
- * @default #014486
-=======
- * @default #747474
->>>>>>> f629c1d8
+ * @default #014486
  */
 /**
  * @memberof stylingHooks
@@ -570,11 +562,7 @@
  * @memberof stylingHooks
  * @name --avonni-button-menu-button-text-destructive-text-color
  * @type color
-<<<<<<< HEAD
  * @default #8e030f
-=======
- * @default #ba0517
->>>>>>> f629c1d8
  */
 /**
  * @memberof stylingHooks
@@ -623,11 +611,7 @@
  * @memberof stylingHooks
  * @name --avonni-button-menu-button-inverse-color-border
  * @type color
-<<<<<<< HEAD
- * @default transparent
-=======
- * @default #747474
->>>>>>> f629c1d8
+ * @default transparent
  */
 /**
  * @memberof stylingHooks
@@ -645,11 +629,7 @@
  * @memberof stylingHooks
  * @name --avonni-button-menu-button-inverse-color-border-active
  * @type color
-<<<<<<< HEAD
  * @default hsla(0, 0%, 100%, 0.5)
-=======
- * @default #747474
->>>>>>> f629c1d8
  */
 /**
  * @memberof stylingHooks
@@ -667,11 +647,7 @@
  * @memberof stylingHooks
  * @name --avonni-button-menu-button-inverse-color-border-hover
  * @type color
-<<<<<<< HEAD
  * @default hsla(0, 0%, 100%, 0.5)
-=======
- * @default #747474
->>>>>>> f629c1d8
  */
 /**
  * @memberof stylingHooks
