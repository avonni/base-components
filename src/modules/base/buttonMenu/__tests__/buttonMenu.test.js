--- conflicted
+++ resolved
@@ -544,16 +544,7 @@
     });
 
     it('Button menu clicked', () => {
-<<<<<<< HEAD
-        const button = element.shadowRoot.querySelector('button');
-=======
-        const element = createElement('base-button-menu', {
-            is: ButtonMenu
-        });
-        document.body.appendChild(element);
-
-        const button = element.shadowRoot.querySelector('[data-element-id="button"]');
->>>>>>> a9024967
+        const button = element.shadowRoot.querySelector('[data-element-id="button"]');
 
         return Promise.resolve()
             .then(() => {
