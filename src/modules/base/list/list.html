--- conflicted
+++ resolved
@@ -34,36 +34,29 @@
 
 <template>
     <div class="slds-grid slds-grid_vertical avonni-list__full-height">
-        <p
-            if:true={label}
-            class="slds-m-bottom_x-small avonni-list__header_font"
-        >
-            {label}
-        </p>
-        <span
-            id="instructions"
-            class="slds-assistive-text"
-            aria-live="assertive"
-            lwc:dom="manual"
-        ></span>
-
-        <span
-            if:true={alternativeText}
-            class="slds-assistive-text"
-            data-element-id="span-alternative-text"
-            >{alternativeText}</span
-        >
-
+        <div class="slds-grid slds-grid_vertical avonni-list__full-height">
+            <p
+                if:true={label}
+                class="slds-m-bottom_x-small avonni-list__header_font"
+            >
+                {label}
+            </p>
+            <span
+                id="instructions"
+                class="slds-assistive-text"
+                aria-live="assertive"
+                lwc:dom="manual"
+            ></span>
+
+            <span
+                if:true={alternativeText}
+                class="slds-assistive-text"
+                data-element-id="span-alternative-text"
+                >{alternativeText}</span
+            >
+        </div>
         <div
-<<<<<<< HEAD
             class="slds-grid slds-col slds-scrollable_y"
-=======
-            class="
-                slds-grid slds-grid_vertical-align-center
-                slds-col
-                slds-scrollable_y
-            "
->>>>>>> 07813c3d
             data-element-id="list-container"
             onscroll={handleScroll}
         >
@@ -74,10 +67,7 @@
                 <lightning-button-icon
                     alternative-text="Previous Items"
                     disabled={previousPageDisabled}
-<<<<<<< HEAD
                     class="avonni-list__page-change-button"
-=======
->>>>>>> 07813c3d
                     data-element-id="previous-page-button"
                     icon-name="utility:chevronleft"
                     size="large"
@@ -144,12 +134,9 @@
                                     ></lightning-icon>
                                     <div
                                         if:true={item.imageSrc}
-<<<<<<< HEAD
                                         style={computedImageStyle}
-=======
-                                        class={computedImageClass}
->>>>>>> 07813c3d
                                         data-element-id="list-img"
+                                        class="slds-is-relative"
                                     >
                                         <img
                                             loading="lazy"
@@ -166,11 +153,7 @@
                             </div>
                             <div
                                 class="
-<<<<<<< HEAD
-                                    slds-grid slds-grid_vertical-align-center 
-=======
                                     slds-grid slds-grid_vertical-align-center
->>>>>>> 07813c3d
                                 "
                             >
                                 <div
@@ -250,10 +233,6 @@
                                                 avonni-list__item-description_font
                                             "
                                         >
-<<<<<<< HEAD
-                                        <!-- class="slds-text-color_inverse" -->
-=======
->>>>>>> 07813c3d
                                             <lightning-formatted-rich-text
                                                 value={item.description}
                                             ></lightning-formatted-rich-text>
@@ -287,7 +266,7 @@
 
                                 <!-- Sort icon -->
                                 <lightning-icon
-                                    if:true={showSortIconRight}
+                                    if:true={showSortSortIconRight}
                                     class="
                                         slds-m-right_x-small
                                         icon-right
@@ -388,17 +367,10 @@
             >
                 <lightning-button-icon
                     alternative-text="Next Items"
-<<<<<<< HEAD
                     class="avonni-list__page-change-button"
                     disabled={nextPageDisabled}
                     data-element-id="next-page-button"
                     icon-name="utility:chevronright"
-=======
-                    disabled={nextPageDisabled}
-                    data-element-id="next-page-button"
-                    icon-name="utility:chevronright"
-                    class="slds-"
->>>>>>> 07813c3d
                     size="large"
                     variant="bare"
                     onclick={nextPage}
