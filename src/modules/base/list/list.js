/**
 * BSD 3-Clause License
 *
 * Copyright (c) 2021, Avonni Labs, Inc.
 * All rights reserved.
 *
 * Redistribution and use in source and binary forms, with or without
 * modification, are permitted provided that the following conditions are met:
 *
 * - Redistributions of source code must retain the above copyright notice, this
 *   list of conditions and the following disclaimer.
 *
 * - Redistributions in binary form must reproduce the above copyright notice,
 *   this list of conditions and the following disclaimer in the documentation
 *   and/or other materials provided with the distribution.
 *
 * - Neither the name of the copyright holder nor the names of its
 *   contributors may be used to endorse or promote products derived from
 *   this software without specific prior written permission.
 *
 * THIS SOFTWARE IS PROVIDED BY THE COPYRIGHT HOLDERS AND CONTRIBUTORS "AS IS"
 * AND ANY EXPRESS OR IMPLIED WARRANTIES, INCLUDING, BUT NOT LIMITED TO, THE
 * IMPLIED WARRANTIES OF MERCHANTABILITY AND FITNESS FOR A PARTICULAR PURPOSE ARE
 * DISCLAIMED. IN NO EVENT SHALL THE COPYRIGHT HOLDER OR CONTRIBUTORS BE LIABLE
 * FOR ANY DIRECT, INDIRECT, INCIDENTAL, SPECIAL, EXEMPLARY, OR CONSEQUENTIAL
 * DAMAGES (INCLUDING, BUT NOT LIMITED TO, PROCUREMENT OF SUBSTITUTE GOODS OR
 * SERVICES; LOSS OF USE, DATA, OR PROFITS; OR BUSINESS INTERRUPTION) HOWEVER
 * CAUSED AND ON ANY THEORY OF LIABILITY, WHETHER IN CONTRACT, STRICT LIABILITY,
 * OR TORT (INCLUDING NEGLIGENCE OR OTHERWISE) ARISING IN ANY WAY OUT OF THE USE
 * OF THIS SOFTWARE, EVEN IF ADVISED OF THE POSSIBILITY OF SUCH DAMAGE.
 */

import { LightningElement, api } from 'lwc';
import {
    normalizeArray,
    normalizeBoolean,
    normalizeString,
    normalizeObject,
    deepCopy
} from 'c/utilsPrivate';
import { classSet, generateUUID } from 'c/utils';
import { AvonniResizeObserver } from 'c/resizeObserver';
import Item from './item';

const ICON_POSITIONS = {
    valid: ['left', 'right'],
    default: 'right'
};

const DIVIDER = {
    valid: ['top', 'bottom', 'around']
};

const DEFAULT_LOAD_MORE_OFFSET = 20;

const IMAGE_SIZE = {
    valid: ['small', 'medium', 'large'],
    default: 'large'
};
const ITEM_SPACING = {
    valid: ['small', 'medium', 'large'],
    default: 'small'
};

const IMAGE_CROP_FIT = {
    valid: ['cover', 'contain', 'fill', 'none'],
    default: 'cover'
};
const CROP_POSITION_DEFAULT = 50;
const IMAGE_POSITION = {
    valid: ['top', 'bottom', 'left', 'right', 'background', 'overlay'],
    default: 'left'
};

const VARIANTS = {
    valid: ['base', 'single-line'],
    default: 'base'
};

const MEDIA_QUERY_BREAKPOINTS = {
    small: 480,
    medium: 768,
    large: 1024
};

const COLUMNS = { valid: [1, 2, 3, 4, 6, 12], default: 1 };

const IMAGE_CROP_FIT = {
    valid: ['cover', 'contain', 'fill', 'none'],
    default: 'cover'
};

const CROP_POSITION_DEFAULT = 50;

const VARIANTS = {
    valid: ['base', 'grid', 'single-line'],
    default: 'base'
};

const MEDIA_QUERY_BREAKPOINTS = {
    small: 480,
    medium: 768,
    large: 1024
};

const COLUMNS = { valid: [1, 2, 3, 4, 6, 12], default: 1 };

/**
 * @class
 * @storyId example-list--base
 * @description The List component allows to enumerate items in a vertical list form, in a grid form or in a paginated single-line form.
 * @descriptor avonni-list
 * @public
 */
export default class List extends LightningElement {
    /**
     * Alternative text used to describe the list. If the list is sortable, it should describe its behavior, for example: “Sortable menu. Press spacebar to grab or drop an item. Press up and down arrow keys to change position. Press escape to cancel.”
     *
     * @type {string}
     * @public
     */
    @api alternativeText;
    /**
     * Text label for the list.
     *
     * @type {string}
     * @public
     */
    @api label;
    /**
     * The Lightning Design System name of the sortable icon. Names are written in the format 'standard:account' where 'standard' is the category, and 'account' is the specific icon to be displayed.
     *
     * @type {string}
     * @public
     */
    @api sortableIconName;

    _actions = [];
    computedActions = [];
    computedItems = [];
    _cols = 1;
    _smallContainerCols;
    _mediumContainerCols;
    _largeContainerCols;
    _divider;
    _enableInfiniteLoading = false;
    _imageAttributes = {
<<<<<<< HEAD
        position: 'left',
=======
>>>>>>> 07813c3d
        size: 'large',
        cropPositionX: 50,
        cropPositionY: 50,
        cropFit: 'cover'
    };
    _imageSrc = [];
    _isLoading = false;
    _items = [];
    _loadMoreOffset = DEFAULT_LOAD_MORE_OFFSET;
    _sortable = false;
    _sortableIconPosition = ICON_POSITIONS.default;
    _variant = VARIANTS.default;

    _columnsSizes = {
        default: 1
    };
<<<<<<< HEAD
    _imageSizes = {
        height: {
            small: 48,
            medium: 96,
            large: 192
        },
        width: {
            small: 48,
            medium: 72,
            large: 128
        }
    };
    _currentItemDraggedHeight;
    _currentColumnCount = 1;
    _hasActions = false;
    _hasColumns = false;
=======
    _currentItemDraggedHeight;
    _currentColumnCount = 1;
    _hasActions = false;
>>>>>>> 07813c3d
    _initialY;
    _itemElements;
    _menuTop;
    _menuBottom;
    _savedComputedItems;
    _draggedElement;
    _draggedIndex;
    _hoveredIndex;
    _keyboardMoveIndex;
    _resizeObserver;
    _scrollingInterval;
    _singleLinePage = 0;
    _singleLinePageFirstIndex;
    _scrollTop = 0;
    _previousScrollTop;
    _initialScrollHeight = 0;
    _restrictMotion = false;
    _dragging = false;

    renderedCallback() {
<<<<<<< HEAD
        if (!this._resizeObserver) {
=======
        if (!this._resizeObserver && this._variant !== 'base') {
>>>>>>> 07813c3d
            this.initWrapObserver();
        }

        this.restoreScrollPosition();
        this.listResize();

        if ((this._dragging || this._keyboardDragged) && this._draggedElement) {
            this.recoverDraggedElement();
        }

        this._itemElements = Array.from(
            this.template.querySelectorAll('[data-element-id="li-item"]')
        );

        // Wait for the card to render before checking if the bottom is reached.
        window.requestAnimationFrame(() => {
            this.handleScroll();
        });
    }

    disconnectedCallback() {
        if (this._resizeObserver) {
            this._resizeObserver.disconnect();
            this._resizeObserver = undefined;
        }
    }

    /*
     * ------------------------------------------------------------
     *  PUBLIC PROPERTIES
     * -------------------------------------------------------------
     */

    /**
     * Array of action objects.
     *
     * @type {object}
     * @public
     */
    @api
    get actions() {
        return this._actions;
    }
    set actions(proxy) {
        this._actions = normalizeArray(proxy);
        this.computedActions = JSON.parse(JSON.stringify(this._actions));
        this._hasActions = true;
    }

    /**
     * Position of the item divider. Valid values include top, bottom and around.
     *
     * @type {string}
     * @public
     */
    @api
    get divider() {
        return this._divider;
    }
    set divider(value) {
        this._divider = normalizeString(value, {
            validValues: DIVIDER.valid
        });
    }

    /**
     * If present, you can load a subset of data and then display more when users scroll to the end of the list or reach the last page of items in a single-line variant.
     * Use with the loadmore event handler to retrieve more data.
     *
     * @type {boolean}
     * @default false
     * @public
     */
    @api
    get enableInfiniteLoading() {
        return this._enableInfiniteLoading;
    }
    set enableInfiniteLoading(value) {
        this._enableInfiniteLoading = normalizeBoolean(value);
    }

<<<<<<< HEAD
    @api
    get itemSpacing() {
        return this._itemSpacing;
    }
    set itemSpacing(value) {
        this._itemSpacing = normalizeString(value, {
            fallbackValue: ITEM_SPACING.default,
            validValues: ITEM_SPACING.valid
        });
    }

=======
>>>>>>> 07813c3d
    /**
     * If true a loading animation is shown.
     *
     * @type {boolean}
     * @default false
     * @public
     */
    @api
    get isLoading() {
        return this._isLoading;
    }
    set isLoading(value) {
        this._isLoading = normalizeBoolean(value);

        if (this._isLoading) {
            // Wait for the list to render because the showLoading method needs to measure the list's scroll position.
            window.requestAnimationFrame(() => {
                this.showLoading();
            });
        }
    }

    /**
     * Deprecated. Use 'size' attribute instead.
     *
     * @type {string}
     * @default large
     * @deprecated
     */
    @api
    get imageWidth() {
        return this._imageWidth;
    }

    set imageWidth(size) {
        this._imageAttributes.size = normalizeString(size, {
            fallbackValue: IMAGE_SIZE.default,
            validValues: IMAGE_SIZE.valid
        });
        console.warn(
            "'imageWidth' is deprecated. Use image-attributes 'size' instead."
        );
    }

    /**
<<<<<<< HEAD
     * Image attributes: cropFit, position size, width, height and cropPosition.
=======
     * Image attributes: cropFit, position and size.
>>>>>>> 07813c3d
     *
     * @type {object}
     * @public
     */
    @api
    get imageAttributes() {
        return this._imageAttributes;
    }
    set imageAttributes(value) {
        const normalizedImgAttributes = normalizeObject(value);

<<<<<<< HEAD
        this._imageAttributes.width = !isNaN(normalizedImgAttributes.width) ? normalizedImgAttributes.width : null;

        this._imageAttributes.height = !isNaN(normalizedImgAttributes.height) ? normalizedImgAttributes.height : null;

=======
>>>>>>> 07813c3d
        this._imageAttributes.size = normalizeString(
            normalizedImgAttributes.size,
            {
                fallbackValue: IMAGE_SIZE.default,
                validValues: IMAGE_SIZE.valid
            }
        );

        this._imageAttributes.cropPositionX = !isNaN(
            normalizedImgAttributes.cropPositionX
        )
            ? normalizedImgAttributes.cropPositionX
            : CROP_POSITION_DEFAULT;
        this._imageAttributes.cropPositionY = !isNaN(
            normalizedImgAttributes.cropPositionY
        )
            ? normalizedImgAttributes.cropPositionY
            : CROP_POSITION_DEFAULT;

        this._imageAttributes.cropFit = normalizeString(
            normalizedImgAttributes.cropFit,
            {
                fallbackValue: IMAGE_CROP_FIT.default,
                validValues: IMAGE_CROP_FIT.valid
            }
        );
<<<<<<< HEAD

        this._imageAttributes.position = normalizeString(
            normalizedImgAttributes.position,
            {
                fallbackValue: IMAGE_POSITION.default,
                validValues: IMAGE_POSITION.valid
            }
        );
=======
>>>>>>> 07813c3d
    }

    /**
     * Default number of columns in the grid and single-line variants on smaller container widths. Valid values include 1, 2, 3, 4, 6 and 12.
     *
     * @type {number}
     * @default 1
     * @public
     */
    @api
    get cols() {
        return this._cols;
    }
    set cols(value) {
        this._cols = this.normalizeColumns(value) || COLUMNS.default;
        this._columnsSizes.default = this._cols;
        this.listResize();
    }

    /**
     * Number of columns in the grid and single-line variants on small container widths. Valid values include 1, 2, 3, 4, 6 and 12.
     * @type {number}
     * @public
     */
    @api
    get smallContainerCols() {
        return this._smallContainerCols;
    }
    set smallContainerCols(value) {
        this._smallContainerCols = this.normalizeColumns(value);
        this._columnsSizes.small = this._smallContainerCols;
        this.listResize();
<<<<<<< HEAD
        if (this._smallContainerCols > 1) {
            this._hasColumns = true;
        }
=======
>>>>>>> 07813c3d
    }

    /**
     * Number of columns in the grid and single-line variants on medium container widths. Valid values include 1, 2, 3, 4, 6 and 12.
     *
     * @type {number}
     * @public
     */
    @api
    get mediumContainerCols() {
        return this._mediumContainerCols;
    }
    set mediumContainerCols(value) {
        this._mediumContainerCols = this.normalizeColumns(value);
        this._columnsSizes.medium = this._mediumContainerCols;
        this.listResize();
<<<<<<< HEAD
        if (this._mediumContainerCols > 1) {
            this._hasColumns = true;
        }
=======
>>>>>>> 07813c3d
    }

    /**
     * Number of columns in the grid and single-line variants on large container widths and above. Valid values include 1, 2, 3, 4, 6 and 12.
     *
     * @type {number}
     * @public
     */
    @api
    get largeContainerCols() {
        return this._largeContainerCols;
    }
    set largeContainerCols(value) {
        this._largeContainerCols = this.normalizeColumns(value);
        this._columnsSizes.large = this._largeContainerCols;
        this.listResize();
<<<<<<< HEAD
        if (this._largeContainerCols > 1) {
            this._hasColumns = true;
        }
=======
>>>>>>> 07813c3d
    }

    /**
     * Array of item objects.
     *
     * @type {object[]}
     * @public
     */
    @api
    get items() {
        return this._items;
    }
    set items(proxy) {
        this._items = normalizeArray(proxy, 'object');
        const listHasImages = this._items.some((item) => item.imageSrc);

        this.computedItems = this._items.map((item, index) => {
            const newItem = new Item(item);
            newItem.index = index;
            newItem.listHasImages = listHasImages;
            newItem.variant = this._variant;
            return newItem;
        });
    }

    /**
     * Determines when to trigger infinite loading based on how many pixels the table's scroll position is from the bottom of the table.
     *
     * @type {Number}
     * @public
     * @default 20
     */
    @api
    get loadMoreOffset() {
        return this._loadMoreOffset;
    }

    set loadMoreOffset(value) {
        this._loadMoreOffset = Number.isNaN(parseInt(value, 10))
            ? DEFAULT_LOAD_MORE_OFFSET
            : parseInt(value, 10);
    }

    /**
     * If true, it is be possible to reorder the list items. Only the base variant supports item sorting.
     *
     * @type {boolean}
     * @public
     * @default false
     */
    @api
    get sortable() {
        return this._sortable;
    }
    set sortable(bool) {
        this._sortable = normalizeBoolean(bool);
    }

    /**
     * Position of the sortable icon. Valid values include left and right.
     *
     * @type {string}
     * @public
     * @default right
     */
    @api
    get sortableIconPosition() {
        return this._sortableIconPosition;
    }
    set sortableIconPosition(value) {
        this._sortableIconPosition = normalizeString(value, {
            fallbackValue: ICON_POSITIONS.default,
            validValues: ICON_POSITIONS.valid
        });
    }

    /**
     * Variant to display the items as a grid, a single-line or a list. Accepted values are base, grid or single-line. The base variant displays a list. The variant defaults to base.
     *
     * @type {string}
     * @public
     * @default list
     */
    @api
    get variant() {
        return this._variant;
    }

    set variant(value) {
        this._variant = normalizeString(value, {
            fallbackValue: VARIANTS.default,
            validValues: VARIANTS.valid
        });
        this.computedItems.forEach((item) => {
            item.variant = this._variant;
        });
    }

    /*
     * ------------------------------------------------------------
     *  PRIVATE PROPERTIES
     * -------------------------------------------------------------
     */

    /**
<<<<<<< HEAD
     * Apply object fit classes to images.
     */
    get computedImageMediaClass() {
        return classSet('avonni-list__item-img').add({
            'avonni-list__item-image_object-fit-contain':
                this._imageAttributes.cropFit === 'contain',
            'avonni-list__item-image_object-fit-fill':
                this._imageAttributes.cropFit === 'fill',
            'avonni-list__item-image_object-fit-none':
                this._imageAttributes.cropFit === 'none'
        });
    }

    /**
     * Apply object position style to images.
     */
    get computedImageStyle() {
        // HAS ERRORS

        const size = this._imageAttributes.size;
        const setHeight = this._imageAttributes.height || this._imageSizes.height[size];
        const setWidth = this._imageAttributes.width || this._imageSizes.width[size];

        let widthStyle = 'width: 100%;';
        let heightStyle = 'height: 100%;';
        if (
            this._imageAttributes.position === 'left' ||
            this._imageAttributes.position === 'right'
        ) {
            widthStyle = `min-width: ${setWidth}px; width: ${setWidth}px; height: 100%;`;
        }
        if (
            this._imageAttributes.position === 'background' ||
            this._imageAttributes.position === 'overlay'
        ) {
            widthStyle = `min-width: 100%; width: 100%; height: ${setHeight}px;`;
        }
        if (
            this.imageAttributes.position === 'top' ||
            this._imageAttributes.position === 'bottom'
        ) {
            heightStyle = `height: ${setHeight}px; min-height: ${setHeight}px; width: 100%;`;
        }
        const imageObjectPosition = `object-position: ${this._imageAttributes.cropPositionX}% ${this._imageAttributes.cropPositionY}%;`;
        const objectFit = `object-fit: ${ this._imageAttributes.cropFit };`

        return `${heightStyle} ${widthStyle} ${imageObjectPosition} ${objectFit}`;
=======
     * Apply size classes to images. In list variant, the width is set. In grid and single-line variants, the height is set.
     */
    get computedImageClass() {
        return classSet('avonni-list__image_container slds-is-relative').add({
            'avonni-list__list-image-width-small':
                this._imageAttributes.size === 'small' &&
                this._variant === 'base',
            'avonni-list__list-image-width-medium':
                this._imageAttributes.size === 'medium' &&
                this._variant === 'base',
            'avonni-list__list-image-width-large':
                this._imageAttributes.size === 'large' &&
                this._variant === 'base',
            'avonni-list__grid-image-height-small':
                this._imageAttributes.size === 'small' &&
                this._variant === 'grid',
            'avonni-list__grid-image-height-medium':
                this._imageAttributes.size === 'medium' &&
                this._variant === 'grid',
            'avonni-list__grid-image-height-large':
                this._imageAttributes.size === 'large' &&
                this._variant === 'grid',
            'avonni-list__single-line-image-height-small':
                this._imageAttributes.size === 'small' &&
                this._variant === 'single-line',
            'avonni-list__single-line-image-height-medium':
                this._imageAttributes.size === 'medium' &&
                this._variant === 'single-line',
            'avonni-list__single-line-image-height-large':
                this._imageAttributes.size === 'large' &&
                this._variant === 'single-line'
        });
    }

    /**
     * Apply object fit classes to images.
     */
    get computedImageMediaClass() {
        return classSet('avonni-list__item-img').add({
            'avonni-list__item-image_object-fit-contain':
                this._imageAttributes.cropFit === 'contain',
            'avonni-list__item-image_object-fit-fill':
                this._imageAttributes.cropFit === 'fill',
            'avonni-list__item-image_object-fit-none':
                this._imageAttributes.cropFit === 'none'
        });
    }

    /**
     * Apply object position style to images.
     */
    get computedImageStyle() {
        return `object-position: ${this._imageAttributes.cropPositionX}% ${this._imageAttributes.cropPositionY}%`;
>>>>>>> 07813c3d
    }

    /**
     * Query selector for the list container.
     */
    get listContainer() {
        return this.template.querySelector(
            '[data-element-id="list-container"]'
        );
    }

    /**
     * FirstAction is used when only 1 action is present in computedActions.
     *
     * @type {object}
     */
    get firstAction() {
        return this.computedActions[0];
    }

    get generateKey() {
        return generateUUID();
    }

    /**
     * Check if there are any Actions.
     *
     * @type {boolean}
     */
    get hasActions() {
        return this._actions.length;
    }

    /**
     * Check whether Actions has multiple entries.
     *
     * @type {boolean}
     */
    get hasMultipleActions() {
        return this._actions.length > 1;
    }

    /**
     * Show the loading spinner at the end of the list.
     */
    get isLoadingBelow() {
<<<<<<< HEAD
        return this.isLoading && this.variant !== 'single-line';
=======
        return (
            this.isLoading &&
            (this.variant === 'base' || this.variant === 'grid')
        );
>>>>>>> 07813c3d
    }

    /**
     * ARIA role of the items, if the list is sortable.
     *
     * @type {string|undefined}
     */
    get itemRole() {
        return this.sortable ? 'option' : undefined;
    }

    /**
     * ARIA role of the menu, if the list is sortable.
     *
     * @type {string|undefined}
     */
    get menuRole() {
        return this.sortable ? 'listbox' : undefined;
    }

    /**
     * Show media top or left depending on the variant.
     *
     * @type {boolean}
     */
    get mediaPosition() {
<<<<<<< HEAD
        // redo this to be control by image position
        // return this._hasColumns ? 'top' : 'left';
        return this._imageAttributes.position;
=======
        return this.variant === 'grid' || this.variant === 'single-line'
            ? 'top'
            : 'left';
>>>>>>> 07813c3d
    }

    /**
     * Check if Icon is to be shown to the right.
     *
     * @type {boolean}
     */
    get showSortIconRight() {
        return (
            this.variant === 'base' &&
            this.sortable &&
            this.sortableIconName &&
            this.sortableIconPosition === 'right'
        );
    }

    /**
     * Check if Icon is left of the image.
     *
     * @type {boolean}
     */
    get showSortIconLeft() {
        return (
            this.variant === 'base' &&
            this.sortable &&
            !!this.sortableIconName &&
            this.sortableIconPosition === 'left'
        );
    }

    /**
     * Items to be displayed in the list. On single-line lists, displayed items
     * are a portion of total computed items to display on a single page of item.
     *
     * @type {array}
     */
    get displayedItems() {
        if (this.variant === 'single-line') {
            return this.computedSingleLineItems();
        }
        return this.computedItems;
    }

    /**
     * On single-line variant, show pagination arrows.
     *
     * @type {boolean}
     */
    get showPaginationButtons() {
        return this.variant === 'single-line';
    }

    /**
     * On single-line variant, get the total number of pages.
     *
     * @type {number}
     */
    get totalPages() {
        return (
            Math.ceil(this.computedItems.length / this._currentColumnCount) || 1
        );
    }

    /**
     * On single-line variant, if there are items on the previous page, enable the previous page button.
     *
     * @type {boolean}
     */
    get previousPageDisabled() {
        return this._singleLinePage <= 0;
    }

    /**
     * On single-line variant, if there are items on the next page, enable the next page button.
     *
     * @type {boolean}
     */
    get nextPageDisabled() {
        return this._singleLinePage >= this.totalPages - 1;
    }

    /**
     * Check if Image is present and set the list class styling according to attributes.
     *
     * @type {string}
     */
    get computedListClass() {
        return classSet(
            'avonni-list__item-menu slds-grid slds-is-relative slds-col'
        )
            .add({
<<<<<<< HEAD
                'slds-grid_vertical': this._currentColumnCount === 1,
                'slds-wrap': this._hasColumns,
                'avonni-list__has-card-style': this.divider === 'around',
                'slds-has-dividers_top-space': this.divider === 'top',
                'slds-has-dividers_bottom-space': this.divider === 'bottom',
                'avonni-list__item-spacing-large':
                    this._itemSpacing === 'large',
                'avonni-list__item-spacing-medium':
                    this._itemSpacing === 'medium'
=======
                'slds-grid_vertical': this.variant === 'base',
                'slds-wrap':
                    this.variant === 'grid' || this.variant === 'single-line',
                'avonni-list__has-card-style': this.divider === 'around',
                'slds-has-dividers_top-space': this.divider === 'top',
                'slds-has-dividers_bottom-space': this.divider === 'bottom'
>>>>>>> 07813c3d
            })
            .toString();
    }

    /**
     * Computed item class styling based on user specified attributes.
     *
     * @type {string}
     */
    get computedItemClass() {
        return classSet()
            .add({
                'avonni-list__item-expanded': this._hasActions,
                'avonni-list__item-borderless': !this._divider,
                'avonni-list__item-card-style': this._divider === 'around'
            })
            .toString();
    }

    /**
     * Computed item class styling based on user specified attributes.
     *
     * @type {string}
     */
    get computedItemWrapperClass() {
        return classSet('avonni-list__item-wrapper avonni-list__item')
            .add({
                'avonni-list__item-sortable':
<<<<<<< HEAD
                    this.sortable && this._currentColumnCount === 1,
                'avonni-list__item-divider_top': this._divider === 'top',
                'avonni-list__item-divider_bottom': this._divider === 'bottom',
                'avonni-list__item-gutters': this.divider === 'around',
                'slds-col slds-size_12-of-12': this._currentColumnCount === 1,
                'slds-col slds-size_6-of-12': this._currentColumnCount === 2,
                'slds-col slds-size_4-of-12': this._currentColumnCount === 3,
                'slds-col slds-size_3-of-12': this._currentColumnCount === 4,
                'slds-col slds-size_2-of-12': this._currentColumnCount === 6,
                'slds-col slds-size_1-of-12': this._currentColumnCount === 12
=======
                    this.sortable && this.variant === 'base',
                'avonni-list__item-divider_top': this._divider === 'top',
                'avonni-list__item-divider_bottom': this._divider === 'bottom',
                'avonni-list__item-gutters': this.divider === 'around',
                'slds-col slds-size_12-of-12':
                    this._currentColumnCount === 1 &&
                    (this._variant === 'grid' ||
                        this._variant === 'single-line'),
                'slds-col slds-size_6-of-12':
                    this._currentColumnCount === 2 &&
                    (this._variant === 'grid' ||
                        this._variant === 'single-line'),
                'slds-col slds-size_4-of-12':
                    this._currentColumnCount === 3 &&
                    (this._variant === 'grid' ||
                        this._variant === 'single-line'),
                'slds-col slds-size_3-of-12':
                    this._currentColumnCount === 4 &&
                    (this._variant === 'grid' ||
                        this._variant === 'single-line'),
                'slds-col slds-size_2-of-12':
                    this._currentColumnCount === 6 &&
                    (this._variant === 'grid' ||
                        this._variant === 'single-line'),
                'slds-col slds-size_1-of-12':
                    this._currentColumnCount === 12 &&
                    (this._variant === 'grid' ||
                        this._variant === 'single-line')
>>>>>>> 07813c3d
            })
            .toString();
    }

    /*
     * ------------------------------------------------------------
     *  PUBLIC METHODS
     * -------------------------------------------------------------
     */

    /**
     * Get the size and position of a list item in the viewport.
     *
     * @param {string} name Name of the item we want the position of.
     * @returns {DOMRect} Size and position of the item in the viewport.
     * @public
     */
    @api
    getItemPosition(name) {
        const item = this.template.querySelector(
            `[data-element-id="li-item"][data-name="${name}"]`
        );
        if (item) {
            return item.getBoundingClientRect();
        }
        console.warn(`No item with the name ${name} was found.`);
        return null;
    }

    /**
     * If the items have been sorted by the user, reset the items to their original order.
     *
     * @public
     */
    @api
    reset() {
        this.clearSelection();
        this.computedItems = JSON.parse(JSON.stringify(this.items));
    }

    /*
     * ------------------------------------------------------------
     *  PRIVATE METHODS
     * -------------------------------------------------------------
     */

    /**
     * Handle moving elements with the keyboard.
     *
     * @param {HTMLElement} currentItem
     * @param {HTMLElement} targetItem
     */
    accessMoveItem(currentItem, targetItem) {
        this._keyboardDragged = true;
        const currentIndex = Number(currentItem.dataset.elementTempIndex);
        const targetIndex = Number(targetItem.dataset.elementTempIndex);
        const currentItemHeight = this.computeItemHeight(currentItem);
        const targetItemHeight = this.computeItemHeight(targetItem);

        this._draggedElement = currentItem;
        this._hoveredIndex = targetIndex;

        let currentItemYTransform = currentItem.style.transform.match(
            /translateY\((-?\d+(?:\.\d*)?)px/
        );
        if (currentItemYTransform) {
            currentItemYTransform = parseInt(currentItemYTransform[1], 10) || 0;
        }

        if (currentIndex < targetIndex) {
            currentItem.style.transform = `translateY(${
                currentItemYTransform + targetItemHeight
            }px)`;
            targetItem.style.transform = `translateY(${-currentItemHeight}px)`;
            this.checkIfKeyboardMoved(targetItem);
        } else if (currentIndex > targetIndex) {
            currentItem.style.transform = `translateY(${
                currentItemYTransform - targetItemHeight
            }px)`;
            targetItem.style.transform = `translateY(${currentItemHeight}px)`;
            this.checkIfKeyboardMoved(targetItem);
        }

        this.scrollItemIntoView(currentItem);
        targetItem.dataset.elementTempIndex = currentIndex;
        currentItem.dataset.elementTempIndex = targetIndex;

        this._keyboardMoveIndex = targetIndex;
    }

    /**
     * Apply transform style to hovered item and items in-between.
     *
     * @param {HTMLElement} hoveredItem
     */
    animateHoveredItem(hoveredItem) {
        const hoveredIndex = this._hoveredIndex;
        const draggedIndex = this._draggedIndex;
        const hoveredElementIndex = parseInt(hoveredItem.dataset.index, 10);
        const tempHoveredIndex = parseInt(
            hoveredItem.dataset.elementTempIndex,
            10
        );

        // This breaks when the transform is animated with css because the item remains hovered for
        // a few milliseconds, reversing the animation unpredictably.
        const itemHasMoved = hoveredItem.dataset.moved === 'moved';
        const itemHoveringSmallerItem =
            draggedIndex > hoveredIndex || tempHoveredIndex > hoveredIndex;
        const itemHoveringLargerItem =
            draggedIndex < hoveredIndex || tempHoveredIndex < hoveredIndex;

        if (itemHasMoved) {
            delete hoveredItem.dataset.moved;
            hoveredItem.style.transform = 'translateY(0px)';
            hoveredItem.dataset.elementTempIndex = hoveredElementIndex;
        } else if (itemHoveringSmallerItem) {
            hoveredItem.dataset.moved = 'moved';
            hoveredItem.style.transform = `translateY(${this._currentItemDraggedHeight}px)`;
            hoveredItem.dataset.elementTempIndex = tempHoveredIndex + 1;
        } else if (itemHoveringLargerItem) {
            hoveredItem.dataset.moved = 'moved';
            hoveredItem.style.transform = `translateY(-${this._currentItemDraggedHeight}px)`;
            hoveredItem.dataset.elementTempIndex = tempHoveredIndex - 1;
        }

        // Get all items in between the dragged and hovered.
        const itemsBetween = this._itemElements.filter((item) => {
            const itemIndex = Number(item.dataset.index);
            const itemMovedAndBetweenDraggedAndHovered =
                ((itemIndex > draggedIndex && itemIndex < hoveredIndex) ||
                    (itemIndex < draggedIndex && itemIndex > hoveredIndex)) &&
                !item.dataset.moved === 'moved';
            if (itemMovedAndBetweenDraggedAndHovered) {
                return item;
            }
            return undefined;
        });

        if (itemsBetween.length) {
            if (draggedIndex > hoveredIndex) {
                itemsBetween.forEach((item) => {
                    const tempIndex = parseInt(
                        item.dataset.elementTempIndex,
                        10
                    );
                    item.dataset.moved = 'moved';
                    item.style.transform = `translateY(${this._currentItemDraggedHeight}px)`;
                    item.dataset.elementTempIndex = tempIndex + 1;
                });
            } else if (draggedIndex < hoveredIndex) {
                itemsBetween.forEach((item) => {
                    const tempIndex = parseInt(
                        item.dataset.elementTempIndex,
                        10
                    );
                    item.dataset.moved = 'moved';
                    item.style.transform = `translateY(-${this._currentItemDraggedHeight}px)`;
                    item.dataset.elementTempIndex = tempIndex - 1;
                });
            }
        }
    }

    /**
     * Process the animation of the dragged item, and the hovered items.
<<<<<<< HEAD
     *
     * @param {number} currentY
     */
    animateItems(currentY) {
        if (currentY && this._draggedElement) {
            this._draggedElement.style.transform = `translate( 0px, ${
                currentY - this._initialY
            }px)`;

            const hoveredItem = this.getHoveredItem(currentY);
            if (hoveredItem) {
                this.animateHoveredItem(hoveredItem);
            }
        }
    }

    /**
     * Scroll when an item is dragged near the top or bottom of the list.
     *
     * @param {number} currentY
     */
=======
     *
     * @param {number} currentY
     */
    animateItems(currentY) {
        if (currentY && this._draggedElement) {
            this._draggedElement.style.transform = `translate( 0px, ${
                currentY - this._initialY
            }px)`;

            const hoveredItem = this.getHoveredItem(currentY);
            if (hoveredItem) {
                this.animateHoveredItem(hoveredItem);
            }
        }
    }

    /**
     * Scroll when an item is dragged near the top or bottom of the list.
     *
     * @param {number} currentY
     */
>>>>>>> 07813c3d
    autoScroll(currentY) {
        this._scrollStep = this.computeScrollStep(currentY);

        if (!this._scrollingInterval && this._draggedElement) {
            this._scrollingInterval = window.setInterval(() => {
                const overflowY =
                    this.listContainer.scrollHeight > this._initialScrollHeight;

                if (!overflowY) {
                    this.listContainer.scrollBy(0, this._scrollStep);

                    this.animateItems(currentY);
<<<<<<< HEAD

                    this._restrictMotion = true;
                    window.requestAnimationFrame(() => {
                        this._restrictMotion = false;
                    });
                }
            }, 20);
        }

        if (this._scrollStep === 0) {
            window.clearInterval(this._scrollingInterval);
            this._scrollingInterval = null;
        }
    }

=======

                    this._restrictMotion = true;
                    window.requestAnimationFrame(() => {
                        this._restrictMotion = false;
                    });
                }
            }, 20);
        }

        if (this._scrollStep === 0) {
            window.clearInterval(this._scrollingInterval);
            this._scrollingInterval = null;
        }
    }

>>>>>>> 07813c3d
    checkIfKeyboardMoved(targetItem) {
        const itemHasMoved = targetItem.dataset.moved === 'keyboard-moved';
        if (itemHasMoved) {
            delete targetItem.dataset.moved;
            targetItem.style.transform = `translateY(0px)`;
        } else {
            targetItem.dataset.moved = 'keyboard-moved';
        }
    }

    /**
     * Erase the list styles and dataset - clear tracked variables.
     */
    clearSelection() {
        // Clean the styles and dataset
        this._itemElements.forEach((item, index) => {
            item.style = undefined;
            item.dataset.index = index;
            item.dataset.elementTempIndex = index;
            delete item.dataset.moved;
        });
        if (this._draggedElement) {
            this._draggedElement.classList.remove(
                'avonni-list__item-sortable_dragged'
            );
        }

        this.template.querySelector(
            '.slds-assistive-text[aria-live="assertive"]'
        ).textContent = '';

        // Clean the tracked variables
        this._draggedElement =
            this._draggedIndex =
            this._hoveredIndex =
            this._initialY =
            this._savedComputedItems =
                null;
    }

    cleanUpItem(item) {
        const itemCopy = deepCopy(item);
        delete itemCopy.index;
        delete itemCopy.variant;
        delete itemCopy.listHasImages;
        delete itemCopy.infos;
        delete itemCopy.icons;

        return itemCopy;
    }

    /**
     * Calculate the height of an item, including the row gap.
     * @param {HTMLElement} item
     */
    computeItemHeight(itemElement) {
        const list = this.template.querySelector(
            '[data-element-id="list-element"]'
        );
        let rowGap;
        if (list) {
            rowGap = parseInt(getComputedStyle(list).rowGap.split('px')[0], 10);
        }
        return itemElement.offsetHeight + (rowGap || 0);
    }

    /**
     * Compute whether to scroll up, down or none.
     *
     * @param {number} currentY
     * @return {string}
     */
    computeScrollStep(currentY) {
        let scrollStep = 0;

        const closeToTop =
            currentY - this.listContainer.getBoundingClientRect().top < 50;
        const closeToBottom =
            this.listContainer.getBoundingClientRect().bottom - currentY < 50;
        const scrolledTop = this.listContainer.scrollTop === 0;
        const scrolledBottom =
            this.listContainer.scrollHeight - this.listContainer.scrollTop ===
            this.listContainer.clientHeight;

        if (closeToTop) {
            scrollStep = -5;
        } else if (closeToBottom) {
            scrollStep = 5;
        }

        if ((scrolledTop && closeToTop) || (scrolledBottom && closeToBottom)) {
            scrollStep = 0;
        }

        return scrollStep;
    }

    computedSingleLineItems() {
        // the first index is the first item to display
        const pageStart = this._currentColumnCount * this._singleLinePage;
        let pageItems = this.computedItems.slice(
            pageStart,
            this._currentColumnCount + pageStart
        );
        let nextPageItems = this.computedItems.slice(
            this._currentColumnCount + pageStart,
            this._currentColumnCount * 2 + pageStart
        );
        if (
            nextPageItems.length === 0 &&
            !this._isLoading &&
            this.enableInfiniteLoading
        ) {
            // window.requestAnimationFrame required because handleLoadMore() cannot be called while updating template
            window.requestAnimationFrame(() => {
                this.handleLoadMore();
            });
        }
        this._singleLinePageFirstIndex = pageStart;
        return pageItems;
    }

    /**
     * When the single-line page is resized, the first item on the page previously
     * displayed will be on a different page.
     */
    findNewPageOfItem(index, columns) {
        let page = 0;
        for (let i = 0; i < this.computedItems.length; i += columns) {
            const chunk = this.computedItems.slice(i, i + columns);
            const chunkIndexes = [];
            chunk.forEach((item) => {
                chunkIndexes.push(item.index);
            });
            if (chunkIndexes.includes(index)) {
                return page;
            }
            page++;
        }
        return page;
    }

    /**
     * Get the item the cursor has entered.
     *
     * @param {number} cursorY
     * @returns {object} item
     */
    getHoveredItem(cursorY) {
        return this._itemElements.find((item) => {
            if (item !== this._draggedElement) {
                const itemIndex = Number(item.dataset.index);
                const itemPosition = item.getBoundingClientRect();
                const hoverTop = itemPosition.top + 10;
                const hoverBottom = itemPosition.bottom - 10;

                // keep the current hovered item and don't set to null if hovering a gap.
                if (
                    cursorY > hoverTop &&
                    cursorY < hoverBottom &&
                    itemIndex != null
                ) {
                    if (item.dataset.elementTempIndex != null) {
                        this._hoveredIndex = parseInt(
                            item.dataset.elementTempIndex,
                            10
                        );
                    } else {
                        this._hoveredIndex = itemIndex;
                    }
                    return item;
                }
            }
            return undefined;
        });
    }

    /**
     * Get initial list menu position and initial Y position on user interaction.
     *
     * @param {Event} event
     */
    initPositions(event) {
        let menuPosition;
        if (this.listContainer) {
            menuPosition = this.listContainer.getBoundingClientRect();
        }
        this._menuTop = menuPosition.top;
        this._menuBottom = menuPosition.bottom;
        this._initialScrollHeight = this.listContainer.scrollHeight;

        this._initialY =
            event.type === 'touchstart'
                ? event.touches[0].clientY
                : event.clientY;
    }

    /**
     * Setup the screen resize observer. That counts the number of wrapped chips.
     *
     * @returns {AvonniResizeObserver} Resize observer.
     */
    initWrapObserver() {
        if (!this._resizeObserver) {
            const resizeObserver = new AvonniResizeObserver(() => {
                this.listResize();
            });
            resizeObserver.observe(this.listContainer);
            this._resizeObserver = resizeObserver;
        }
    }

    /**
     * Calculate the number of columns depending on the width of the list.
     */
    listResize() {
<<<<<<< HEAD
        // if (this._currentColumnCount > 1) {
        //     return;
        // }
=======
        if (this.variant === 'base') {
            return;
        }
>>>>>>> 07813c3d
        const previousColumnCount = this._currentColumnCount;
        if (!this.listContainer) {
            return;
        }
        const listWidth = this.listContainer.offsetWidth;

        let setSize = 'default';
        if (
            listWidth >= MEDIA_QUERY_BREAKPOINTS.large &&
            this._largeContainerCols > 0
        ) {
            setSize = 'large';
        } else if (
            listWidth >= MEDIA_QUERY_BREAKPOINTS.medium &&
            this._mediumContainerCols
        ) {
            setSize = 'medium';
        } else if (
            listWidth >= MEDIA_QUERY_BREAKPOINTS.small &&
            this._smallContainerCols
        ) {
            setSize = 'small';
        }

        // If this._currentColumnCount is set at each resize, it causes unnecessary rerenders.
        const calculatedColumns = this._columnsSizes[setSize];
        if (calculatedColumns !== this._currentColumnCount) {
            this._currentColumnCount = calculatedColumns;
        }

        // Go to page on which the page's first item appears.
        if (
            this.variant === 'single-line' &&
            previousColumnCount !== this._currentColumnCount
        ) {
            const firstItem = this.template.querySelector(
                '[data-element-id="li-item"]'
            );

            let firstIndex;
            if (firstItem) {
                firstIndex = parseInt(firstItem.dataset.index, 10);
            }
            if (!isNaN(firstIndex)) {
                this._singleLinePage = this.findNewPageOfItem(
                    firstIndex,
                    this._currentColumnCount
                );
            }
        }
    }

    /**
     * On single-line variant, go to the next page of elements. On next page load, check
     */
    nextPage() {
        window.requestAnimationFrame(() => {
            const pageStart = this._currentColumnCount * this._singleLinePage;
            let nextPageItems = this.computedItems.slice(
                this._currentColumnCount + pageStart,
                this._currentColumnCount * 2 + pageStart
            );
            if (nextPageItems.length === 0 && !this._isLoading) {
                this.handleLoadMore();
            }
        });

        if (this._singleLinePage < this.totalPages - 1) {
            this._singleLinePage++;
        }
    }

    /**
     * Only accept predetermined number of columns.
     *
     * @param {number} value
     * @returns {number}
     */
    normalizeColumns(value) {
        const numValue = parseInt(value, 10);
        if (isNaN(numValue)) {
            return null;
        }

        if (COLUMNS.valid.includes(numValue)) {
            return numValue;
        }
        return null;
    }

    /**
     * On single-line variant, go to the previous page of elements.
     */
    previousPage() {
        if (this._singleLinePage > 0) {
            this._singleLinePage--;
        }
    }

    scrollItemIntoView(draggedItem) {
        const draggedItemPosition = draggedItem.getBoundingClientRect();
        const containerSize = this.listContainer.getBoundingClientRect();
        const moveUpWithItem = draggedItemPosition.top < 0;
        const moveDownWithItem =
            draggedItemPosition.bottom > containerSize.height;

        if (moveUpWithItem) {
            draggedItem.scrollIntoView({ behavior: 'smooth', block: 'start' });
        }

        if (moveDownWithItem) {
            draggedItem.scrollIntoView({ behavior: 'smooth', block: 'end' });
        }
    }

    /**
     * After a rerender, recover the element being dragged and keep it.
     */
    recoverDraggedElement() {
        this._draggedElement = this.template.querySelector(
            `[data-index="${this._initialDraggedIndex}"]`
        );
        this._draggedIndex = this._initialDraggedIndex;

        if (this._dragging) {
            this.animateItems(this._currentY);
            this._initialScrollHeight = this.listContainer.scrollHeight;
        }
        if (this._keyboardDragged && this._draggedElement) {
            this._draggedElement.focus();
            this.restoreItemsTransform(
                this._draggedIndex,
                this._keyboardMoveIndex
            );
        }
    }

    /**
     * Remove transform style and class from all items.
     */
    resetItemsAnimations() {
        this._itemElements.forEach((item) => {
            if (item.dataset.moved === 'moved') {
                delete item.dataset.moved;
                item.style.transform = 'translateY(0px)';
            }
        });
    }

    /**
     * Restore the scroll position when the list is rerendered. Needed when loading more items.
     */
    restoreScrollPosition() {
        const scrollTop = this.listContainer
            ? this.listContainer.scrollTop
            : null;

        if (scrollTop != null) {
            window.requestAnimationFrame(() => {
                this.listContainer.scrollTo(0, scrollTop);
            });
        }
    }

    restoreItemsTransform(draggedIndex, targetIndex) {
        setTimeout(() => {
            const draggedItem = this._itemElements.find(
                (item) => Number(item.dataset.index) === draggedIndex
            );
            draggedItem.dataset.elementTempIndex = targetIndex;
            const draggedItemHeight = this.computeItemHeight(draggedItem);

            const itemsBetween = this._itemElements.filter(
                (item) =>
                    Number(item.dataset.index) > draggedIndex &&
                    Number(item.dataset.index) <= targetIndex
            );
            let draggedItemTransform = 0;
            itemsBetween.forEach((item) => {
                draggedItemTransform += this.computeItemHeight(item);
                item.style.transform = `translateY(${-draggedItemHeight}px)`;
<<<<<<< HEAD
=======
                // item.classList.add('avonni-list__item-sortable_keyboard-moved');
>>>>>>> 07813c3d
                item.dataset.moved = 'keyboard-moved';
                item.dataset.elementTempIndex = Number(item.dataset.index) - 1;
            });
            draggedItem.style.transform = `translateY(${draggedItemTransform}px)`;
        }, 0);
    }

    /**
     * When the user has reached the bottom of the list, and the load-more spinner appears,
     * scroll to view the spinner.
     */
    showLoading() {
        if (!this.listContainer) {
            return;
        }
        const offsetFromBottom =
            this.listContainer.scrollHeight -
            (this.listContainer.scrollTop + this.listContainer.clientHeight);

        // Show the spinner if close to bottom, and not scrolled to the top
        const closeToBottom =
            offsetFromBottom < 100 && this.listContainer.scrollTop > 0;
        if (closeToBottom) {
            setTimeout(() => {
                const spinner = this.template.querySelector(
                    '[data-element-id="loading-spinner-below"]'
                );
                if (spinner) {
                    this.listContainer.scrollTo(
                        0,
                        this.listContainer.scrollHeight
                    );
                }
            }, 20);
        }
    }

    /**
     * Compute swap between dragged items.
     *
     * @param {number} hoveredIndex
     * @param {number} draggedIndex
     */
    switchWithItem(draggedIndex, hoveredIndex) {
        const draggedItem = this.computedItems.splice(draggedIndex, 1)[0];
        this.computedItems.splice(hoveredIndex, 0, draggedItem);

        // Update indexes
        this.computedItems.forEach((item, index) => {
            item.index = index;
        });

        this.computedItems = [...this.computedItems];
        this.resetItemsAnimations();
        this.updateAssistiveText();
    }

    /**
     * Stop the propagation of an event.
     *
     * @param {Event} event
     */
    stopPropagation(event) {
        event.stopPropagation();
<<<<<<< HEAD
    }

    /**
     * Update assistive text based on new item ordering.
     */
    updateAssistiveText() {
        const label = this.computedItems[this._draggedIndex].label;
        const position = this._draggedIndex + 1;
        const total = this.computedItems.length;
        const element = this.template.querySelector(
            '.slds-assistive-text[aria-live="assertive"]'
        );
        // We don't use a variable to avoid rerendering
        element.textContent = `${label}. ${position} / ${total}`;
=======
>>>>>>> 07813c3d
    }

    /*
     * ------------------------------------------------------------
     *  EVENT HANDLING
     * -------------------------------------------------------------
     */

    /**
     * Update assistive text based on new item ordering.
     */
    updateAssistiveText() {
        const label = this.computedItems[this._draggedIndex].label;
        const position = this._draggedIndex + 1;
        const total = this.computedItems.length;
        const element = this.template.querySelector(
            '.slds-assistive-text[aria-live="assertive"]'
        );
        // We don't use a variable to avoid rerendering
        element.textContent = `${label}. ${position} / ${total}`;
    }

    /*
     * ------------------------------------------------------------
     *  EVENT HANDLING
     * -------------------------------------------------------------
     */

    /**
     * Compute drag event start element positions and indexes // Prevent certain elements from being dragged.
     *
     * @param {Event} event
     */
    dragStart(event) {
<<<<<<< HEAD
        if (this._currentColumnCount > 1) {
=======
        if (this.variant !== 'base') {
>>>>>>> 07813c3d
            return;
        }
        if (event.button === 0) {
            const index = Number(event.currentTarget.dataset.index);
            const item = this.computedItems[index];

            /**
             * The event fired when the mouse is pressed on an item.
             *
             * @event
             * @name itemmousedown
             * @param {object} item Item clicked.
             * @param {string} name Name of the item clicked.
             * @public
             * @bubbles
             */
            this.dispatchEvent(
                new CustomEvent('itemmousedown', {
                    detail: {
                        item: this.cleanUpItem(item),
                        name: item.name
                    },
                    bubbles: true
                })
            );
        }

        if (this._keyboardDragged) {
            this._keyboardDragged = false;
            return;
        }

        // Stop dragging if the click was on a button menu
        if (
            !this.sortable ||
            event.target.tagName.startsWith('LIGHTNING-BUTTON') ||
            event.target.tagName.startsWith('A')
        ) {
            return;
        }

        this._itemElements = Array.from(
            this.template.querySelectorAll('[data-element-id="li-item"]')
        );

        this._draggedElement = event.currentTarget;
        this._currentItemDraggedHeight = this.computeItemHeight(
            event.currentTarget
        );

        this._draggedIndex = Number(this._draggedElement.dataset.index);
        this._initialDraggedIndex = this._draggedIndex;

        if (event.type !== 'keydown') {
            this.initPositions(event);
        } else {
            this._savedComputedItems = [...this.computedItems];
        }

        this.updateAssistiveText();

        if (event.type === 'touchstart') {
            // Make sure touch events don't trigger mouse events
            event.preventDefault();
            // Close any open button menu
            this._draggedElement.focus();
        }
    }

    /**
     * Compute drag event logic.
     *
     * @param {Event} event
     */
    drag(event) {
        if (!this._draggedElement || this._keyboardDragged) {
            return;
        }

        this._dragging = true;
        this._draggedElement.classList.add(
            'avonni-list__item-sortable_dragged'
        );

        const mouseY =
            event.type === 'touchmove'
                ? event.touches[0].clientY
                : event.clientY;
        const menuTop = this._menuTop;
        const menuBottom = this._menuBottom;

        // Make sure it is not possible to drag the item out of the menu
        let currentY;
        if (mouseY < menuTop) {
            currentY = menuTop;
        } else if (mouseY > menuBottom) {
            currentY = menuBottom;
        } else {
            currentY = mouseY;
        }
        this._currentY = currentY;

        if (!this._scrollStep) {
            // Stick the dragged item to the mouse position
            this.animateItems(this._currentY);
        }

        const buttonMenu = event.currentTarget.querySelector(
            '[data-element-id="lightning-button-menu"]'
        );
        if (buttonMenu) {
            buttonMenu.classList.remove('slds-is-open');
        }

        this.stopPropagation(event);
        this.autoScroll(this._currentY);
    }

    /**
     * When dragging is finished, reorder items or reset the list.
     *
     * @param {Event} event
     */
    dragEnd(event) {
        window.clearInterval(this._scrollingInterval);
        this._scrollingInterval = null;
        this._dragging = false;

        if (this._draggedIndex === null) {
            return;
        }
        if (event && event.button === 0) {
            const index = Number(event.currentTarget.dataset.index);
            const item = this.computedItems[index];

            /**
             * The event fired when the mouse is released on an item.
             *
             * @event
             * @name itemmouseup
             * @param {object} item Item clicked.
             * @param {string} name Name of the item clicked.
             * @public
             * @bubbles
             */
            this.dispatchEvent(
                new CustomEvent('itemmouseup', {
                    detail: {
                        item: this.cleanUpItem(item),
                        name: item.name
                    },
                    bubbles: true
                })
            );
        }

        if (!this._draggedElement) {
            return;
        }

        if (this._draggedIndex != null && this._hoveredIndex != null) {
            this.switchWithItem(this._draggedIndex, this._hoveredIndex);
        }
        const orderHasChanged = this._itemElements.some((item) => {
            return (
                Number(item.dataset.index) !==
                Number(item.dataset.elementTempIndex)
            );
        });

        if (orderHasChanged) {
            this.computedItems = [...this.computedItems];
            const cleanItems = [];
            this.computedItems.forEach((item) => {
                cleanItems.push(this.cleanUpItem(item));
            });
            /**
             * The event fired when a user reordered the items.
             *
             * @event
             * @name reorder
             * @param {object} items The items in their new order.
             * @public
             */
            this.dispatchEvent(
                new CustomEvent('reorder', {
                    detail: {
                        items: cleanItems
                    }
                })
            );
        }

        this.clearSelection();
    }

    /**
     * Handles a click on an item action.
     *
     * @param {Event} event
     */
    handleActionClick(event) {
        const actionName = this.hasMultipleActions
            ? event.detail.value
            : event.target.value;
        const itemIndex = event.currentTarget.dataset.itemIndex;

        /**
         * The event fired when a user clicks on an action.
         *
         * @event
         * @name actionclick
         * @param {string} name  Name of the action clicked.
         * @param {object} item Item clicked.
         * @param {string} targetName Name of the item.
         * @public
         */
        this.dispatchEvent(
            new CustomEvent('actionclick', {
                detail: {
                    name: actionName,
                    item: this.cleanUpItem(this.computedItems[itemIndex]),
                    targetName: this.computedItems[itemIndex].name
                }
            })
        );
    }

    /**
     * Prevent ghost image on avatar drag.
     *
     * @param {Event} event
     */
    handleAvatarDragStart(event) {
        event.preventDefault();
    }

    /**
     * Handle a key pressed on an item.
     *
     * @param {Event} event
     */
    handleKeyDown(event) {
<<<<<<< HEAD
        if (this._currentColumnCount > 1) {
=======
        if (this.variant !== 'base') {
>>>>>>> 07813c3d
            return;
        }
        // If space bar is pressed, select or drop the item
        if (event.key === 'Enter') {
            this.handleItemClick(event);
        } else if (
            (this.sortable && event.key === ' ') ||
            event.key === 'Spacebar'
        ) {
            event.preventDefault();
            if (this._draggedElement) {
                this.dragEnd();
                this._keyboardDragged = false;
            } else {
                this.dragStart(event);
                this._keyboardDragged = true;
            }
        } else if (this.sortable && this._draggedElement) {
            if (event.key === 'Escape' || event.key === 'Esc') {
                this.clearSelection();
            }

            // If up/down arrow is pressed, move the item
            const index = Number(event.currentTarget.dataset.elementTempIndex);
            let targetIndex;

            if (
                event.key === 'ArrowDown' &&
                index + 1 < this.computedItems.length
            ) {
                targetIndex = index + 1;
            } else if (event.key === 'ArrowUp') {
                targetIndex = index - 1;
            }

            if (targetIndex != null) {
                const targetItem = this._itemElements.find(
                    (item) =>
                        Number(item.dataset.elementTempIndex) === targetIndex
                );

                if (event.currentTarget && targetItem) {
                    event.preventDefault();
                    this.accessMoveItem(event.currentTarget, targetItem);
                }
            }
        }
    }

    /**
     * In the case the user loses control of the dragged element, clicking anywhere will reset the list.
     */
    handleListClick() {
        if (this._draggedElement) {
            this.clearSelection();
            this._scrollStep = 0;
        }
    }

    /**
     * Handles a click on an item.
     * The click event will not dispatch an event if the clicked element already has a purpose (action or link).
     *
     * @param {Event} event
     */
    handleItemClick(event) {
        if (
            (event.target.tagName.startsWith('LIGHTNING') ||
                event.target.tagName === 'A') &&
            event.target.tagName !== 'LIGHTNING-FORMATTED-RICH-TEXT'
        ) {
            return;
        }
        const itemIndex = event.currentTarget.dataset.index;

        /**
         * The event fired when a user clicks on an item.
         *
         * @event
         * @name itemclick
         * @param {object}  item Item clicked.
         * @param {DOMRect} bounds The size and position of the item in the viewport.
         * @param {string}  name Name of the clicked item.
         * @public
         */
        this.dispatchEvent(
            new CustomEvent('itemclick', {
                detail: {
                    item: this.cleanUpItem(this.computedItems[itemIndex]),
                    bounds: event.currentTarget.getBoundingClientRect(),
                    name: this.computedItems[event.currentTarget.dataset.index]
                        .name
                }
            })
        );
    }

    /**
     * Dispatch loadmore event.
     */
    handleLoadMore() {
        if (this.enableInfiniteLoading) {
            /**
             * The event fired when the end of the list is reached.
             *
             * @event
             * @name loadmore
             * @public
             */
            this.dispatchEvent(new CustomEvent('loadmore'));
        }
    }

    /**
     * Determine scroll position to trigger loadmore and adjust dragged item position.
     */
    handleScroll() {
        if (this.variant === 'single-line') {
            return;
        }

        this._previousScrollTop = this._scrollTop;
        this._scrollTop = this.listContainer.scrollTop;
        this._initialY -= this._scrollTop - this._previousScrollTop;

        if (!this.enableInfiniteLoading) {
            return;
        }

        const offsetFromBottom =
            this.listContainer.scrollHeight -
            this.listContainer.scrollTop -
            this.listContainer.clientHeight;

        if (
            (offsetFromBottom <= this.loadMoreOffset && !this._isLoading) ||
            (this.listContainer.scrollTop === 0 &&
                this.listContainer.scrollHeight ===
                    this.listContainer.clientHeight &&
                !this._isLoading)
        ) {
            this.handleLoadMore();
        }
    }
}<|MERGE_RESOLUTION|>--- conflicted
+++ resolved
@@ -85,26 +85,6 @@
 
 const COLUMNS = { valid: [1, 2, 3, 4, 6, 12], default: 1 };
 
-const IMAGE_CROP_FIT = {
-    valid: ['cover', 'contain', 'fill', 'none'],
-    default: 'cover'
-};
-
-const CROP_POSITION_DEFAULT = 50;
-
-const VARIANTS = {
-    valid: ['base', 'grid', 'single-line'],
-    default: 'base'
-};
-
-const MEDIA_QUERY_BREAKPOINTS = {
-    small: 480,
-    medium: 768,
-    large: 1024
-};
-
-const COLUMNS = { valid: [1, 2, 3, 4, 6, 12], default: 1 };
-
 /**
  * @class
  * @storyId example-list--base
@@ -145,10 +125,7 @@
     _divider;
     _enableInfiniteLoading = false;
     _imageAttributes = {
-<<<<<<< HEAD
         position: 'left',
-=======
->>>>>>> 07813c3d
         size: 'large',
         cropPositionX: 50,
         cropPositionY: 50,
@@ -165,7 +142,6 @@
     _columnsSizes = {
         default: 1
     };
-<<<<<<< HEAD
     _imageSizes = {
         height: {
             small: 48,
@@ -182,11 +158,6 @@
     _currentColumnCount = 1;
     _hasActions = false;
     _hasColumns = false;
-=======
-    _currentItemDraggedHeight;
-    _currentColumnCount = 1;
-    _hasActions = false;
->>>>>>> 07813c3d
     _initialY;
     _itemElements;
     _menuTop;
@@ -207,11 +178,7 @@
     _dragging = false;
 
     renderedCallback() {
-<<<<<<< HEAD
         if (!this._resizeObserver) {
-=======
-        if (!this._resizeObserver && this._variant !== 'base') {
->>>>>>> 07813c3d
             this.initWrapObserver();
         }
 
@@ -262,7 +229,7 @@
     }
 
     /**
-     * Position of the item divider. Valid values include top, bottom and around.
+     * Position of the item divider. Valid valuees include top, bottom and around.
      *
      * @type {string}
      * @public
@@ -293,7 +260,6 @@
         this._enableInfiniteLoading = normalizeBoolean(value);
     }
 
-<<<<<<< HEAD
     @api
     get itemSpacing() {
         return this._itemSpacing;
@@ -305,8 +271,6 @@
         });
     }
 
-=======
->>>>>>> 07813c3d
     /**
      * If true a loading animation is shown.
      *
@@ -334,6 +298,7 @@
      *
      * @type {string}
      * @default large
+     * @deprecated
      * @deprecated
      */
     @api
@@ -352,11 +317,7 @@
     }
 
     /**
-<<<<<<< HEAD
      * Image attributes: cropFit, position size, width, height and cropPosition.
-=======
-     * Image attributes: cropFit, position and size.
->>>>>>> 07813c3d
      *
      * @type {object}
      * @public
@@ -368,13 +329,10 @@
     set imageAttributes(value) {
         const normalizedImgAttributes = normalizeObject(value);
 
-<<<<<<< HEAD
         this._imageAttributes.width = !isNaN(normalizedImgAttributes.width) ? normalizedImgAttributes.width : null;
 
         this._imageAttributes.height = !isNaN(normalizedImgAttributes.height) ? normalizedImgAttributes.height : null;
 
-=======
->>>>>>> 07813c3d
         this._imageAttributes.size = normalizeString(
             normalizedImgAttributes.size,
             {
@@ -401,7 +359,6 @@
                 validValues: IMAGE_CROP_FIT.valid
             }
         );
-<<<<<<< HEAD
 
         this._imageAttributes.position = normalizeString(
             normalizedImgAttributes.position,
@@ -410,8 +367,6 @@
                 validValues: IMAGE_POSITION.valid
             }
         );
-=======
->>>>>>> 07813c3d
     }
 
     /**
@@ -444,12 +399,9 @@
         this._smallContainerCols = this.normalizeColumns(value);
         this._columnsSizes.small = this._smallContainerCols;
         this.listResize();
-<<<<<<< HEAD
         if (this._smallContainerCols > 1) {
             this._hasColumns = true;
         }
-=======
->>>>>>> 07813c3d
     }
 
     /**
@@ -466,12 +418,9 @@
         this._mediumContainerCols = this.normalizeColumns(value);
         this._columnsSizes.medium = this._mediumContainerCols;
         this.listResize();
-<<<<<<< HEAD
         if (this._mediumContainerCols > 1) {
             this._hasColumns = true;
         }
-=======
->>>>>>> 07813c3d
     }
 
     /**
@@ -488,12 +437,9 @@
         this._largeContainerCols = this.normalizeColumns(value);
         this._columnsSizes.large = this._largeContainerCols;
         this.listResize();
-<<<<<<< HEAD
         if (this._largeContainerCols > 1) {
             this._hasColumns = true;
         }
-=======
->>>>>>> 07813c3d
     }
 
     /**
@@ -599,7 +545,6 @@
      */
 
     /**
-<<<<<<< HEAD
      * Apply object fit classes to images.
      */
     get computedImageMediaClass() {
@@ -647,61 +592,6 @@
         const objectFit = `object-fit: ${ this._imageAttributes.cropFit };`
 
         return `${heightStyle} ${widthStyle} ${imageObjectPosition} ${objectFit}`;
-=======
-     * Apply size classes to images. In list variant, the width is set. In grid and single-line variants, the height is set.
-     */
-    get computedImageClass() {
-        return classSet('avonni-list__image_container slds-is-relative').add({
-            'avonni-list__list-image-width-small':
-                this._imageAttributes.size === 'small' &&
-                this._variant === 'base',
-            'avonni-list__list-image-width-medium':
-                this._imageAttributes.size === 'medium' &&
-                this._variant === 'base',
-            'avonni-list__list-image-width-large':
-                this._imageAttributes.size === 'large' &&
-                this._variant === 'base',
-            'avonni-list__grid-image-height-small':
-                this._imageAttributes.size === 'small' &&
-                this._variant === 'grid',
-            'avonni-list__grid-image-height-medium':
-                this._imageAttributes.size === 'medium' &&
-                this._variant === 'grid',
-            'avonni-list__grid-image-height-large':
-                this._imageAttributes.size === 'large' &&
-                this._variant === 'grid',
-            'avonni-list__single-line-image-height-small':
-                this._imageAttributes.size === 'small' &&
-                this._variant === 'single-line',
-            'avonni-list__single-line-image-height-medium':
-                this._imageAttributes.size === 'medium' &&
-                this._variant === 'single-line',
-            'avonni-list__single-line-image-height-large':
-                this._imageAttributes.size === 'large' &&
-                this._variant === 'single-line'
-        });
-    }
-
-    /**
-     * Apply object fit classes to images.
-     */
-    get computedImageMediaClass() {
-        return classSet('avonni-list__item-img').add({
-            'avonni-list__item-image_object-fit-contain':
-                this._imageAttributes.cropFit === 'contain',
-            'avonni-list__item-image_object-fit-fill':
-                this._imageAttributes.cropFit === 'fill',
-            'avonni-list__item-image_object-fit-none':
-                this._imageAttributes.cropFit === 'none'
-        });
-    }
-
-    /**
-     * Apply object position style to images.
-     */
-    get computedImageStyle() {
-        return `object-position: ${this._imageAttributes.cropPositionX}% ${this._imageAttributes.cropPositionY}%`;
->>>>>>> 07813c3d
     }
 
     /**
@@ -748,14 +638,7 @@
      * Show the loading spinner at the end of the list.
      */
     get isLoadingBelow() {
-<<<<<<< HEAD
         return this.isLoading && this.variant !== 'single-line';
-=======
-        return (
-            this.isLoading &&
-            (this.variant === 'base' || this.variant === 'grid')
-        );
->>>>>>> 07813c3d
     }
 
     /**
@@ -782,15 +665,9 @@
      * @type {boolean}
      */
     get mediaPosition() {
-<<<<<<< HEAD
         // redo this to be control by image position
         // return this._hasColumns ? 'top' : 'left';
         return this._imageAttributes.position;
-=======
-        return this.variant === 'grid' || this.variant === 'single-line'
-            ? 'top'
-            : 'left';
->>>>>>> 07813c3d
     }
 
     /**
@@ -798,8 +675,9 @@
      *
      * @type {boolean}
      */
-    get showSortIconRight() {
+    get showSortSortIconRight() {
         return (
+            this.variant === 'base' &&
             this.variant === 'base' &&
             this.sortable &&
             this.sortableIconName &&
@@ -817,6 +695,7 @@
             this.variant === 'base' &&
             this.sortable &&
             !!this.sortableIconName &&
+            this._imageAttributes.position === 'left' &&
             this.sortableIconPosition === 'left'
         );
     }
@@ -882,7 +761,6 @@
             'avonni-list__item-menu slds-grid slds-is-relative slds-col'
         )
             .add({
-<<<<<<< HEAD
                 'slds-grid_vertical': this._currentColumnCount === 1,
                 'slds-wrap': this._hasColumns,
                 'avonni-list__has-card-style': this.divider === 'around',
@@ -892,14 +770,6 @@
                     this._itemSpacing === 'large',
                 'avonni-list__item-spacing-medium':
                     this._itemSpacing === 'medium'
-=======
-                'slds-grid_vertical': this.variant === 'base',
-                'slds-wrap':
-                    this.variant === 'grid' || this.variant === 'single-line',
-                'avonni-list__has-card-style': this.divider === 'around',
-                'slds-has-dividers_top-space': this.divider === 'top',
-                'slds-has-dividers_bottom-space': this.divider === 'bottom'
->>>>>>> 07813c3d
             })
             .toString();
     }
@@ -928,7 +798,6 @@
         return classSet('avonni-list__item-wrapper avonni-list__item')
             .add({
                 'avonni-list__item-sortable':
-<<<<<<< HEAD
                     this.sortable && this._currentColumnCount === 1,
                 'avonni-list__item-divider_top': this._divider === 'top',
                 'avonni-list__item-divider_bottom': this._divider === 'bottom',
@@ -939,36 +808,6 @@
                 'slds-col slds-size_3-of-12': this._currentColumnCount === 4,
                 'slds-col slds-size_2-of-12': this._currentColumnCount === 6,
                 'slds-col slds-size_1-of-12': this._currentColumnCount === 12
-=======
-                    this.sortable && this.variant === 'base',
-                'avonni-list__item-divider_top': this._divider === 'top',
-                'avonni-list__item-divider_bottom': this._divider === 'bottom',
-                'avonni-list__item-gutters': this.divider === 'around',
-                'slds-col slds-size_12-of-12':
-                    this._currentColumnCount === 1 &&
-                    (this._variant === 'grid' ||
-                        this._variant === 'single-line'),
-                'slds-col slds-size_6-of-12':
-                    this._currentColumnCount === 2 &&
-                    (this._variant === 'grid' ||
-                        this._variant === 'single-line'),
-                'slds-col slds-size_4-of-12':
-                    this._currentColumnCount === 3 &&
-                    (this._variant === 'grid' ||
-                        this._variant === 'single-line'),
-                'slds-col slds-size_3-of-12':
-                    this._currentColumnCount === 4 &&
-                    (this._variant === 'grid' ||
-                        this._variant === 'single-line'),
-                'slds-col slds-size_2-of-12':
-                    this._currentColumnCount === 6 &&
-                    (this._variant === 'grid' ||
-                        this._variant === 'single-line'),
-                'slds-col slds-size_1-of-12':
-                    this._currentColumnCount === 12 &&
-                    (this._variant === 'grid' ||
-                        this._variant === 'single-line')
->>>>>>> 07813c3d
             })
             .toString();
     }
@@ -1135,7 +974,6 @@
 
     /**
      * Process the animation of the dragged item, and the hovered items.
-<<<<<<< HEAD
      *
      * @param {number} currentY
      */
@@ -1157,29 +995,6 @@
      *
      * @param {number} currentY
      */
-=======
-     *
-     * @param {number} currentY
-     */
-    animateItems(currentY) {
-        if (currentY && this._draggedElement) {
-            this._draggedElement.style.transform = `translate( 0px, ${
-                currentY - this._initialY
-            }px)`;
-
-            const hoveredItem = this.getHoveredItem(currentY);
-            if (hoveredItem) {
-                this.animateHoveredItem(hoveredItem);
-            }
-        }
-    }
-
-    /**
-     * Scroll when an item is dragged near the top or bottom of the list.
-     *
-     * @param {number} currentY
-     */
->>>>>>> 07813c3d
     autoScroll(currentY) {
         this._scrollStep = this.computeScrollStep(currentY);
 
@@ -1192,7 +1007,6 @@
                     this.listContainer.scrollBy(0, this._scrollStep);
 
                     this.animateItems(currentY);
-<<<<<<< HEAD
 
                     this._restrictMotion = true;
                     window.requestAnimationFrame(() => {
@@ -1208,23 +1022,6 @@
         }
     }
 
-=======
-
-                    this._restrictMotion = true;
-                    window.requestAnimationFrame(() => {
-                        this._restrictMotion = false;
-                    });
-                }
-            }, 20);
-        }
-
-        if (this._scrollStep === 0) {
-            window.clearInterval(this._scrollingInterval);
-            this._scrollingInterval = null;
-        }
-    }
-
->>>>>>> 07813c3d
     checkIfKeyboardMoved(targetItem) {
         const itemHasMoved = targetItem.dataset.moved === 'keyboard-moved';
         if (itemHasMoved) {
@@ -1259,6 +1056,7 @@
         // Clean the tracked variables
         this._draggedElement =
             this._draggedIndex =
+            this._hoveredIndex =
             this._hoveredIndex =
             this._initialY =
             this._savedComputedItems =
@@ -1415,6 +1213,7 @@
         this._menuTop = menuPosition.top;
         this._menuBottom = menuPosition.bottom;
         this._initialScrollHeight = this.listContainer.scrollHeight;
+        this._initialScrollHeight = this.listContainer.scrollHeight;
 
         this._initialY =
             event.type === 'touchstart'
@@ -1441,15 +1240,6 @@
      * Calculate the number of columns depending on the width of the list.
      */
     listResize() {
-<<<<<<< HEAD
-        // if (this._currentColumnCount > 1) {
-        //     return;
-        // }
-=======
-        if (this.variant === 'base') {
-            return;
-        }
->>>>>>> 07813c3d
         const previousColumnCount = this._currentColumnCount;
         if (!this.listContainer) {
             return;
@@ -1480,6 +1270,8 @@
             this._currentColumnCount = calculatedColumns;
         }
 
+        console.log(this._currentColumnCount);
+
         // Go to page on which the page's first item appears.
         if (
             this.variant === 'single-line' &&
@@ -1631,10 +1423,6 @@
             itemsBetween.forEach((item) => {
                 draggedItemTransform += this.computeItemHeight(item);
                 item.style.transform = `translateY(${-draggedItemHeight}px)`;
-<<<<<<< HEAD
-=======
-                // item.classList.add('avonni-list__item-sortable_keyboard-moved');
->>>>>>> 07813c3d
                 item.dataset.moved = 'keyboard-moved';
                 item.dataset.elementTempIndex = Number(item.dataset.index) - 1;
             });
@@ -1699,7 +1487,6 @@
      */
     stopPropagation(event) {
         event.stopPropagation();
-<<<<<<< HEAD
     }
 
     /**
@@ -1714,8 +1501,6 @@
         );
         // We don't use a variable to avoid rerendering
         element.textContent = `${label}. ${position} / ${total}`;
-=======
->>>>>>> 07813c3d
     }
 
     /*
@@ -1725,36 +1510,12 @@
      */
 
     /**
-     * Update assistive text based on new item ordering.
-     */
-    updateAssistiveText() {
-        const label = this.computedItems[this._draggedIndex].label;
-        const position = this._draggedIndex + 1;
-        const total = this.computedItems.length;
-        const element = this.template.querySelector(
-            '.slds-assistive-text[aria-live="assertive"]'
-        );
-        // We don't use a variable to avoid rerendering
-        element.textContent = `${label}. ${position} / ${total}`;
-    }
-
-    /*
-     * ------------------------------------------------------------
-     *  EVENT HANDLING
-     * -------------------------------------------------------------
-     */
-
-    /**
      * Compute drag event start element positions and indexes // Prevent certain elements from being dragged.
      *
      * @param {Event} event
      */
     dragStart(event) {
-<<<<<<< HEAD
         if (this._currentColumnCount > 1) {
-=======
-        if (this.variant !== 'base') {
->>>>>>> 07813c3d
             return;
         }
         if (event.button === 0) {
@@ -1787,6 +1548,11 @@
             return;
         }
 
+        if (this._keyboardDragged) {
+            this._keyboardDragged = false;
+            return;
+        }
+
         // Stop dragging if the click was on a button menu
         if (
             !this.sortable ||
@@ -1800,12 +1566,14 @@
             this.template.querySelectorAll('[data-element-id="li-item"]')
         );
 
+
         this._draggedElement = event.currentTarget;
         this._currentItemDraggedHeight = this.computeItemHeight(
             event.currentTarget
         );
 
         this._draggedIndex = Number(this._draggedElement.dataset.index);
+        this._initialDraggedIndex = this._draggedIndex;
         this._initialDraggedIndex = this._draggedIndex;
 
         if (event.type !== 'keydown') {
@@ -1830,9 +1598,11 @@
      * @param {Event} event
      */
     drag(event) {
-        if (!this._draggedElement || this._keyboardDragged) {
+        if (!this._draggedElement || this._keyboardDragged || this._keyboardDragged) {
             return;
         }
+
+        this._dragging = true;
 
         this._dragging = true;
         this._draggedElement.classList.add(
@@ -1856,12 +1626,14 @@
             currentY = mouseY;
         }
         this._currentY = currentY;
+        this._currentY = currentY;
 
         if (!this._scrollStep) {
             // Stick the dragged item to the mouse position
             this.animateItems(this._currentY);
         }
 
+
         const buttonMenu = event.currentTarget.querySelector(
             '[data-element-id="lightning-button-menu"]'
         );
@@ -1871,6 +1643,9 @@
 
         this.stopPropagation(event);
         this.autoScroll(this._currentY);
+
+        this.stopPropagation(event);
+        this.autoScroll(this._currentY);
     }
 
     /**
@@ -1878,7 +1653,19 @@
      *
      * @param {Event} event
      */
+    /**
+     * When dragging is finished, reorder items or reset the list.
+     *
+     * @param {Event} event
+     */
     dragEnd(event) {
+        window.clearInterval(this._scrollingInterval);
+        this._scrollingInterval = null;
+        this._dragging = false;
+
+        if (this._draggedIndex === null) {
+            return;
+        }
         window.clearInterval(this._scrollingInterval);
         this._scrollingInterval = null;
         this._dragging = false;
@@ -1998,11 +1785,7 @@
      * @param {Event} event
      */
     handleKeyDown(event) {
-<<<<<<< HEAD
         if (this._currentColumnCount > 1) {
-=======
-        if (this.variant !== 'base') {
->>>>>>> 07813c3d
             return;
         }
         // If space bar is pressed, select or drop the item
@@ -2013,11 +1796,14 @@
             event.key === 'Spacebar'
         ) {
             event.preventDefault();
+            event.preventDefault();
             if (this._draggedElement) {
                 this.dragEnd();
                 this._keyboardDragged = false;
+                this._keyboardDragged = false;
             } else {
                 this.dragStart(event);
+                this._keyboardDragged = true;
                 this._keyboardDragged = true;
             }
         } else if (this.sortable && this._draggedElement) {
@@ -2070,8 +1856,9 @@
      */
     handleItemClick(event) {
         if (
-            (event.target.tagName.startsWith('LIGHTNING') ||
-                event.target.tagName === 'A') &&
+            ((event.target.tagName.startsWith('LIGHTNING') ||
+                    event.target.tagName === 'A') &&
+            event.target.tagName !== 'LIGHTNING-FORMATTED-RICH-TEXT') &&
             event.target.tagName !== 'LIGHTNING-FORMATTED-RICH-TEXT'
         ) {
             return;
