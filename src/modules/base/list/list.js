/**
 * BSD 3-Clause License
 *
 * Copyright (c) 2021, Avonni Labs, Inc.
 * All rights reserved.
 *
 * Redistribution and use in source and binary forms, with or without
 * modification, are permitted provided that the following conditions are met:
 *
 * - Redistributions of source code must retain the above copyright notice, this
 *   list of conditions and the following disclaimer.
 *
 * - Redistributions in binary form must reproduce the above copyright notice,
 *   this list of conditions and the following disclaimer in the documentation
 *   and/or other materials provided with the distribution.
 *
 * - Neither the name of the copyright holder nor the names of its
 *   contributors may be used to endorse or promote products derived from
 *   this software without specific prior written permission.
 *
 * THIS SOFTWARE IS PROVIDED BY THE COPYRIGHT HOLDERS AND CONTRIBUTORS "AS IS"
 * AND ANY EXPRESS OR IMPLIED WARRANTIES, INCLUDING, BUT NOT LIMITED TO, THE
 * IMPLIED WARRANTIES OF MERCHANTABILITY AND FITNESS FOR A PARTICULAR PURPOSE ARE
 * DISCLAIMED. IN NO EVENT SHALL THE COPYRIGHT HOLDER OR CONTRIBUTORS BE LIABLE
 * FOR ANY DIRECT, INDIRECT, INCIDENTAL, SPECIAL, EXEMPLARY, OR CONSEQUENTIAL
 * DAMAGES (INCLUDING, BUT NOT LIMITED TO, PROCUREMENT OF SUBSTITUTE GOODS OR
 * SERVICES; LOSS OF USE, DATA, OR PROFITS; OR BUSINESS INTERRUPTION) HOWEVER
 * CAUSED AND ON ANY THEORY OF LIABILITY, WHETHER IN CONTRACT, STRICT LIABILITY,
 * OR TORT (INCLUDING NEGLIGENCE OR OTHERWISE) ARISING IN ANY WAY OUT OF THE USE
 * OF THIS SOFTWARE, EVEN IF ADVISED OF THE POSSIBILITY OF SUCH DAMAGE.
 */

import { LightningElement, api } from 'lwc';
import {
    normalizeArray,
    normalizeBoolean,
    normalizeString,
    deepCopy
} from 'c/utilsPrivate';
import { classSet, generateUUID } from 'c/utils';

const ICON_POSITIONS = {
    valid: ['left', 'right'],
    default: 'right'
};

const DIVIDER = {
    valid: ['top', 'bottom', 'around']
};

const DEFAULT_ITEM_HEIGHT = 44;

const IMAGE_WIDTH = {
    valid: ['small', 'medium', 'large'],
    default: 'large'
};

/**
 * @class
 * @storyId example-list--base
 * @description The List component allows for a user to enumerate a vertical list with items.
 * @descriptor avonni-list
 * @public
 */
export default class List extends LightningElement {
    /**
     * Alternative text used to describe the list. If the list is sortable, it should describe its behavior, for example: “Sortable menu. Press spacebar to grab or drop an item. Press up and down arrow keys to change position. Press escape to cancel.”
     *
     * @type {string}
     * @public
     */
    @api alternativeText;
    /**
     * Text label for the list.
     *
     * @type {string}
     * @public
     */
    @api label;
    /**
     * The Lightning Design System name of the sortable icon. Names are written in the format 'standard:account' where 'standard' is the category, and 'account' is the specific icon to be displayed.
     *
     * @type {string}
     * @public
     */
    @api sortableIconName;

    _actions = [];
    _divider;
    _imageWidth = IMAGE_WIDTH.default;
    _items = [];
    _sortable = false;
    _sortableIconPosition = ICON_POSITIONS.default;

    _draggedIndex;
    _draggedElement;
    _initialY;
    _menuTop;
    _menuBottom;
    _itemElements;
    _savedComputedItems;
    _currentItemDraggedHeight;
    _hasActions = false;
    _imageSrc = [];
    computedActions = [];
    computedItems = [];
    _hasImages;

    /*
     * ------------------------------------------------------------
     *  PUBLIC PROPERTIES
     * -------------------------------------------------------------
     */

    /**
     * Array of action objects.
     *
     * @type {object}
     * @public
     */
    @api
    get actions() {
        return this._actions;
    }
    set actions(proxy) {
        this._actions = normalizeArray(proxy);
        this.computedActions = JSON.parse(JSON.stringify(this._actions));
        this._hasActions = true;
    }

    /**
     * Position of the item divider. Valid valus include top, bottom and around.
     *
     * @type {string}
     * @public
     */
    @api
    get divider() {
        return this._divider;
    }
    set divider(value) {
        this._divider = normalizeString(value, {
            validValues: DIVIDER.valid
        });
    }

    /**
     * Width of the item images. Valid values include small, medium and large.
     *
     * @type {string}
     * @public
     * @default large
     */
    @api
    get imageWidth() {
        return this._imageWidth;
    }

    set imageWidth(width) {
        this._imageWidth = normalizeString(width, {
            validValues: IMAGE_WIDTH.valid,
            defaultValue: IMAGE_WIDTH.default
        });
    }

    /**
     * Array of item objects.
     *
     * @type {object[]}
     * @public
     */
    @api
    get items() {
        return this._items;
    }
    set items(proxy) {
        this._items = normalizeArray(proxy, 'object');
        this.computedItems = JSON.parse(JSON.stringify(this._items));
        this.computedItems.forEach((item) => {
            item.infos = normalizeArray(item.infos);
            item.icons = normalizeArray(item.icons);
        });
    }

    /**
     * If true, it will be possible to reorder the list items.
     *
     * @type {boolean}
     * @public
     * @default false
     */
    @api
    get sortable() {
        return this._sortable;
    }
    set sortable(bool) {
        this._sortable = normalizeBoolean(bool);
    }

    /**
     * Position of the sortable icon. Valid values include left and right.
     *
     * @type {string}
     * @public
     * @default right
     */
    @api
    get sortableIconPosition() {
        return this._sortableIconPosition;
    }
    set sortableIconPosition(value) {
        this._sortableIconPosition = normalizeString(value, {
            fallbackValue: ICON_POSITIONS.default,
            validValues: ICON_POSITIONS.valid
        });
    }

    /*
     * ------------------------------------------------------------
     *  PRIVATE PROPERTIES
     * -------------------------------------------------------------
     */

    /**
     * Computed Image container style width defined by user selected image width.
     *
     * @type {string}
     */
    get computedImageContainerStyle() {
        return `
            width : ${this.computedImageWidth}px;
            min-width : ${this.computedImageWidth}px;
        `;
    }

    /**
     * Computed image width in pixels.
     *
     * @type {number}
     * @default 128
     */
    get computedImageWidth() {
        switch (this.imageWidth) {
            case 'small':
                return 48;
            case 'medium':
                return 72;
            default:
                return 128;
        }
    }

    /**
     * FirstAction is used when only 1 action is present in computedActions.
     *
     * @type {object}
     */
    get firstAction() {
        return this.computedActions[0];
    }

    get generateKey() {
        return generateUUID();
    }

    /**
     * Check whether Actions has multiple entries.
     *
     * @type {boolean}
     */
    get hasMultipleActions() {
        return this._actions.length > 1;
    }

    /**
     * ARIA role of the items, if the list is sortable.
     *
     * @type {string|undefined}
     */
    get itemRole() {
        return this.sortable ? 'option' : undefined;
    }

    /**
     * ARIA role of the menu, if the list is sortable.
     *
     * @type {string|undefined}
     */
    get menuRole() {
        return this.sortable ? 'listbox' : undefined;
    }

    /**
     * Check if Icon is to be shown to the right.
     *
     * @type {boolean}
     */
    get showIconRight() {
        return (
            this.sortable &&
            this.sortableIconName &&
            this.sortableIconPosition === 'right'
        );
    }

    /**
     * Check if Icon is to be shown to the left.
     *
     * @type {boolean}
     */
    get showIconLeft() {
        return (
            this.sortable &&
            this.sortableIconName &&
            this.sortableIconPosition === 'left'
        );
    }

    /**
     * Check if Image is present and set the list class styling according to attributes.
     *
     * @type {string}
     */
    get computedListClass() {
        if (
            this.computedItems.length > 0 &&
            Object.keys(...this.computedItems).includes('imageSrc')
        ) {
            this._hasImages = true;
        }
        return classSet('avonni-list__item-menu')
            .add({
                'slds-has-dividers_around': this.divider === 'around',
                'slds-has-dividers_top-space': this.divider === 'top',
                'slds-has-dividers_bottom-space': this.divider === 'bottom',
                'avonni-list__has-images': this._hasImages
            })
            .toString();
    }

    /**
     * Computed Image container class styling based on icon position and divider attributes.
     *
     * @type {string}
     */
    get computedImageContainerClass() {
        return classSet('avonni-list__item-image-container')
            .add({
                'avonni-list__item-image-container_rounded-corners':
                    this.divider === 'around' &&
                    this.sortableIconName &&
                    this.sortableIconPosition === 'right'
            })
            .toString();
    }

    /**
     * Computed item class styling based on user specified attributes.
     *
     * @type {string}
     */
    get computedItemClass() {
        return classSet('slds-grid avonni-list__item slds-item')
            .add({
                'avonni-list__item-sortable': this.sortable,
                'avonni-list__item-expanded': this._hasActions,
                'slds-p-vertical_x-small': !this._divider,
                'avonni-list__item-divider_top': this._divider === 'top',
                'avonni-list__item-divider_bottom': this._divider === 'bottom',
                'avonni-list__item-divider_around': this._divider === 'around'
            })
            .toString();
    }

    /*
     * ------------------------------------------------------------
     *  PUBLIC METHODS
     * -------------------------------------------------------------
     */

    /**
     * If the items have been sorted by the user, reset the items to their original order.
     *
     * @public
     */
    @api
    reset() {
        this.clearSelection();
        this.computedItems = JSON.parse(JSON.stringify(this.items));
    }

    /*
     * ------------------------------------------------------------
     *  PRIVATE METHODS
     * -------------------------------------------------------------
     */

    /**
     * Update assistive text based on new item ordering.
     */
    updateAssistiveText() {
        const label = this.computedItems[this._draggedIndex].label;
        const position = this._draggedIndex + 1;
        const total = this.computedItems.length;
        const element = this.template.querySelector(
            '.slds-assistive-text[aria-live="assertive"]'
        );
        // We don't use a variable to avoid rerendering
        element.textContent = `${label}. ${position} / ${total}`;
    }

    /**
     * Compute hovered items center coordinates for ordering.
     *
     * @param {number} center
     * @returns {object} item
     */
    getHoveredItem(center) {
        return this._itemElements.find((item) => {
            if (item !== this._draggedElement) {
                const itemIndex = Number(item.dataset.index);
                const itemPosition = item.getBoundingClientRect();
                const itemCenter =
                    itemPosition.bottom - itemPosition.height / 2;

                if (
                    (this._draggedIndex > itemIndex && center < itemCenter) ||
                    (this._draggedIndex < itemIndex && center > itemCenter)
                ) {
                    return item;
                }
            }
            return undefined;
        });
    }

    /**
     * Compute swap between dragged items.
     *
     * @param {Element} target
     */
    switchWithItem(target) {
        const targetIndex = Number(target.dataset.index);
        const index = this._draggedIndex;
        target.classList.add('avonni-list__item-sortable_moved');

        // If the target has already been moved, move it back to its original position
        // Else, move it up or down
        if (target.style.transform !== '') {
            target.style.transform = '';
        } else {
            const translationValue =
                targetIndex > index
                    ? -this._currentItemDraggedHeight
                    : this._currentItemDraggedHeight;
            target.style.transform = `translateY(${translationValue + 'px'})`;
        }

        // Make the switch in computed items
        [this.computedItems[targetIndex], this.computedItems[index]] = [
            this.computedItems[index],
            this.computedItems[targetIndex]
        ];

        this._draggedIndex = targetIndex;
        this._draggedElement.dataset.index = targetIndex;
        target.dataset.index = index;
        this.updateAssistiveText();
    }

    /**
     * Erase the list styles and dataset - clear tracked variables.
     */
    clearSelection() {
        // Clean the styles and dataset
        this._itemElements.forEach((item, index) => {
            item.style = undefined;
            item.dataset.position = 0;
            item.dataset.index = index;
            item.className = item.className.replace(
                /avonni-list__item-sortable_moved.*/g,
                ''
            );
        });
        if (this._draggedElement) {
            this._draggedElement.classList.remove(
                'avonni-list__item-sortable_dragged'
            );
        }

        this.template.querySelector(
            '.slds-assistive-text[aria-live="assertive"]'
        ).textContent = '';

        // Clean the tracked variables
        this._draggedElement =
            this._draggedIndex =
            this._initialY =
            this._savedComputedItems =
                undefined;
    }

    /**
     * Get initial list menu position and initial Y position on user interaction.
     *
     * @param {Event} event
     */
    initPositions(event) {
        const menuPosition = this.template
            .querySelector('.avonni-list__item-menu')
            .getBoundingClientRect();
        this._menuTop = menuPosition.top;
        this._menuBottom = menuPosition.bottom;

        this._initialY =
            event.type === 'touchstart'
                ? event.touches[0].clientY
                : event.clientY;
    }

    /**
     * Prevent ghost image on avatar drag.
     *
     * @param {Event} event
     */
    handleAvatarDragStart(event) {
        event.preventDefault();
    }

    /**
     * Compute drag event start element positions and indexes // Prevent certain elements from being dragged.
     *
     * @param {Event} event
     */
    dragStart(event) {
        if (event.button === 0) {
            const index = Number(event.currentTarget.dataset.index);
            const item = this.items[index];

            /**
             * The event fired when the mouse is pressed on an item.
             *
             * @event
             * @name itemmousedown
             * @param {object} item Item clicked.
<<<<<<< HEAD
             * @param {string} name Unique name of the item clicked.
=======
             * @param {string} name Name of the item clicked.
>>>>>>> c06050f7
             * @public
             * @bubbles
             */
            this.dispatchEvent(
                new CustomEvent('itemmousedown', {
                    detail: {
                        item: deepCopy(item),
                        name: item.name
                    },
                    bubbles: true
                })
            );
        }

        // Stop dragging if the click was on a button menu
        if (
            !this.sortable ||
            event.target.tagName.startsWith('LIGHTNING-BUTTON') ||
            event.target.tagName.startsWith('A')
        ) {
            return;
        }

        this._itemElements = Array.from(
            this.template.querySelectorAll('.avonni-list__item-sortable')
        );
        this._draggedElement = event.currentTarget;
        this._currentItemDraggedHeight = this._draggedElement.offsetHeight;
        this._draggedIndex = Number(this._draggedElement.dataset.index);

        if (event.type !== 'keydown') {
            this.initPositions(event);
        } else {
            this._savedComputedItems = [...this.computedItems];
        }

        this.updateAssistiveText();

        if (event.type === 'touchstart') {
            // Make sure touch events don't trigger mouse events
            event.preventDefault();
            // Close any open button menu
            this._draggedElement.focus();
        }
    }

    /**
     * Compute drag event logic.
     *
     * @param {Event} event
     */
    drag(event) {
        if (!this._draggedElement) {
            return;
        }
        this._draggedElement.classList.add(
            'avonni-list__item-sortable_dragged'
        );

        const mouseY =
            event.type === 'touchmove'
                ? event.touches[0].clientY
                : event.clientY;
        const menuTop = this._menuTop;
        const menuBottom = this._menuBottom;

        // Make sure it is not possible to drag the item out of the menu
        let currentY;
        if (mouseY < menuTop) {
            currentY = menuTop;
        } else if (mouseY > menuBottom) {
            currentY = menuBottom;
        } else {
            currentY = mouseY;
        }

        // Stick the dragged item to the mouse position
        this._draggedElement.style.transform = `translateY(${
            currentY - this._initialY
        }px)`;

        // Get the position of the dragged item
        const position = this._draggedElement.getBoundingClientRect();
        const center = position.bottom - position.height / 2;

        const hoveredItem = this.getHoveredItem(center);
        if (hoveredItem) {
            this.switchWithItem(hoveredItem);
        }
        const buttonMenu = event.currentTarget.querySelector(
            '[data-element-id="lightning-button-menu"]'
        );
        if (buttonMenu) {
            buttonMenu.classList.remove('slds-is-open');
        }
    }

    dragEnd(event) {
        if (event && event.button === 0) {
            const index = Number(event.currentTarget.dataset.index);
            const item = this.items[index];

            /**
             * The event fired when the mouse is realeased on an item.
             *
             * @event
             * @name itemmouseup
             * @param {object} item Item clicked.
<<<<<<< HEAD
             * @param {string} name Unique name of the item clicked.
=======
             * @param {string} name Name of the item clicked.
>>>>>>> c06050f7
             * @public
             * @bubbles
             */
            this.dispatchEvent(
                new CustomEvent('itemmouseup', {
                    detail: {
                        item: deepCopy(item),
                        name: item.name
                    },
                    bubbles: true
                })
            );
        }

        if (!this._draggedElement) {
            return;
        }

        const orderHasChanged = this._itemElements.some((item, index) => {
            return Number(item.dataset.index) !== index;
        });

        if (orderHasChanged) {
            this.computedItems = [...this.computedItems];

            /**
             * The event fired when a user reordered the items.
             *
             * @event
             * @name reorder
             * @param {object} items The items in their new order.
             * @public
             */
            this.dispatchEvent(
                new CustomEvent('reorder', {
                    detail: {
                        items: this.computedItems
                    }
                })
            );
        }

        this.clearSelection();
    }

    /**
     * Handle a key pressed on an item.
     *
     * @param {Event} event
     */
    handleKeyDown(event) {
        // If space bar is pressed, select or drop the item
        if (event.key === 'Enter') {
            this.handleItemClick(event);
        } else if (
            (this.sortable && event.key === ' ') ||
            event.key === 'Spacebar'
        ) {
            if (this._draggedElement) {
                this.dragEnd();
            } else {
                this.dragStart(event);
            }
        } else if (this.sortable && this._draggedElement) {
            // If escape is pressed, cancel the move
            if (event.key === 'Escape' || event.key === 'Esc') {
                this.computedItems = [...this._savedComputedItems];
                this.clearSelection();
            }

            // If up/down arrow is pressed, move the item
            const index = Number(event.currentTarget.dataset.index);
            let targetIndex;

            if (
                event.key === 'ArrowDown' &&
                index + 1 < this.computedItems.length
            ) {
                targetIndex = index + 1;
            } else if (event.key === 'ArrowUp') {
                targetIndex = index - 1;
            }

            if (targetIndex >= 0) {
                const targetItem = this._itemElements.find(
                    (item) => Number(item.dataset.index) === targetIndex
                );

                this.switchWithItem(targetItem);

                // Move the dragged element
                const currentPosition = Number(
                    this._draggedElement.dataset.position
                );
                const position =
                    targetIndex > index
                        ? currentPosition + DEFAULT_ITEM_HEIGHT
                        : currentPosition - DEFAULT_ITEM_HEIGHT;

                this._draggedElement.style.transform = `translateY(${position}px)`;
                this._draggedElement.dataset.position = position;
            }
        }
    }

    /**
     * Handles a click on an item action.
     *
     * @param {Event} event
     */
    handleActionClick(event) {
        const actionName = this.hasMultipleActions
            ? event.detail.value
            : event.target.value;
        const itemIndex = Number(event.currentTarget.dataset.itemIndex);
        const item = deepCopy(this.items[itemIndex]);

        /**
         * The event fired when a user clicks on an action.
         *
         * @event
         * @name actionclick
         * @param {string} name  Name of the action clicked.
         * @param {object} item Item clicked.
<<<<<<< HEAD
         * @param {string} targetName Unique name of the item clicked.
=======
         * @param {string} targetName Name of the item.
>>>>>>> c06050f7
         * @public
         */
        this.dispatchEvent(
            new CustomEvent('actionclick', {
                detail: {
                    name: actionName,
<<<<<<< HEAD
                    item,
                    targetName: item.name
=======
                    item: this.computedItems[itemIndex],
                    targetName: this.computedItems[itemIndex].name
>>>>>>> c06050f7
                }
            })
        );
    }

    /**
     * Handles a click on an item.
     * The click event will not dispatch an event if the clicked element already has a purpose (action or link).
     *
     * @param {Event} event
     */
    handleItemClick(event) {
        if (
            event.target.tagName.startsWith('LIGHTNING') ||
            event.target.tagName === 'A'
        ) {
            return;
        }

        const index = Number(event.currentTarget.dataset.index);
        const item = deepCopy(this.items[index]);
        /**
         * The event fired when a user clicks on an item.
         *
         * @event
         * @name itemclick
<<<<<<< HEAD
         * @param {object} item Item clicked.
         * @param {DOMRect} bounds Bounds of the item clicked.
         * @param {string} name Unique name of the item clicked.
=======
         * @param {object}  item Item clicked.
         * @param {DOMRect} bounds The size and position of the item in the viewport.
         * @param {string}  name Name of the clicked item.
>>>>>>> c06050f7
         * @public
         */
        this.dispatchEvent(
            new CustomEvent('itemclick', {
                detail: {
<<<<<<< HEAD
                    item,
                    bounds: event.currentTarget.getBoundingClientRect(),
                    name: item.name
=======
                    item: this.computedItems[event.currentTarget.dataset.index],
                    bounds: event.currentTarget.getBoundingClientRect(),
                    name: this.computedItems[event.currentTarget.dataset.index]
                        .name
>>>>>>> c06050f7
                }
            })
        );
    }

    /**
     * Stop the propagation of an event.
     *
     * @param {Event} event
     */
    stopPropagation(event) {
        event.stopPropagation();
    }
}<|MERGE_RESOLUTION|>--- conflicted
+++ resolved
@@ -543,11 +543,7 @@
              * @event
              * @name itemmousedown
              * @param {object} item Item clicked.
-<<<<<<< HEAD
-             * @param {string} name Unique name of the item clicked.
-=======
              * @param {string} name Name of the item clicked.
->>>>>>> c06050f7
              * @public
              * @bubbles
              */
@@ -656,11 +652,7 @@
              * @event
              * @name itemmouseup
              * @param {object} item Item clicked.
-<<<<<<< HEAD
-             * @param {string} name Unique name of the item clicked.
-=======
              * @param {string} name Name of the item clicked.
->>>>>>> c06050f7
              * @public
              * @bubbles
              */
@@ -785,24 +777,15 @@
          * @name actionclick
          * @param {string} name  Name of the action clicked.
          * @param {object} item Item clicked.
-<<<<<<< HEAD
-         * @param {string} targetName Unique name of the item clicked.
-=======
          * @param {string} targetName Name of the item.
->>>>>>> c06050f7
          * @public
          */
         this.dispatchEvent(
             new CustomEvent('actionclick', {
                 detail: {
                     name: actionName,
-<<<<<<< HEAD
                     item,
                     targetName: item.name
-=======
-                    item: this.computedItems[itemIndex],
-                    targetName: this.computedItems[itemIndex].name
->>>>>>> c06050f7
                 }
             })
         );
@@ -829,30 +812,17 @@
          *
          * @event
          * @name itemclick
-<<<<<<< HEAD
-         * @param {object} item Item clicked.
-         * @param {DOMRect} bounds Bounds of the item clicked.
-         * @param {string} name Unique name of the item clicked.
-=======
          * @param {object}  item Item clicked.
          * @param {DOMRect} bounds The size and position of the item in the viewport.
          * @param {string}  name Name of the clicked item.
->>>>>>> c06050f7
          * @public
          */
         this.dispatchEvent(
             new CustomEvent('itemclick', {
                 detail: {
-<<<<<<< HEAD
                     item,
                     bounds: event.currentTarget.getBoundingClientRect(),
                     name: item.name
-=======
-                    item: this.computedItems[event.currentTarget.dataset.index],
-                    bounds: event.currentTarget.getBoundingClientRect(),
-                    name: this.computedItems[event.currentTarget.dataset.index]
-                        .name
->>>>>>> c06050f7
                 }
             })
         );
