--- conflicted
+++ resolved
@@ -703,7 +703,6 @@
                 });
             });
 
-<<<<<<< HEAD
             describe('Tooltip Text', () => {
                 it('Defaults to label if not provided', () => {
                     element.items = [
@@ -738,7 +737,9 @@
                         );
                         expect(itemTooltip.title).toBe('Custom tooltip text');
                     });
-=======
+                });
+            });
+
             it('Description', () => {
                 element.items = [
                     {
@@ -761,7 +762,6 @@
                     expect(itemdDescriptions[0].title).toBe('Content');
                     expect(itemdDescriptions[1].value).toBe('Content');
                     expect(itemdDescriptions[1].title).toBe('Content');
->>>>>>> b709c551
                 });
             });
         });
