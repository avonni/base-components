/**
 * BSD 3-Clause License
 *
 * Copyright (c) 2021, Avonni Labs, Inc.
 * All rights reserved.
 *
 * Redistribution and use in source and binary forms, with or without
 * modification, are permitted provided that the following conditions are met:
 *
 * - Redistributions of source code must retain the above copyright notice, this
 *   list of conditions and the following disclaimer.
 *
 * - Redistributions in binary form must reproduce the above copyright notice,
 *   this list of conditions and the following disclaimer in the documentation
 *   and/or other materials provided with the distribution.
 *
 * - Neither the name of the copyright holder nor the names of its
 *   contributors may be used to endorse or promote products derived from
 *   this software without specific prior written permission.
 *
 * THIS SOFTWARE IS PROVIDED BY THE COPYRIGHT HOLDERS AND CONTRIBUTORS "AS IS"
 * AND ANY EXPRESS OR IMPLIED WARRANTIES, INCLUDING, BUT NOT LIMITED TO, THE
 * IMPLIED WARRANTIES OF MERCHANTABILITY AND FITNESS FOR A PARTICULAR PURPOSE ARE
 * DISCLAIMED. IN NO EVENT SHALL THE COPYRIGHT HOLDER OR CONTRIBUTORS BE LIABLE
 * FOR ANY DIRECT, INDIRECT, INCIDENTAL, SPECIAL, EXEMPLARY, OR CONSEQUENTIAL
 * DAMAGES (INCLUDING, BUT NOT LIMITED TO, PROCUREMENT OF SUBSTITUTE GOODS OR
 * SERVICES; LOSS OF USE, DATA, OR PROFITS; OR BUSINESS INTERRUPTION) HOWEVER
 * CAUSED AND ON ANY THEORY OF LIABILITY, WHETHER IN CONTRACT, STRICT LIABILITY,
 * OR TORT (INCLUDING NEGLIGENCE OR OTHERWISE) ARISING IN ANY WAY OUT OF THE USE
 * OF THIS SOFTWARE, EVEN IF ADVISED OF THE POSSIBILITY OF SUCH DAMAGE.
 */

import { createElement } from 'lwc';
import {
    ITEMS,
    ITEMS_WITHOUT_ICONS,
    ACTIONS,
    ACTION,
    ACTION_NO_LABEL
} from './data';
import List from 'c/list';

// Not tested:
// Mouse move and all actions related to it (dragging the item and reorganizing the list)
// Touch events (we can't artificially give a touch position to save in _initialY)

let element;
describe('List', () => {
    afterEach(() => {
        while (document.body.firstChild) {
            document.body.removeChild(document.body.firstChild);
        }
    });

    beforeEach(() => {
        element = createElement('base-list', {
            is: List
        });
        document.body.appendChild(element);
    });

    it('List: Default attributes', () => {
        expect(element.actions).toMatchObject([]);
        expect(element.alternativeText).toBeUndefined();
        expect(element.items).toMatchObject([]);
        expect(element.label).toBeUndefined();
        expect(element.sortable).toBeFalsy();
        expect(element.sortableIconName).toBeUndefined();
        expect(element.sortableIconPosition).toBe('right');
        // expect(element.variant).tobe('list');
    });

    /* ----- ATTRIBUTES ----- */

    // alternative-text
    it('List: AlternativeText', () => {
        element.alternativeText = 'A string alternative text';

        return Promise.resolve().then(() => {
            const span = element.shadowRoot.querySelector(
                '[data-element-id="span-alternative-text"]'
            );
            expect(span.textContent).toBe('A string alternative text');
        });
    });

    // items
    it('List: Items', () => {
        element.items = ITEMS;

        return Promise.resolve().then(() => {
            const items = element.shadowRoot.querySelectorAll(
                '[data-element-id^="li-item"'
            );
            expect(items).toHaveLength(5);

            items.forEach((item, index) => {
                const originalItem = ITEMS[index];

                expect(item.dataset.index).toBe(index.toString());
                expect(item.ariaLabel).toBe(originalItem.label);
<<<<<<< HEAD
                // expect(item.textContent).toBe(originalItem.label);
                expect(item.dataset.name).toBe(originalItem.name);
=======
                expect(item.textContent).toBe(originalItem.label);
>>>>>>> c06050f7
            });

            [0, 2].forEach((index) => {
                const item = items[index];
                const avatar = item.querySelector(
                    '[data-element-id="avonni-avatar"]'
                );
                expect(avatar.fallbackIconName).toBe(
                    ITEMS[index].avatar.fallbackIconName
                );
                expect(avatar.src).toBe(ITEMS[index].avatar.src);
            });

            [0, 1, 2, 4].forEach((index) => {
                const item = items[index];
                const avatar = item.querySelector(
                    '[data-element-id="avonni-avatar"]'
                );
                expect(avatar).toBeTruthy();
            });
            const item = items[3];
            const avatar = item.querySelector(
                '[data-element-id="avonni-avatar"]'
            );
            expect(avatar).toBeNull();
        });
    });

    // label
    it('List: Label', () => {
        element.label = 'A string label';

        return Promise.resolve().then(() => {
            const label = element.shadowRoot.querySelector(
                '.avonni-list__header_font'
            );
            expect(label.textContent).toBe('A string label');
        });
    });

    // divider
    it('List: Divider = around', () => {
        element.divider = 'around';

        return Promise.resolve().then(() => {
            const menu = element.shadowRoot.querySelector(
                '.avonni-list__item-menu'
            );
            expect(menu.classList).toContain('avonni-list__has-card-style');
        });
    });
    it('List: Divider = top', () => {
        element.divider = 'top';

        return Promise.resolve().then(() => {
            const menu = element.shadowRoot.querySelector(
                '.avonni-list__item-menu'
            );
            expect(menu.classList).toContain('slds-has-dividers_top-space');
        });
    });
    it('List: Divider = bottom', () => {
        element.divider = 'bottom';

        return Promise.resolve().then(() => {
            const menu = element.shadowRoot.querySelector(
                '.avonni-list__item-menu'
            );
            expect(menu.classList).toContain('slds-has-dividers_bottom-space');
        });
    });

    // ACTIONS with BUTTON-MENU / BUTTON / BUTTON-ICON
    it('List: Actions button-menu', () => {
        element.items = ITEMS;
        element.actions = ACTIONS;

        return Promise.resolve()
            .then(() => {
                const actions = element.shadowRoot.querySelector(
                    'lightning-button-menu'
                );
                console.log(actions);
                actions.click();
            })
            .then(() => {
                const menuItem = element.shadowRoot.querySelectorAll(
                    '[data-element-id^="lightning-menu-item"]'
                );
                expect(menuItem[0].label).toBe('Completed');
                expect(menuItem[0].value).toBe('completed-action');
                expect(menuItem[0].iconName).toBe('utility:check');
                expect(menuItem[0].disabled).toBeFalsy();
                expect(menuItem[1].label).toBe('Pending');
                expect(menuItem[1].value).toBe('pending-action');
                expect(menuItem[1].iconName).toBe('utility:spinner');
                expect(menuItem[1].disabled).toBeFalsy();
                expect(menuItem[2].label).toBe('Delete');
                expect(menuItem[2].value).toBe('delete-action');
                expect(menuItem[2].iconName).toBe('utility:delete');
                expect(menuItem[2].disabled).toBeTruthy();
            });
    });

    it('List: Action lightning-button', () => {
        element.items = ITEMS;
        element.actions = ACTION;

        return Promise.resolve().then(() => {
            const button = element.shadowRoot.querySelector(
                '[data-element-id="lightning-button"]'
            );

            expect(button.label).toBe('Completed');
            expect(button.iconName).toBe('utility:check');
            expect(button.disabled).toBeFalsy();
            expect(button.value).toBe('completed-action');
        });
    });

    it('List: Action lightning-button-icon', () => {
        element.items = ITEMS;
        element.actions = ACTION_NO_LABEL;

        return Promise.resolve().then(() => {
            const buttonIcon = element.shadowRoot.querySelector(
                '[data-element-id="lightning-button-icon"]'
            );

            expect(buttonIcon.iconName).toBe('utility:event');
            expect(buttonIcon.disabled).toBeFalsy();
            expect(buttonIcon.value).toBe('event-action');
        });
    });

    // sortable
    // Depends on items
    it('List: Sortable = false', () => {
        element.sortable = false;
        element.items = ITEMS;

        return Promise.resolve().then(() => {
            const items = element.shadowRoot.querySelectorAll(
                '[data-element-id="li-item"]'
            );
            const menu = element.shadowRoot.querySelector(
                '.avonni-list__item-menu'
            );

            expect(menu.role).toBeFalsy();

            items.forEach((item) => {
                expect(item.role).toBeFalsy();
            });

            // Item is clicked on
            items[1].dispatchEvent(new CustomEvent('mousedown'));
            expect(items[1].classList).not.toContain(
                'avonni-list__item-sortable_dragged'
            );
        });
    });

    it('List: Sortable = true', () => {
        element.sortable = true;
        element.items = ITEMS;

        return Promise.resolve().then(() => {
            const items = element.shadowRoot.querySelectorAll(
                '[data-element-id="li-item"]'
            );
            const menu = element.shadowRoot.querySelector(
                '.avonni-list__item-menu'
            );

            expect(menu.role).toBe('listbox');

            items.forEach((item) => {
                expect(item.role).toBe('option');
            });

            // Item is clicked on
            items[1].dispatchEvent(new CustomEvent('mousedown'));
            expect(items[1].classList).not.toContain(
                'avonni-list__item-sortable_dragged'
            );

            // The avonni-list__item-sortable_dragged is added the selected item moved, then removed when the item is released.

            // Item is dropped
            items[1].dispatchEvent(new CustomEvent('mouseup'));
            expect(items[1].classList).not.toContain(
                'avonni-list__item-sortable_dragged'
            );
        });
    });

    // sortable-icon-name
    // Depends on items and sortable
    it('List: SortableIconName, with sortable = false', () => {
        element.sortableIconName = 'utility:apps';
        element.sortable = false;
        element.items = ITEMS_WITHOUT_ICONS;

        return Promise.resolve().then(() => {
            const icons = element.shadowRoot.querySelectorAll(
                '[data-element-id^="lightning-icon-sort"]'
            );
            expect(icons).toHaveLength(0);
        });
    });

    it('List: SortableIconName, with sortable = true', () => {
        element.sortableIconName = 'utility:apps';
        element.sortable = true;
        element.items = ITEMS_WITHOUT_ICONS;

        return Promise.resolve().then(() => {
            const icons = element.shadowRoot.querySelectorAll(
                '[data-element-id^="lightning-icon-sort"]'
            );
            expect(icons).toHaveLength(4);

            icons.forEach((icon) => {
                expect(icon.iconName).toBe('utility:apps');
            });
        });
    });

    // sortable-icon-position
    // Depends on items, sortable and sortableIconName
    it('List: SortableIconPosition = right', () => {
        element.sortableIconName = 'utility:drag_and_drop';
        element.sortable = true;
        element.sortableIconPosition = 'right';
        element.items = ITEMS_WITHOUT_ICONS;

        return Promise.resolve().then(() => {
            const iconsRight =
                element.shadowRoot.querySelectorAll('.icon-right');
            const iconsLeft = element.shadowRoot.querySelectorAll('.icon-left');
            expect(iconsRight).toHaveLength(4);
            expect(iconsLeft).toHaveLength(0);
        });
    });

    it('List: SortableIconPosition = left', () => {
        element.sortableIconName = 'utility:apps';
        element.sortable = true;
        element.sortableIconPosition = 'left';
        element.items = ITEMS_WITHOUT_ICONS;

        return Promise.resolve().then(() => {
            const iconsRight =
                element.shadowRoot.querySelectorAll('.icon-right');
            const iconsLeft = element.shadowRoot.querySelectorAll('.icon-left');
            expect(iconsRight).toHaveLength(0);
            expect(iconsLeft).toHaveLength(4);
        });
    });
    /* images */
    it('List: Images presence', () => {
        element.items = ITEMS;

        return Promise.resolve().then(() => {
            const images = element.shadowRoot.querySelectorAll(
                '[data-element-id^="img"]'
            );
            expect(images).toHaveLength(3);
        });
    });

    it('List: Images width small', () => {
        element.items = ITEMS;
        element.imageWidth = 'small';

        return Promise.resolve().then(() => {
            const images = element.shadowRoot.querySelectorAll(
                '[data-element-id^="img"]'
            );
            expect(images[0].width).toBe(48);
            expect(images[1].width).toBe(48);
            expect(images[2].width).toBe(48);
        });
    });

    it('List: Images width medium', () => {
        element.items = ITEMS;
        element.imageWidth = 'medium';

        return Promise.resolve().then(() => {
            const images = element.shadowRoot.querySelectorAll(
                '[data-element-id^="img"]'
            );
            expect(images[0].width).toBe(72);
            expect(images[1].width).toBe(72);
            expect(images[2].width).toBe(72);
        });
    });

    it('List: Images width large', () => {
        element.items = ITEMS;
        element.imageWidth = 'large';

        return Promise.resolve().then(() => {
            const images = element.shadowRoot.querySelectorAll(
                '[data-element-id^="img"]'
            );
            expect(images[0].width).toBe(128);
            expect(images[1].width).toBe(128);
            expect(images[2].width).toBe(128);
        });
    });

    it('List: Images rounded on sortable icon right', () => {
        element.items = ITEMS;
        element.imageWidth = 'large';
        element.divider = 'around';
        element.sortable = true;
        element.sortableIconName = 'utility:add';
        element.sortableIconPosition = 'right';

        return Promise.resolve().then(() => {
            const images = element.shadowRoot.querySelectorAll(
                '.avonni-list__item-image-container'
            );
            expect(images[0].classList).toContain(
                'avonni-list__item-image-container_rounded-corners'
            );
            expect(images[1].classList).toContain(
                'avonni-list__item-image-container_rounded-corners'
            );
            expect(images[2].classList).toContain(
                'avonni-list__item-image-container_rounded-corners'
            );
        });
    });

    /* ----- METHOD ----- */

    // reset
    // Depends on items, sortable and the keyboard reorder
    it('List: Reset method', () => {
        element.items = ITEMS;
        element.sortable = true;

        return Promise.resolve()
            .then(() => {
                const items = element.shadowRoot.querySelectorAll(
                    '[data-element-id="li-item"]'
                );

                // Reorder
                const spaceEvent = new CustomEvent('keydown');
                spaceEvent.key = ' ';
                const downEvent = new CustomEvent('keydown');
                downEvent.key = 'ArrowDown';
                items[1].dispatchEvent(spaceEvent);
                items[1].dispatchEvent(downEvent);
                items[1].dispatchEvent(spaceEvent);
            })
            .then(() => {
                const items = element.shadowRoot.querySelectorAll(
                    '[data-element-id="li-item"]'
                );
                const label = items[1].querySelector(
                    '[data-element-id="div-item-label"]'
                );
                expect(label.textContent).toBe(ITEMS[2].label);
                element.reset();
            })
            .then(() => {
                const items = element.shadowRoot.querySelectorAll(
                    '[data-element-id="li-item"]'
                );
                const label = items[1].querySelector(
                    '[data-element-id="div-item-label"]'
                );
                expect(label.textContent).toBe(ITEMS[1].label);
            });
    });

    /* ----- EVENT ----- */

    // actionclick
    // Depends on items and actions
    it('List: Actionclick event, one action', () => {
        const handler = jest.fn();
        element.addEventListener('actionclick', handler);
        element.items = ITEMS;
        element.actions = ACTION;

        return Promise.resolve().then(() => {
            const button = element.shadowRoot.querySelector(
                '[data-element-id="lightning-button"]'
            );
            button.dispatchEvent(new CustomEvent('click'));

            expect(handler).toHaveBeenCalled();
            expect(handler.mock.calls[0][0].detail.item).toMatchObject(
                ITEMS[0]
            );
            expect(handler.mock.calls[0][0].detail.name).toBe(ACTION[0].name);
            expect(handler.mock.calls[0][0].detail.targetName).toBe(
                ITEMS[0].name
            );
            expect(handler.mock.calls[0][0].bubbles).toBeFalsy();
            expect(handler.mock.calls[0][0].cancelable).toBeFalsy();
            expect(handler.mock.calls[0][0].composed).toBeFalsy();
        });
    });

    it('List: Actionclick event, one icon action', () => {
        const handler = jest.fn();
        element.addEventListener('actionclick', handler);
        element.items = ITEMS;
        element.actions = ACTION_NO_LABEL;

        return Promise.resolve().then(() => {
            const button = element.shadowRoot.querySelector(
                '[data-element-id="lightning-button-icon"]'
            );
            button.dispatchEvent(new CustomEvent('click'));

            expect(handler).toHaveBeenCalled();
            expect(handler.mock.calls[0][0].detail.item).toMatchObject(
                ITEMS[0]
            );
            expect(handler.mock.calls[0][0].detail.name).toBe(
                ACTION_NO_LABEL[0].name
            );
            expect(handler.mock.calls[0][0].detail.targetName).toBe(
                ITEMS[0].name
            );
            expect(handler.mock.calls[0][0].bubbles).toBeFalsy();
            expect(handler.mock.calls[0][0].cancelable).toBeFalsy();
            expect(handler.mock.calls[0][0].composed).toBeFalsy();
        });
    });

    it('List: Actionclick event, multiple action', () => {
        const handler = jest.fn();
        element.addEventListener('actionclick', handler);
        element.items = ITEMS;
        element.actions = ACTIONS;

        return Promise.resolve().then(() => {
            const button = element.shadowRoot.querySelector(
                '[data-element-id="lightning-button-menu"]'
            );
            button.dispatchEvent(
                new CustomEvent('select', {
                    detail: {
                        value: ACTIONS[0].name
                    }
                })
            );

            expect(handler).toHaveBeenCalled();
            expect(handler.mock.calls[0][0].detail.item).toMatchObject(
                ITEMS[0]
            );
            expect(handler.mock.calls[0][0].detail.name).toBe(ACTIONS[0].name);
            expect(handler.mock.calls[0][0].detail.targetName).toBe(
                ITEMS[0].name
            );
            expect(handler.mock.calls[0][0].bubbles).toBeFalsy();
            expect(handler.mock.calls[0][0].cancelable).toBeFalsy();
            expect(handler.mock.calls[0][0].composed).toBeFalsy();
        });
    });

    // itemclick
    // Depends on items
    it('List: Itemclick event', () => {
        const handler = jest.fn();
        element.addEventListener('itemclick', handler);
        element.items = ITEMS;

        return Promise.resolve().then(() => {
            const items = element.shadowRoot.querySelectorAll(
                '[data-element-id="li-item"]'
            );

            items[2].dispatchEvent(new CustomEvent('click'));
            expect(handler).toHaveBeenCalled();
            expect(handler.mock.calls[0][0].detail.item).toMatchObject(
                ITEMS[2]
            );
            expect(handler.mock.calls[0][0].detail.bounds).not.toBeUndefined();
            expect(handler.mock.calls[0][0].detail.name).toBe(ITEMS[2].name);
            expect(handler.mock.calls[0][0].bubbles).toBeFalsy();
            expect(handler.mock.calls[0][0].cancelable).toBeFalsy();
            expect(handler.mock.calls[0][0].composed).toBeFalsy();
        });
    });

    it('List: Itemclick event, fired with keyboard', () => {
        const handler = jest.fn();
        element.addEventListener('itemclick', handler);
        element.items = ITEMS;

        return Promise.resolve().then(() => {
            const items = element.shadowRoot.querySelectorAll(
                '[data-element-id="li-item"]'
            );

            const event = new CustomEvent('keydown');
            event.key = 'Enter';
            items[1].dispatchEvent(event);
            expect(handler).toHaveBeenCalled();
            expect(handler.mock.calls[0][0].detail.item).toMatchObject(
                ITEMS[1]
            );
            expect(handler.mock.calls[0][0].detail.bounds).not.toBeUndefined();
            expect(handler.mock.calls[0][0].detail.name).toBe(ITEMS[1].name);
            expect(handler.mock.calls[0][0].bubbles).toBeFalsy();
            expect(handler.mock.calls[0][0].cancelable).toBeFalsy();
            expect(handler.mock.calls[0][0].composed).toBeFalsy();
        });
    });

    // itemmousedown
    it('List: Itemmousedown event', () => {
        const handler = jest.fn();
        element.addEventListener('itemmousedown', handler);
        element.items = ITEMS;

        return Promise.resolve().then(() => {
            const items = element.shadowRoot.querySelectorAll(
                '[data-element-id="li-item"]'
            );

            const event = new CustomEvent('mousedown');
            event.button = 0;
            items[2].dispatchEvent(event);
            expect(handler).toHaveBeenCalled();
            expect(handler.mock.calls[0][0].detail.item).toMatchObject(
                ITEMS[2]
            );
            expect(handler.mock.calls[0][0].detail.name).toBe(ITEMS[2].name);
            expect(handler.mock.calls[0][0].bubbles).toBeTruthy();
            expect(handler.mock.calls[0][0].cancelable).toBeFalsy();
            expect(handler.mock.calls[0][0].composed).toBeFalsy();
        });
    });

    // itemmouseup
    it('List: Itemmouseup event', () => {
        const handler = jest.fn();
        element.addEventListener('itemmouseup', handler);
        element.items = ITEMS;

        return Promise.resolve().then(() => {
            const items = element.shadowRoot.querySelectorAll(
                '[data-element-id="li-item"]'
            );

            const event = new CustomEvent('mouseup');
            event.button = 0;
            items[1].dispatchEvent(event);
            expect(handler).toHaveBeenCalled();
            expect(handler.mock.calls[0][0].detail.item).toMatchObject(
                ITEMS[1]
            );
            expect(handler.mock.calls[0][0].detail.name).toBe(ITEMS[1].name);
            expect(handler.mock.calls[0][0].bubbles).toBeTruthy();
            expect(handler.mock.calls[0][0].cancelable).toBeFalsy();
            expect(handler.mock.calls[0][0].composed).toBeFalsy();
        });
    });

    // reorder
    // Depends on items and sortable
    it('List: Reorder event, fired with keyboard', () => {
        const newOrder = [ITEMS[0], ITEMS[2], ITEMS[1], ITEMS[3], ITEMS[4]];
        const handler = jest.fn();
        element.addEventListener('reorder', handler);
        element.items = ITEMS;
        element.sortable = true;

        return Promise.resolve().then(() => {
            const items = element.shadowRoot.querySelectorAll(
                '[data-element-id="li-item"]'
            );

            // Start dragging
            const spaceEvent = new CustomEvent('keydown');
            spaceEvent.key = ' ';
            items[1].dispatchEvent(spaceEvent);

            // Move the item up and down
            const upDownEvent = new CustomEvent('keydown');
            upDownEvent.key = 'ArrowDown';
            items[1].dispatchEvent(upDownEvent);
            items[1].dispatchEvent(upDownEvent);
            upDownEvent.key = 'ArrowUp';
            items[1].dispatchEvent(upDownEvent);

            expect(items[2].classList).toContain(
                'avonni-list__item-sortable_moved'
            );

            // Stop dragging
            items[1].dispatchEvent(spaceEvent);

            expect(handler).toHaveBeenCalledTimes(1);
            expect(handler.mock.calls[0][0].detail.items).toMatchObject(
                newOrder
            );
            expect(handler.mock.calls[0][0].bubbles).toBeFalsy();
            expect(handler.mock.calls[0][0].cancelable).toBeFalsy();
            expect(handler.mock.calls[0][0].composed).toBeFalsy();
        });
    });

    it('List: Reorder event, cancel a move with escape key', () => {
        const handler = jest.fn();
        element.addEventListener('reorder', handler);
        element.items = ITEMS;
        element.sortable = true;

        return Promise.resolve().then(() => {
            const items = element.shadowRoot.querySelectorAll(
                '[data-element-id="li-item"]'
            );

            // Start dragging
            const spaceEvent = new CustomEvent('keydown');
            spaceEvent.key = ' ';
            items[1].dispatchEvent(spaceEvent);

            // Move the item
            const upDownEvent = new CustomEvent('keydown');
            upDownEvent.key = 'ArrowDown';
            items[1].dispatchEvent(upDownEvent);
            items[1].dispatchEvent(upDownEvent);

            // Cancel
            const escEvent = new CustomEvent('keydown');
            escEvent.key = 'Escape';
            items[1].dispatchEvent(escEvent);

            expect(handler).toHaveBeenCalledTimes(0);
        });
    });
});<|MERGE_RESOLUTION|>--- conflicted
+++ resolved
@@ -99,12 +99,7 @@
 
                 expect(item.dataset.index).toBe(index.toString());
                 expect(item.ariaLabel).toBe(originalItem.label);
-<<<<<<< HEAD
-                // expect(item.textContent).toBe(originalItem.label);
-                expect(item.dataset.name).toBe(originalItem.name);
-=======
                 expect(item.textContent).toBe(originalItem.label);
->>>>>>> c06050f7
             });
 
             [0, 2].forEach((index) => {
