/**
 * BSD 3-Clause License
 *
 * Copyright (c) 2021, Avonni Labs, Inc.
 * All rights reserved.
 *
 * Redistribution and use in source and binary forms, with or without
 * modification, are permitted provided that the following conditions are met:
 *
 * - Redistributions of source code must retain the above copyright notice, this
 *   list of conditions and the following disclaimer.
 *
 * - Redistributions in binary form must reproduce the above copyright notice,
 *   this list of conditions and the following disclaimer in the documentation
 *   and/or other materials provided with the distribution.
 *
 * - Neither the name of the copyright holder nor the names of its
 *   contributors may be used to endorse or promote products derived from
 *   this software without specific prior written permission.
 *
 * THIS SOFTWARE IS PROVIDED BY THE COPYRIGHT HOLDERS AND CONTRIBUTORS "AS IS"
 * AND ANY EXPRESS OR IMPLIED WARRANTIES, INCLUDING, BUT NOT LIMITED TO, THE
 * IMPLIED WARRANTIES OF MERCHANTABILITY AND FITNESS FOR A PARTICULAR PURPOSE ARE
 * DISCLAIMED. IN NO EVENT SHALL THE COPYRIGHT HOLDER OR CONTRIBUTORS BE LIABLE
 * FOR ANY DIRECT, INDIRECT, INCIDENTAL, SPECIAL, EXEMPLARY, OR CONSEQUENTIAL
 * DAMAGES (INCLUDING, BUT NOT LIMITED TO, PROCUREMENT OF SUBSTITUTE GOODS OR
 * SERVICES; LOSS OF USE, DATA, OR PROFITS; OR BUSINESS INTERRUPTION) HOWEVER
 * CAUSED AND ON ANY THEORY OF LIABILITY, WHETHER IN CONTRACT, STRICT LIABILITY,
 * OR TORT (INCLUDING NEGLIGENCE OR OTHERWISE) ARISING IN ANY WAY OUT OF THE USE
 * OF THIS SOFTWARE, EVEN IF ADVISED OF THE POSSIBILITY OF SUCH DAMAGE.
 */

.avonni-list__item {
    height: fit-content;
}

<<<<<<< HEAD
.avonni-list__item-sortable {
=======
.sortable-item {
    cursor: var(--list-item-cursor, grab);
}

.sortable-icon-cursor {
>>>>>>> 218b13f9
    cursor: grab;
}

/* Disable the hover on touch */
@media (hover: hover) {
    .avonni-list__item-sortable:hover {
        background-color: var(--lwc-colorBackground, #f3f2f2);
    }
}

.avonni-list__item-sortable > div {
    width: 100%;
}

.avonni-list__item-expanded > div {
    width: 100%;
}

.avonni-list__item-sortable_moved {
    transition: transform 300ms;
}

.avonni-list__item-sortable.avonni-list__item-sortable_dragged {
    position: relative;
    z-index: 1;
    border: none;
    box-shadow: 0 0 10px rgb(0 0 0 / 40%);
    opacity: 0.8;
    cursor: grabbing;
    background-color: rgba(255, 255, 255, 0.6);
}

.avonni-list__item-img {
    position: absolute;
    height: 100%;
    object-fit: cover;
    pointer-events: none;
}

.avonni-list__item-image-container {
    position: relative;
    overflow: hidden;
    height: 100%;
}

.avonni-list__item-image-container_rounded-corners {
    border-top-left-radius: 0.16rem;
    border-bottom-left-radius: 0.16rem;
}

.avonni-list__item-menu {
    display: grid;
}

@media (max-width: 320px) {
    .avonni-list__has-images {
        justify-content: center;
    }
}<|MERGE_RESOLUTION|>--- conflicted
+++ resolved
@@ -34,15 +34,11 @@
     height: fit-content;
 }
 
-<<<<<<< HEAD
 .avonni-list__item-sortable {
-=======
-.sortable-item {
     cursor: var(--list-item-cursor, grab);
 }
 
-.sortable-icon-cursor {
->>>>>>> 218b13f9
+.avonni-list__item-sortable-icon-cursor {
     cursor: grab;
 }
 
