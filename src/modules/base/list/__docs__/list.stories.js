--- conflicted
+++ resolved
@@ -276,41 +276,6 @@
     divider: 'around'
 };
 
-<<<<<<< HEAD
-export const Actions = Template.bind({});
-Actions.args = {
-    label: 'List with actions menu',
-    items,
-    actions,
-    divider: 'around'
-};
-
-export const Sortable = Template.bind({});
-Sortable.args = {
-    label: 'Sortable list',
-    sortable: true,
-    items,
-    divider: 'around'
-};
-
-export const SortableWithAvatars = Template.bind({});
-SortableWithAvatars.story  = {
-    parameters: {
-        layout: 'padded'
-    }
-};
-SortableWithAvatars.args = {
-    label: 'Sortable list with icons',
-    items: itemsWithAvatars,
-    actions,
-    sortableIconName: 'utility:drag_and_drop',
-    sortableIconPosition: 'left',
-    sortable: true,
-    divider: 'around'
-};
-
-=======
->>>>>>> 773945f5
 export const SortableWithAvatarsAndSingleAction = Template.bind({});
 SortableWithAvatarsAndSingleAction.story  = {
     parameters: {
