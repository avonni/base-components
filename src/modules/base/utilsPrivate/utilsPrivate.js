/**
 * BSD 3-Clause License
 *
 * Copyright (c) 2021, Avonni Labs, Inc.
 * All rights reserved.
 *
 * Redistribution and use in source and binary forms, with or without
 * modification, are permitted provided that the following conditions are met:
 *
 * - Redistributions of source code must retain the above copyright notice, this
 *   list of conditions and the following disclaimer.
 *
 * - Redistributions in binary form must reproduce the above copyright notice,
 *   this list of conditions and the following disclaimer in the documentation
 *   and/or other materials provided with the distribution.
 *
 * - Neither the name of the copyright holder nor the names of its
 *   contributors may be used to endorse or promote products derived from
 *   this software without specific prior written permission.
 *
 * THIS SOFTWARE IS PROVIDED BY THE COPYRIGHT HOLDERS AND CONTRIBUTORS "AS IS"
 * AND ANY EXPRESS OR IMPLIED WARRANTIES, INCLUDING, BUT NOT LIMITED TO, THE
 * IMPLIED WARRANTIES OF MERCHANTABILITY AND FITNESS FOR A PARTICULAR PURPOSE ARE
 * DISCLAIMED. IN NO EVENT SHALL THE COPYRIGHT HOLDER OR CONTRIBUTORS BE LIABLE
 * FOR ANY DIRECT, INDIRECT, INCIDENTAL, SPECIAL, EXEMPLARY, OR CONSEQUENTIAL
 * DAMAGES (INCLUDING, BUT NOT LIMITED TO, PROCUREMENT OF SUBSTITUTE GOODS OR
 * SERVICES; LOSS OF USE, DATA, OR PROFITS; OR BUSINESS INTERRUPTION) HOWEVER
 * CAUSED AND ON ANY THEORY OF LIABILITY, WHETHER IN CONTRACT, STRICT LIABILITY,
 * OR TORT (INCLUDING NEGLIGENCE OR OTHERWISE) ARISING IN ANY WAY OUT OF THE USE
 * OF THIS SOFTWARE, EVEN IF ADVISED OF THE POSSIBILITY OF SUCH DAMAGE.
 */

export { EventEmitter } from './eventEmitter';
export { toNorthAmericanPhoneNumber } from './phonify';
export * from './linkUtils';
export { deepCopy, arraysEqual, ArraySlice, equal } from './utility';
export { guid } from './guid';
export { classListMutation } from './classListMutation';
export {
    normalizeBoolean,
    normalizeString,
    normalizeArray,
    normalizeAriaAttribute,
    normalizeObject
} from './normalize';
export {
    generateColors,
    colorType,
    RGBToHex,
    RGBAToHexA,
    hexToRGB,
    hexAToRGBA,
    RGBToHSL,
    RGBAToHSLA,
    HSLToRGB,
    HSLAToRGBA,
    hexToHSL,
    hexAToHSLA,
    HSLToHex,
    HSLAToHexA,
    RGBAtoRGB,
    RGBtoRGBA,
    RGBtoHSV,
    HSVToHSL
} from './colorUtils';
export { getChartColors } from './chartColorPalette';
export {
    keyCodes,
    runActionOnBufferedTypedCharacters,
    normalizeKeyValue,
    isShiftMetaOrControlKey
} from './keyboard';
export { getListHeight } from './listHeight';
export { raf } from './scroll';
export { isChrome, isIE11, isSafari } from './browser';
export { ContentMutation } from './contentMutation';
export { observePosition } from './observers';
export { hasOnlyAllowedVideoIframes } from './videoUtils';
export {
    addToDate,
    dateTimeObjectFrom,
<<<<<<< HEAD
    getStartOfWeek,
    getWeekday,
    getWeekNumber,
=======
    getWeekNumber,
    nextAllowedDay,
    nextAllowedMonth,
    nextAllowedTime,
>>>>>>> a89d3e86
    numberOfUnitsBetweenDates,
    removeFromDate
} from './dateTimeUtils';
import { smartSetAttribute } from './smartSetAttribute';

export function synchronizeAttrs(element, values) {
    if (!element) {
        return;
    }
    const attributes = Object.keys(values);
    attributes.forEach((attribute) => {
        smartSetAttribute(element, attribute, values[attribute]);
    });
}

export function getRealDOMId(el) {
    if (el && typeof el === 'string') {
        return el;
    } else if (el) {
        return el.getAttribute('id');
    }
    return null;
}

const URL_CHECK_REGEX = /^(\/+|\.+|ftp|http(s?):\/\/)/i;

export function isAbsoluteUrl(url) {
    return URL_CHECK_REGEX.test(url);
}

export function getShadowActiveElement() {
    let activeElement = document.activeElement;
    while (activeElement.shadowRoot && activeElement.shadowRoot.activeElement) {
        activeElement = activeElement.shadowRoot.activeElement;
    }
    return activeElement;
}

export function getShadowActiveElements() {
    let activeElement = document.activeElement;
    const shadowActiveElements = [];
    while (
        activeElement &&
        activeElement.shadowRoot &&
        activeElement.shadowRoot.activeElement
    ) {
        shadowActiveElements.push(activeElement);
        activeElement = activeElement.shadowRoot.activeElement;
    }
    if (activeElement) {
        shadowActiveElements.push(activeElement);
    }
    return shadowActiveElements;
}

export function isRTL() {
    return document.dir === 'rtl';
}

export function isUndefinedOrNull(value) {
    return value === null || value === undefined;
}

export function isNotUndefinedOrNull(value) {
    return !isUndefinedOrNull(value);
}

const DEFAULT_ZINDEX_BASELINE = 9000;

export function getZIndexBaseline() {
    const value = (
        window.getComputedStyle(document.documentElement) ||
        document.documentElement.style
    ).getPropertyValue('--lwc-zIndexModal');

    const base = parseInt(value, 10);

    return isNaN(base) ? DEFAULT_ZINDEX_BASELINE : base;
}

export function timeout(interval) {
    return new Promise((resolve) => {
        // eslint-disable-next-line @lwc/lwc/no-async-operation
        setTimeout(resolve, interval);
    });
}

export function animationFrame() {
    return new Promise((resolve) => {
        // eslint-disable-next-line @lwc/lwc/no-async-operation
        window.requestAnimationFrame(resolve);
    });
}

export const BUTTON_GROUP_ORDER = {
    FIRST: 'first',
    MIDDLE: 'middle',
    LAST: 'last',
    ONLY: 'only'
};

/**
 * returns the SLDS class for the given group order
 * @param groupOrder
 * @returns {string}
 */
export function buttonGroupOrderClass(groupOrder) {
    return {
        [BUTTON_GROUP_ORDER.FIRST]: 'slds-button_first',
        [BUTTON_GROUP_ORDER.MIDDLE]: 'slds-button_middle',
        [BUTTON_GROUP_ORDER.LAST]: 'slds-button_last',
        [BUTTON_GROUP_ORDER.ONLY]: 'single-button'
    }[groupOrder];
}<|MERGE_RESOLUTION|>--- conflicted
+++ resolved
@@ -79,16 +79,9 @@
 export {
     addToDate,
     dateTimeObjectFrom,
-<<<<<<< HEAD
     getStartOfWeek,
     getWeekday,
     getWeekNumber,
-=======
-    getWeekNumber,
-    nextAllowedDay,
-    nextAllowedMonth,
-    nextAllowedTime,
->>>>>>> a89d3e86
     numberOfUnitsBetweenDates,
     removeFromDate
 } from './dateTimeUtils';
