export { hasAnimation } from './animation';
export { EventEmitter } from './eventEmitter';
export { toNorthAmericanPhoneNumber } from './phonify';
export * from './linkUtils';
export { arraysEqual, ArraySlice, equal } from './utility';
export { guid } from './guid';
export { classListMutation } from './classListMutation';
export {
    camelCase,
    capitalize,
    kebabCase,
    lowerCase,
    startCase,
    upperCase,
    upperFirst
} from './fontCase';
<<<<<<< HEAD
export { getChartColors } from './chartColorPalette';
=======
export {
    generateColors,
    colorType,
    isLightColor,
    RGBToHex,
    RGBAToHexA,
    hexToRGB,
    hexAToRGBA,
    RGBToHSL,
    RGBAToHSLA,
    HSLToRGB,
    HSLAToRGBA,
    hexToHSL,
    hexAToHSLA,
    HSLToHex,
    HSLAToHexA,
    RGBAtoRGB,
    RGBtoRGBA,
    RGBtoHSV,
    HSVToHSL
} from './colorUtils';
>>>>>>> 9f7ded7c
export {
    keyCodes,
    runActionOnBufferedTypedCharacters,
    normalizeKeyValue,
    isShiftMetaOrControlKey
} from './keyboard';
export { getListHeight } from './listHeight';
export { raf } from './scroll';
export { isChrome, isIE11, isSafari } from './browser';
export { ContentMutation } from './contentMutation';
export { observePosition } from './observers';
export { hasOnlyAllowedVideoIframes } from './videoUtils';
export {
    DATE_FORMAT_PRESETS,
    addToDate,
    dateTimeObjectFrom,
    getFormattedDate,
    getStartOfWeek,
    getWeekday,
    formatDateFromStyle,
    getWeekNumber,
    intervalFrom,
    isInTimeFrame,
    numberOfUnitsBetweenDates,
    parseTimeFrame,
    removeFromDate
} from './dateTimeUtils';
import { smartSetAttribute } from './smartSetAttribute';
export { isCSR } from './ssr';

export function synchronizeAttrs(element, values) {
    if (!element) {
        return;
    }
    const attributes = Object.keys(values);
    attributes.forEach((attribute) => {
        smartSetAttribute(element, attribute, values[attribute]);
    });
}

export function getRealDOMId(el) {
    if (el && typeof el === 'string') {
        return el;
    } else if (el) {
        return el.getAttribute('id');
    }
    return null;
}

const URL_CHECK_REGEX = /^(\/+|\.+|ftp|http(s?):\/\/)/i;

export function isAbsoluteUrl(url) {
    return URL_CHECK_REGEX.test(url);
}

export function getShadowActiveElement() {
    let activeElement = document.activeElement;
    while (activeElement.shadowRoot && activeElement.shadowRoot.activeElement) {
        activeElement = activeElement.shadowRoot.activeElement;
    }
    return activeElement;
}

export function getShadowActiveElements() {
    let activeElement = document.activeElement;
    const shadowActiveElements = [];
    while (
        activeElement &&
        activeElement.shadowRoot &&
        activeElement.shadowRoot.activeElement
    ) {
        shadowActiveElements.push(activeElement);
        activeElement = activeElement.shadowRoot.activeElement;
    }
    if (activeElement) {
        shadowActiveElements.push(activeElement);
    }
    return shadowActiveElements;
}

export function isRTL() {
    return document.dir === 'rtl';
}

export function isUndefinedOrNull(value) {
    return value === null || value === undefined;
}

export function isNotUndefinedOrNull(value) {
    return !isUndefinedOrNull(value);
}

const DEFAULT_ZINDEX_BASELINE = 9000;

export function getZIndexBaseline() {
    const value = (
        window.getComputedStyle(document.documentElement) ||
        document.documentElement.style
    ).getPropertyValue('--lwc-zIndexModal');

    const base = parseInt(value, 10);

    return isNaN(base) ? DEFAULT_ZINDEX_BASELINE : base;
}

export function timeout(interval) {
    return new Promise((resolve) => {
        // eslint-disable-next-line @lwc/lwc/no-async-operation
        setTimeout(resolve, interval);
    });
}

export function animationFrame() {
    return new Promise((resolve) => {
        // eslint-disable-next-line @lwc/lwc/no-async-operation
        window.requestAnimationFrame(resolve);
    });
}

export const BUTTON_GROUP_ORDER = {
    FIRST: 'first',
    MIDDLE: 'middle',
    LAST: 'last',
    ONLY: 'only'
};

/**
 * returns the SLDS class for the given group order
 * @param groupOrder
 * @returns {string}
 */
export function buttonGroupOrderClass(groupOrder) {
    return {
        [BUTTON_GROUP_ORDER.FIRST]: 'slds-button_first',
        [BUTTON_GROUP_ORDER.MIDDLE]: 'slds-button_middle',
        [BUTTON_GROUP_ORDER.LAST]: 'slds-button_last',
        [BUTTON_GROUP_ORDER.ONLY]: 'single-button'
    }[groupOrder];
}

/**
 * Checks if the given component is native
 * @param {Object} cmp Component instance
 * @returns {Boolean} Whether the component is native
 */
export function isNativeComponent(cmp) {
    if (cmp && cmp.template && cmp.template.constructor) {
        return !!String(cmp.template.constructor).match(/\[native code\]/);
    }
    return false;
}<|MERGE_RESOLUTION|>--- conflicted
+++ resolved
@@ -14,31 +14,6 @@
     upperCase,
     upperFirst
 } from './fontCase';
-<<<<<<< HEAD
-export { getChartColors } from './chartColorPalette';
-=======
-export {
-    generateColors,
-    colorType,
-    isLightColor,
-    RGBToHex,
-    RGBAToHexA,
-    hexToRGB,
-    hexAToRGBA,
-    RGBToHSL,
-    RGBAToHSLA,
-    HSLToRGB,
-    HSLAToRGBA,
-    hexToHSL,
-    hexAToHSLA,
-    HSLToHex,
-    HSLAToHexA,
-    RGBAtoRGB,
-    RGBtoRGBA,
-    RGBtoHSV,
-    HSVToHSL
-} from './colorUtils';
->>>>>>> 9f7ded7c
 export {
     keyCodes,
     runActionOnBufferedTypedCharacters,
