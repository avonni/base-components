--- conflicted
+++ resolved
@@ -283,7 +283,6 @@
         });
     });
 
-<<<<<<< HEAD
     describe('Methods', () => {
         it('focus', () => {
             element.isDismissible = true;
@@ -318,30 +317,15 @@
             });
         });
 
-        it('focus', () => {
-            element.isDismissible = true;
-            const handler = jest.fn();
-            element.addEventListener('focus', handler);
-=======
-    describe('Events', () => {
         it('close', () => {
             element.isDismissible = true;
             const handler = jest.fn();
             element.addEventListener('close', handler);
->>>>>>> de48d89e
 
             return Promise.resolve().then(() => {
                 const lightningButtonIcon = element.shadowRoot.querySelector(
                     '[data-element-id="lightning-button-icon"]'
                 );
-<<<<<<< HEAD
-                lightningButtonIcon.dispatchEvent(new CustomEvent('focus'));
-
-                expect(handler).toHaveBeenCalled();
-                expect(handler.mock.calls[0][0].bubbles).toBeFalsy();
-                expect(handler.mock.calls[0][0].composed).toBeFalsy();
-                expect(handler.mock.calls[0][0].cancelable).toBeFalsy();
-=======
                 lightningButtonIcon.click();
 
                 expect(handler).toHaveBeenCalled();
@@ -349,7 +333,24 @@
                 expect(call.bubbles).toBeFalsy();
                 expect(call.cancelable).toBeTruthy();
                 expect(call.composed).toBeFalsy();
->>>>>>> de48d89e
+            });
+        });
+
+        it('focus', () => {
+            element.isDismissible = true;
+            const handler = jest.fn();
+            element.addEventListener('focus', handler);
+
+            return Promise.resolve().then(() => {
+                const lightningButtonIcon = element.shadowRoot.querySelector(
+                    '[data-element-id="lightning-button-icon"]'
+                );
+                lightningButtonIcon.dispatchEvent(new CustomEvent('focus'));
+
+                expect(handler).toHaveBeenCalled();
+                expect(handler.mock.calls[0][0].bubbles).toBeFalsy();
+                expect(handler.mock.calls[0][0].composed).toBeFalsy();
+                expect(handler.mock.calls[0][0].cancelable).toBeFalsy();
             });
         });
     });
