--- conflicted
+++ resolved
@@ -55,30 +55,12 @@
     });
 
     it('Alert variant base', () => {
-<<<<<<< HEAD
-        const div = element.shadowRoot.querySelector('div');
-=======
-        const element = createElement('base-alert', {
-            is: Alert
-        });
-        document.body.appendChild(element);
-
         const div = element.shadowRoot.querySelector('[data-element-id="div"]');
->>>>>>> a9024967
         expect(div.classList).toContain('slds-theme_info');
     });
 
     it('Alert variant error', () => {
-<<<<<<< HEAD
-        const div = element.shadowRoot.querySelector('div');
-=======
-        const element = createElement('base-alert', {
-            is: Alert
-        });
-        document.body.appendChild(element);
-
         const div = element.shadowRoot.querySelector('[data-element-id="div"]');
->>>>>>> a9024967
 
         element.variant = 'error';
 
@@ -89,16 +71,7 @@
     });
 
     it('Alert variant offline', () => {
-<<<<<<< HEAD
-        const div = element.shadowRoot.querySelector('div');
-=======
-        const element = createElement('base-alert', {
-            is: Alert
-        });
-        document.body.appendChild(element);
-
         const div = element.shadowRoot.querySelector('[data-element-id="div"]');
->>>>>>> a9024967
 
         element.variant = 'offline';
 
@@ -109,16 +82,7 @@
     });
 
     it('Alert variant warning', () => {
-<<<<<<< HEAD
-        const div = element.shadowRoot.querySelector('div');
-=======
-        const element = createElement('base-alert', {
-            is: Alert
-        });
-        document.body.appendChild(element);
-
         const div = element.shadowRoot.querySelector('[data-element-id="div"]');
->>>>>>> a9024967
         const lightningButtonIcon = element.shadowRoot.querySelector(
             '[data-element-id="lightning-button-icon"]'
         );
@@ -158,16 +122,7 @@
     });
 
     it('Alert iconName', () => {
-<<<<<<< HEAD
-        let lightningIcon = element.shadowRoot.querySelector('lightning-icon');
-=======
-        const element = createElement('base-alert', {
-            is: Alert
-        });
-        document.body.appendChild(element);
-
         let lightningIcon = element.shadowRoot.querySelector('[data-element-id="lightning-icon"]');
->>>>>>> a9024967
 
         expect(element.iconName).toBeUndefined();
         expect(lightningIcon.iconName).toBeUndefined();
