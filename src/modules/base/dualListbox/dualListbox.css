--- conflicted
+++ resolved
@@ -97,10 +97,7 @@
 }
 
 .avonni-dual-listbox-list-item-min_height {
-<<<<<<< HEAD
     min-height: 41px;
-=======
-    min-height: 40px;
 }
 
 .avonni-dual-listbox-width_small {
@@ -113,5 +110,4 @@
 
 .avonni-dual-listbox-width_large {
     width: var(--lwc-sizeLarge, 25rem);
->>>>>>> 92f32baa
 }