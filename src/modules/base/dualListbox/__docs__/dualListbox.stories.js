--- conflicted
+++ resolved
@@ -364,10 +364,7 @@
                 type: 'select'
             },
             options: ['small', 'medium', 'large', 'responsive'],
-<<<<<<< HEAD
             defaultValue: 'responsive',
-=======
->>>>>>> 637fdb11
             description:
                 'It defines the width of the source options listbox and the selected options listbox. Valid values include small, medium, large and responsive.',
             table: {
