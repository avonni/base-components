/**
 * @typedef {Object} DualListboxOption
 * @name options
 * @property {object} avatar An object with item fields to be rendered as an avatar.
 * @property {string} description Description of the option.
 * @property {string} groupName Name of the group this option belongs to.
 * @property {string} label Label of the option.
 * @property {string} value Value of the option.
 */
/**
 * @typedef {Object} DualListboxAvatar
 * @name avatar
 * @property {string} fallbackIconName The Lightning Design System name of the icon used as a fallback when the image fails to load. The initials fallback relies on this for its background color. Names are written in the format 'standard:account' where 'standard' is the category, and 'account' is the specific icon to be displayed. Only icons from the standard and custom categories are allowed.
 * @property {string} size Size of the avatar icon. Valid values are x-small, small, medium, large, x-large and xx-large. Defaults to medium.
 * @property {string} initials If the record name contains two words, like first and last name, use the first capitalized letter of each. For records that only have a single word name, use the first two letters of that word using one capital and one lower case letter.
<<<<<<< HEAD
 * @property {string} src Image URL.
 * @property {string} variant The variant changes the shape of the avatar. Valid values are empty, circle, and square. Defaults to square.
=======
 * @property {string} src Image URL for the avatar of the group. If present, the avatar is displayed before the label.
 * @property {string} variant The variant changes the shape of the avatar. Valid values are empty, circle, and square. The value defaults to square.
 */

/**
 * @namespace stylingHooks
 */
/**
 * @memberof stylingHooks
 * @name --avonni-dual-listbox-option-color-background
 * @default #ffffff
 * @type color
 */
/**
 * @memberof stylingHooks
 * @name --avonni-dual-listbox-option-text-color
 * @default #706e6b
 * @type color
 */
/**
 * @memberof stylingHooks
 * @name --avonni-dual-listbox-option-color-background-hover
 * @default #f3f2f2
 * @type color
 */
/**
 * @memberof stylingHooks
 * @name --avonni-dual-listbox-option-text-color-hover
 * @default #706e6b
 * @type color
 */
/**
 * @memberof stylingHooks
 * @name --avonni-dual-listbox-option-color-background-selected
 * @default #edeceb
 * @type color
 */
/**
 * @memberof stylingHooks
 * @name --avonni-dual-listbox-option-text-color-selected
 * @default #706e6b
 * @type color
 */
/**
 * @memberof stylingHooks
 * @name --avonni-dual-listbox-option-color-border
 * @default #dddbda
 * @type color
 */
/**
 * @memberof stylingHooks
 * @name --avonni-dual-listbox-option-sizing-border
 * @default 1px
 * @type sizing
 */
/**
 * @memberof stylingHooks
 * @name --avonni-dual-listbox-option-styling-border
 * @default solid
 * @type styling
 */
/**
 * @memberof stylingHooks
 * @name --avonni-dual-listbox-boxes-color-border
 * @default #dddbda
 * @type color
 */
/**
 * @memberof stylingHooks
 * @name --avonni-dual-listbox-boxes-sizing-border
 * @default 1px
 * @type sizing
 */
/**
 * @memberof stylingHooks
 * @name --avonni-dual-listbox-boxes-styling-border
 * @default solid
 * @type styling
 */
/**
 * @memberof stylingHooks
 * @name --avonni-dual-listbox-boxes-label-text-color
 * @default #3e3e3c
 * @type color
 */
/**
 * @memberof stylingHooks
 * @name --avonni-dual-listbox-boxes-label-font-size
 * @default 0.75rem
 * @type font
 */
/**
 * @memberof stylingHooks
 * @name --avonni-dual-listbox-boxes-label-font-style
 * @default normal
 * @type font
 */
/**
 * @memberof stylingHooks
 * @name --avonni-dual-listbox-boxes-label-font-weight
 * @default 400
 * @type font
 */
/**
 * @memberof stylingHooks
 * @name --avonni-dual-listbox-header-text-color
 * @default #3e3e3c
 * @type color
 */
/**
 * @memberof stylingHooks
 * @name --avonni-dual-listbox-header-font-size
 * @default 0.75rem
 * @type font
 */
/**
 * @memberof stylingHooks
 * @name --avonni-dual-listbox-header-font-style
 * @default normal
 * @type font
 */
/**
 * @memberof stylingHooks
 * @name --avonni-dual-listbox-header-font-weight
 * @default 700
 * @type font
 */

/**
 * @namespace examples
 */
/**
 * @memberof examples
 * @name base
 * @storyId example-dual-listbox--base
 */
/**
 * @memberof examples
 * @name baseWithGroups
 * @storyId example-dual-listbox--base-with-groups
 */
/**
 * @memberof examples
 * @name baseSmall
 * @storyId example-dual-listbox--base-small
 */
/**
 * @memberof examples
 * @name baseLarge
 * @storyId example-dual-listbox--base-large
 */
/**
 * @memberof examples
 * @name baseLarge
 * @storyId example-dual-listbox--base-responsive
 */
/**
 * @memberof examples
 * @name baseNoBorder
 * @storyId example-dual-listbox--base-no-border
 */
/**
 * @memberof examples
 * @name baseDisabled
 * @storyId example-dual-listbox--base-disabled
 */
/**
 * @memberof examples
 * @name baseLoading
 * @storyId example-dual-listbox--base-loading
 */
/**
 * @memberof examples
 * @name baseWithMaximumMinimum
 * @storyId example-dual-listbox--base-with-maximum-minimum
 */
/**
 * @memberof examples
 * @name baseWithAvatar
 * @storyId example-dual-listbox--base-with-avatar
 */
/**
 * @memberof examples
 * @name baseWithAvatarReorderingDisabled
 * @storyId example-dual-listbox--base-with-avatar-reordering-disabled
 */
/**
 * @memberof examples
 * @name baseWithAvatarLabelHidden
 * @storyId example-dual-listbox--base-with-avatar-label-hidden
 */
/**
 * @memberof examples
 * @name baseWithAvatarVisibleOptions10
 * @storyId example-dual-listbox--base-with-avatar-visible-options-10
 */
/**
 * @memberof examples
 * @name baseWithAvatarDescriptionVisibleOptions6
 * @storyId example-dual-listbox--base-with-avatar-description-visible-options-6
 */
/**
 * @memberof examples
 * @name languages
 * @storyId example-dual-listbox--languages
 */
/**
 * @memberof examples
 * @name languagesWithSearchEngine
 * @storyId example-dual-listbox--languages-with-allow-search
 */
/**
 * @memberof examples
 * @name languagesStacked
 * @storyId example-dual-listbox--languages-stacked
>>>>>>> db502307
 */<|MERGE_RESOLUTION|>--- conflicted
+++ resolved
@@ -13,12 +13,8 @@
  * @property {string} fallbackIconName The Lightning Design System name of the icon used as a fallback when the image fails to load. The initials fallback relies on this for its background color. Names are written in the format 'standard:account' where 'standard' is the category, and 'account' is the specific icon to be displayed. Only icons from the standard and custom categories are allowed.
  * @property {string} size Size of the avatar icon. Valid values are x-small, small, medium, large, x-large and xx-large. Defaults to medium.
  * @property {string} initials If the record name contains two words, like first and last name, use the first capitalized letter of each. For records that only have a single word name, use the first two letters of that word using one capital and one lower case letter.
-<<<<<<< HEAD
  * @property {string} src Image URL.
  * @property {string} variant The variant changes the shape of the avatar. Valid values are empty, circle, and square. Defaults to square.
-=======
- * @property {string} src Image URL for the avatar of the group. If present, the avatar is displayed before the label.
- * @property {string} variant The variant changes the shape of the avatar. Valid values are empty, circle, and square. The value defaults to square.
  */
 
 /**
@@ -143,94 +139,4 @@
  * @name --avonni-dual-listbox-header-font-weight
  * @default 700
  * @type font
- */
-
-/**
- * @namespace examples
- */
-/**
- * @memberof examples
- * @name base
- * @storyId example-dual-listbox--base
- */
-/**
- * @memberof examples
- * @name baseWithGroups
- * @storyId example-dual-listbox--base-with-groups
- */
-/**
- * @memberof examples
- * @name baseSmall
- * @storyId example-dual-listbox--base-small
- */
-/**
- * @memberof examples
- * @name baseLarge
- * @storyId example-dual-listbox--base-large
- */
-/**
- * @memberof examples
- * @name baseLarge
- * @storyId example-dual-listbox--base-responsive
- */
-/**
- * @memberof examples
- * @name baseNoBorder
- * @storyId example-dual-listbox--base-no-border
- */
-/**
- * @memberof examples
- * @name baseDisabled
- * @storyId example-dual-listbox--base-disabled
- */
-/**
- * @memberof examples
- * @name baseLoading
- * @storyId example-dual-listbox--base-loading
- */
-/**
- * @memberof examples
- * @name baseWithMaximumMinimum
- * @storyId example-dual-listbox--base-with-maximum-minimum
- */
-/**
- * @memberof examples
- * @name baseWithAvatar
- * @storyId example-dual-listbox--base-with-avatar
- */
-/**
- * @memberof examples
- * @name baseWithAvatarReorderingDisabled
- * @storyId example-dual-listbox--base-with-avatar-reordering-disabled
- */
-/**
- * @memberof examples
- * @name baseWithAvatarLabelHidden
- * @storyId example-dual-listbox--base-with-avatar-label-hidden
- */
-/**
- * @memberof examples
- * @name baseWithAvatarVisibleOptions10
- * @storyId example-dual-listbox--base-with-avatar-visible-options-10
- */
-/**
- * @memberof examples
- * @name baseWithAvatarDescriptionVisibleOptions6
- * @storyId example-dual-listbox--base-with-avatar-description-visible-options-6
- */
-/**
- * @memberof examples
- * @name languages
- * @storyId example-dual-listbox--languages
- */
-/**
- * @memberof examples
- * @name languagesWithSearchEngine
- * @storyId example-dual-listbox--languages-with-allow-search
- */
-/**
- * @memberof examples
- * @name languagesStacked
- * @storyId example-dual-listbox--languages-stacked
->>>>>>> db502307
  */