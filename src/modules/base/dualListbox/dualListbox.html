--- conflicted
+++ resolved
@@ -36,13 +36,8 @@
                         ></lightning-input>
                     </div>
                     <div
-<<<<<<< HEAD
                         class={computedListboxContainerClass}
                         style={sourceHeight}
-=======
-                        class={computedListboxSourceContainerClass}
-                        style={computedColumnStyleSource}
->>>>>>> 92f32baa
                     >
                         <ul
                             data-source-list
