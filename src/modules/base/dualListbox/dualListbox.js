/**
 * BSD 3-Clause License
 *
 * Copyright (c) 2021, Avonni Labs, Inc.
 * All rights reserved.
 *
 * Redistribution and use in source and binary forms, with or without
 * modification, are permitted provided that the following conditions are met:
 *
 * - Redistributions of source code must retain the above copyright notice, this
 *   list of conditions and the following disclaimer.
 *
 * - Redistributions in binary form must reproduce the above copyright notice,
 *   this list of conditions and the following disclaimer in the documentation
 *   and/or other materials provided with the distribution.
 *
 * - Neither the name of the copyright holder nor the names of its
 *   contributors may be used to endorse or promote products derived from
 *   this software without specific prior written permission.
 *
 * THIS SOFTWARE IS PROVIDED BY THE COPYRIGHT HOLDERS AND CONTRIBUTORS "AS IS"
 * AND ANY EXPRESS OR IMPLIED WARRANTIES, INCLUDING, BUT NOT LIMITED TO, THE
 * IMPLIED WARRANTIES OF MERCHANTABILITY AND FITNESS FOR A PARTICULAR PURPOSE ARE
 * DISCLAIMED. IN NO EVENT SHALL THE COPYRIGHT HOLDER OR CONTRIBUTORS BE LIABLE
 * FOR ANY DIRECT, INDIRECT, INCIDENTAL, SPECIAL, EXEMPLARY, OR CONSEQUENTIAL
 * DAMAGES (INCLUDING, BUT NOT LIMITED TO, PROCUREMENT OF SUBSTITUTE GOODS OR
 * SERVICES; LOSS OF USE, DATA, OR PROFITS; OR BUSINESS INTERRUPTION) HOWEVER
 * CAUSED AND ON ANY THEORY OF LIABILITY, WHETHER IN CONTRACT, STRICT LIABILITY,
 * OR TORT (INCLUDING NEGLIGENCE OR OTHERWISE) ARISING IN ANY WAY OUT OF THE USE
 * OF THIS SOFTWARE, EVEN IF ADVISED OF THE POSSIBILITY OF SUCH DAMAGE.
 */

import { LightningElement, api } from 'lwc';
import {
    normalizeBoolean,
    normalizeString,
    assert,
    getRealDOMId,
    getListHeight
} from 'c/utilsPrivate';
import { classSet, formatLabel, generateUUID } from 'c/utils';
import { FieldConstraintApi, InteractingState } from 'c/inputUtils';
import { handleKeyDownOnOption } from './keyboard';

const DEFAULT_MIN = 0;
const DEFAULT_ADD_BUTTON_ICON_NAME = 'utility:right';
const DEFAULT_DOWN_BUTTON_ICON_NAME = 'utility:down';
const DEFAULT_REMOVE_BUTTON_ICON_NAME = 'utility:left';
const DEFAULT_UP_BUTTON_ICON_NAME = 'utility:up';
const DEFAULT_MAX_VISIBLE_OPTIONS = 5;

const LABEL_VARIANTS = {
    valid: ['standard', 'label-hidden', 'label-stacked'],
    default: 'standard'
};

const BUTTON_VARIANTS = {
    valid: [
        'bare',
        'container',
        'brand',
        'border',
        'border-filled',
        'bare-inverse',
        'border-inverse'
    ],
    default: 'border'
};

const BUTTON_SIZES = {
    valid: ['xx-small', 'x-small', 'small', 'medium', 'large'],
    default: 'medium'
};

const BOXES_SIZES = { valid: ['small', 'medium', 'large'], default: 'medium' };

const i18n = {
    optionLockAssistiveText: 'Option Lock AssistiveText',
    required: 'Required',
    requiredError: 'Value required',
    loadingText: 'Loading'
};

/**
 * @class
 * @descriptor avonni-dual-listbox
 * @storyId example-dual-listbox--base
 * @public
 */
export default class DualListbox extends LightningElement {
    /**
     * The name of the icon to be used in the format 'utility:right'.
     *
     * @type {string}
     * @public
     * @default utility:right
     */
    @api addButtonIconName = DEFAULT_ADD_BUTTON_ICON_NAME;

    /**
     * Label for add button.
     *
     * @type {string}
     * @public
     */
    @api addButtonLabel;

    /**
     * The name of the icon to be used in the format ‘utility:down’.
     *
     * @type {string}
     * @public
     * @default utility:down
     */
    @api downButtonIconName = DEFAULT_DOWN_BUTTON_ICON_NAME;

    /**
     * Label for down button
     *
     * @type {string}
     * @public
     */
    @api downButtonLabel;

    /**
     * Help text detailing the purpose and function of the dual listbox.
     *
     * @type {string}
     * @public
     */
    @api fieldLevelHelp;

    /**
     * Label for the dual listbox.
     *
     * @type {string}
     * @public
     */
    @api label;

    /**
     * Error message to be displayed when the value is missing and input is required.
     *
     * @type {string}
     * @public
     */
    @api
    messageWhenValueMissing = i18n.requiredError;

    /**
     * Specifies the name of an input element.
     *
     * @type {string}
     * @public
     */
    @api name;

    /**
     * The name of the icon to be used in the format ‘utility:left’.
     *
     * @type {string}
     * @public
     * @default utility:left
     */
    @api removeButtonIconName = DEFAULT_REMOVE_BUTTON_ICON_NAME;

    /**
     * Label for remove button.
     *
     * @type {string}
     * @public
     */
    @api removeButtonLabel;

    /**
     * Label for the selected options listbox.
     *
     * @type {string}
     * @public
     */
    @api selectedLabel;

    /**
     * Text displayed when no options are selected.
     *
     * @type {string}
     * @public
     */
    @api selectedPlaceholder;

    /**
     * Label for the source options listbox.
     *
     * @type {string}
     * @public
     */
    @api sourceLabel;

    /**
     * The name of the icon to be used in the format ‘utility:up’.
     *
     * @type {string}
     * @public
     * @default utility:up
     */
    @api upButtonIconName = DEFAULT_UP_BUTTON_ICON_NAME;

    /**
     * Label for up button.
     *
     * @type {string}
     * @public
     */
    @api upButtonLabel;

    _requiredOptions = [];
    _options = [];
    _allowSearch = false;
    _buttonSize = BUTTON_SIZES.default;
    _buttonVariant = BUTTON_VARIANTS.default;
    _disabled;
    _disableReordering = false;
    _draggable = false;
    _hideBottomDivider = false;
    _isLoading = false;
    _max;
    _maxVisibleOptions = DEFAULT_MAX_VISIBLE_OPTIONS;
    _min = DEFAULT_MIN;
    _required = false;
    _size = BOXES_SIZES.default;
    _variant = LABEL_VARIANTS.default;

    _selectedValues = [];
    _groupedValues = [];
    highlightedOptions = [];
    errorMessage = '';
    focusableInSource;
    focusableInSelected;
    isFocusOnList = false;
    _searchTerm;
    _upButtonDisabled = false;
    _downButtonDisabled = false;
    _oldIndex;
    _newIndex;

    _sourceBoxHeight;
    _selectedBoxHeight;

    _dropItSelected = false;
    _dropItSource = false;

    connectedCallback() {
        this.classList.add('slds-form-element');
        this.keyboardInterface = this.selectKeyboardInterface();

        this.addRequiredOptionsToValue();

        // debounceInteraction since DualListbox has multiple focusable elements
        this.interactingState = new InteractingState({
            debounceInteraction: true
        });
        this.interactingState.onenter(() => {
            this.dispatchEvent(new CustomEvent('focus'));
        });
        this.interactingState.onleave(() => {
            this.showHelpMessageIfInvalid();
            this.dispatchEvent(new CustomEvent('blur'));

            // reset the optionToFocus otherwise dualListbox will steal the focus any time it's rerendered.
            this.optionToFocus = null;
        });
    }

    renderedCallback() {
        this.assertRequiredAttributes();

        if (this.disabled) {
            this._upButtonDisabled = true;
            this._downButtonDisabled = true;
            return;
        }

        if (this.optionToFocus) {
            // value could have an apostrophe, which is why we need to escape it otherwise the queryselector will not work
            const option = this.template.querySelector(
                `div[data-value='${this.optionToFocus}']`
            );
            if (option) {
                this.isFocusOnList = true;
                option.focus();
            }
        }
        this.disabledButtons();
        this.updateBoxesHeight();
        this.setOptionIndexes();
        if (!this.rendered) {
            this.getGroupValues();
        }
        this.rendered = true;
    }

    /**
     * If present, a search box is added to the first listbox.
     *
     * @type {boolean}
     * @public
     * @default false
     */
    @api
    get allowSearch() {
        return this._allowSearch;
    }

    set allowSearch(value) {
        this._allowSearch = normalizeBoolean(value);
    }

    /**
     * For the bare variant, valid values include x-small, small, medium, and large. For non-bare variants, valid values include xx-small, x-small, small, and medium.
     *
     * @type {string}
     * @public
     * @default medium
     */
    @api
    get buttonSize() {
        return this._buttonSize;
    }

    set buttonSize(size) {
        this._buttonSize = normalizeString(size, {
            fallbackValue: BUTTON_SIZES.default,
            validValues: BUTTON_SIZES.valid
        });
    }

    /**
     * Use this variant for all button icons (add, up, down and remove). Valid values include bare, container, brand, border, border-filled, bare-inverse and border-inverse.
     *
     * @type {string}
     * @public
     */
    @api
    get buttonVariant() {
        return this._buttonVariant;
    }

    set buttonVariant(variant) {
        this._buttonVariant = normalizeString(variant, {
            fallbackValue: BUTTON_VARIANTS.default,
            validValues: BUTTON_VARIANTS.valid
        });
    }

    /**
     * If present, the Up and Down buttons used for reordering are hidden.
     *
     * @type {boolean}
     * @public
     * @default false
     */
    @api
    get disableReordering() {
        return this._disableReordering;
    }

    set disableReordering(value) {
        this._disableReordering = normalizeBoolean(value);
    }

    /**
     * If present, the listbox is disabled and users cannot interact with it.
     *
     * @type {boolean}
     * @public
     * @default false
     */
    @api
    get disabled() {
        return this._disabled || false;
    }

    set disabled(value) {
        this._disabled = normalizeBoolean(value);
    }

    /**
     * If present, the options are draggable.
     *
     * @type {boolean}
     * @public
     * @default false
     */
    @api
    get draggable() {
        if (this.disabled) {
            return false;
        }
        return this._draggable;
    }

    set draggable(value) {
        this._draggable = normalizeBoolean(value);
    }

    /**
     * If present, hides the bottom divider.
     *
     * @type {boolean}
     * @public
     * @default false
     */
    @api
    get hideBottomDivider() {
        return this._hideBottomDivider || false;
    }

    set hideBottomDivider(value) {
        this._hideBottomDivider = normalizeBoolean(value);
    }

    /**
     * If present, the source options listbox is in a loading state and shows a spinner.
     *
     * @type {boolean}
     * @public
     * @default false
     */
    @api
    get isLoading() {
        return this._isLoading || false;
    }

    set isLoading(value) {
        this._isLoading = normalizeBoolean(value);
    }

    /**
     * Number of options that display in the listboxes before vertical scrollbars are displayed. Determines the vertical size of the listbox.
     *
     * @type {number}
     * @public
     * @default 5
     */
    @api
    get maxVisibleOptions() {
        return this._maxVisibleOptions;
    }

    set maxVisibleOptions(value) {
        const number =
            typeof value === 'number' ? value : DEFAULT_MAX_VISIBLE_OPTIONS;
        this._maxVisibleOptions = parseInt(number, 10);

        if (this.isConnected) {
            this.updateBoxesHeight();
        }
    }

    /**
     * Maximum number of options allowed in the selected options listbox.
     *
     * @type {number}
     * @public
     */
    @api
    get max() {
        return this._max;
    }

    set max(value) {
        const number = typeof value === 'number' ? value : '';
        this._max = parseInt(number, 10);
    }

    /**
     * Minimum number of options required in the selected options listbox.
     *
     * @type {number}
     * @public
     */
    @api
    get min() {
        return this._min;
    }

    set min(value) {
        const number = typeof value === 'number' ? value : DEFAULT_MIN;
        this._min = parseInt(number, 10);
    }

    /**
     * Error message to be displayed when a range overflow is detected.
     *
     * @type {string}
     * @public
     */
    @api
    get messageWhenRangeOverflow() {
        return this._messageWhenRangeOverflow;
    }

    set messageWhenRangeOverflow(message) {
        this._messageWhenRangeOverflow = message;
    }

    /**
     * Error message to be displayed when a range underflow is detected.
     *
     * @type {string}
     * @public
     */
    @api
    get messageWhenRangeUnderflow() {
        return this._messageWhenRangeUnderflow;
    }

    set messageWhenRangeUnderflow(message) {
        this._messageWhenRangeUnderflow = message;
    }

    /**
     * A list of options that are available for selection. Each option has the following attributes: label, description, value, iconName, iconSrc, initials and variant.
     *
     * @type {object[]}
     * @public
     */
    @api
    get options() {
        return this._options;
    }

    set options(value) {
        this._options = Array.isArray(value)
            ? JSON.parse(JSON.stringify(value))
            : [];

        if (this.isConnected) {
            this.updateBoxesHeight();
        }
    }

    /**
     * If present, the user must add an item to the selected listbox before submitting the form.
     *
     * @type {boolean}
     * @public
     * @default false
     */
    @api
    get required() {
        return this._required;
    }

    set required(value) {
        this._required = normalizeBoolean(value);
    }

    /**
     * A list of required options that cannot be removed from selected options listbox. This list is populated with values from the options attribute.
     *
     * @type {string[]}
     * @public
     */
    @api
    get requiredOptions() {
        return this._requiredOptions;
    }

    set requiredOptions(newValue) {
        this._requiredOptions = Array.isArray(newValue)
            ? JSON.parse(JSON.stringify(newValue))
            : [];
        if (this.isConnected) {
            this.addRequiredOptionsToValue();
        }
    }

    /**
     * It defines the width of the source options listbox and the selected options listbox. Valid values include small, medium and large.
     *
     * @type {string}
     * @public
     * @default medium
     */
    @api
    get size() {
        return this._size;
    }

    set size(size) {
        this._size = normalizeString(size, {
            fallbackValue: BOXES_SIZES.default,
            validValues: BOXES_SIZES.valid
        });
    }

    /**
     * A list of default options that are included in the selected options listbox. This list is populated with values from the options attribute.
     *
     * @type {string[]}
     * @public
     */
    @api
    get value() {
        return this._selectedValues;
    }

    set value(newValue) {
        this.updateHighlightedOptions(newValue);
        this._selectedValues = newValue || [];
        if (this.isConnected) {
            this.addRequiredOptionsToValue();
        }
    }

    /**
     * The variant changes the appearance of the dual listbox. Valid variants include standard, label-hidden and label-stacked. Use label-hidden to hide the label but make it available to assistive technology. Use label-stacked to place the label above the dual listbox.
     *
     * @type {string}
     * @public
     * @default standard
     */
    @api
    get variant() {
        return this._variant;
    }

    set variant(variant) {
        this._variant = normalizeString(variant, {
            fallbackValue: LABEL_VARIANTS.default,
            validValues: LABEL_VARIANTS.valid
        });
    }

    /**
     * Sets focus on the first option from either list. If the source list doesn't contain any options, the first option on the selected list is focused on.
     *
     * @public
     */
    @api
    focus() {
        const firstOption = this.template.querySelector(`div[data-index='0']`);
        if (firstOption) {
            firstOption.focus();
            this.updateSelectedOptions(firstOption, true, false);
        }
    }

    /**
     * Get validity from field constraint API.
     *
     * @type {boolean}
     */
    get validity() {
        return this._constraint.validity;
    }

    /**
     * Returns the valid attribute value (Boolean) on the ValidityState object.
     *
     * @public
     * @returns {boolean}
     */
    @api
    checkValidity() {
        return this._constraint.checkValidity();
    }

    /**
     * Displays the error messages and returns false if the input is invalid. If the input is valid, reportValidity() clears displayed error messages and returns true.
     *
     * @public
     * @returns {string} errorMessage
     */
    @api
    reportValidity() {
        return this._constraint.reportValidity((message) => {
            this.errorMessage = message;
        });
    }

    /**
     * Sets a custom error message to be displayed when the dual listbox value is submitted.
     *
     * @param {string} message
     * @public
     */
    @api
    setCustomValidity(message) {
        this._constraint.setCustomValidity(message);
    }

    /**
     * Displays an error message if the dual listbox value is required.
     */
    @api
    showHelpMessageIfInvalid() {
        this.reportValidity();
    }

    /**
     * Computed real DOM Id for Source List.
     *
     * @type {string}
     */
    get computedSourceListId() {
        return getRealDOMId(this.template.querySelector('[data-element-id="ul-source-list"]'));
    }

    /**
     * Computed real DOM Id for Selected List.
     *
     * @type {string}
     */
    get computedSelectedListId() {
        return getRealDOMId(
            this.template.querySelector('[data-element-id="ul-selected-list"]')
        );
    }

    /**
<<<<<<< HEAD
     * Computed Source Listbox.
     *
     * @type {Element}
     */
    get computedSourceListbox() {
        return this.template.querySelector('[data-element-id="ul-source-list"]');
    }

    /**
     * Computed Selected Listbox.
     *
     * @type {Element}
     */
    get computedSelectedListbox() {
        return this.template.querySelector('[data-element-id="ul-selected-list"]');
    }

    /**
=======
>>>>>>> 3d8cdaf1
     * Get Aria Disabled.
     *
     * @type {string}
     */
    get ariaDisabled() {
        return String(this.disabled);
    }

    get generateKey() {
        return generateUUID();
    }

    /**
     * Get Computed Source List.
     *
     * @type {object}
     */
    get computedSourceList() {
        let sourceListOptions = [];
        if (this.options) {
            const required = this.requiredOptions;
            const values = this.value;
            sourceListOptions = this.options.filter(
                (option) =>
                    values.indexOf(option.value) === -1 &&
                    required.indexOf(option.value) === -1
            );
        }

        if (this._searchTerm) {
            sourceListOptions = sourceListOptions.filter((option) => {
                return option.label.toLowerCase().includes(this._searchTerm);
            });
        }

        return this.computeListOptions(
            sourceListOptions,
            this.focusableInSource
        );
    }

    /**
     * Get Computed Selected List.
     *
     * @type {object}
     */
    get computedSelectedList() {
        const selectedListOptions = [];
        if (this.options) {
            const optionsMap = {};
            this.options.forEach((option) => {
                optionsMap[option.value] = { ...option };
            });
            this.value.forEach((optionValue) => {
                const option = optionsMap[optionValue];
                if (option) {
                    option.isSelected = true;
                }
            });
            this.requiredOptions.forEach((optionValue) => {
                const option = optionsMap[optionValue];
                if (option) {
                    option.isLocked = true;
                }
            });

            // add selected options in the given order
            this.value.forEach((optionValue) => {
                const option = optionsMap[optionValue];
                if (option) {
                    selectedListOptions.push(option);
                }
            });
        }

        return this.computeListOptions(
            selectedListOptions,
            this.focusableInSelected
        );
    }

    /**
     * Get Computed Source List With Groups.
     *
     * @type {object}
     */
    get computedSourceGroups() {
        return this.groupByName(this.computedSourceList, 'groupName');
    }

    /**
     * Get Computed Selected List With Groups.
     *
     * @type {object}
     */
    get computedSelectedGroups() {
        return this.groupByName(this.computedSelectedList, 'groupName');
    }

    /**
     * Compute List options from Selected and Source Lists.
     *
     * @param {object} options
     * @param {string} focusableOptionValue
     * @returns {object} list options
     */
    computeListOptions(options, focusableOptionValue) {
        if (options.length > 0) {
            const focusableOption = options.find((option) => {
                return option.value === focusableOptionValue;
            });

            const focusableValue = focusableOption
                ? focusableOption.value
                : options[0].value;
            return options.map((option) => {
                return this.computeOptionProperties(option, focusableValue);
            });
        }

        return [];
    }

    /**
     * Computed Option object properties.
     *
     * @param {object} option
     * @param {number} focusableValue
     * @returns {object} object
     */
    computeOptionProperties(option, focusableValue) {
        const isSelected = this.highlightedOptions.indexOf(option.value) > -1;
        const hasDescription = option.description;
        const classList = classSet(
            'slds-listbox__option slds-listbox__option_plain slds-media slds-media_center slds-media_inline avonni-dual-listbox-list-item-min_height '
        )
            .add({ 'slds-media_small': !hasDescription })
            .add({ 'slds-is-selected': isSelected })
            .toString();

        return {
            ...option,
            tabIndex: option.value === focusableValue ? '0' : '-1',
            selected: isSelected ? true : false,
            primaryText: option.description ? option.label : '',
            secondaryText: option.description ? option.description : '',
            iconSize: option.iconSize
                ? option.iconSize
                : hasDescription
                ? 'medium'
                : 'small',
            classList
        };
    }

    /**
     * Update box heights based on content.
     *
     * @returns {number} Box heights
     */
    updateBoxesHeight() {
        let overSelectedHeight;
        let overSourceHeight;
        const sourceOptions = this.template.querySelectorAll(
            'li[data-role="source"]'
        );
        const selectedOptions = this.template.querySelectorAll(
            'li[data-role="selected"]'
        );

        const sourceOptionsHeight = getListHeight(
            sourceOptions,
            this._maxVisibleOptions
        );

        if (
            this.computedSourceList.length < this._maxVisibleOptions &&
            sourceOptions.length > 0
        ) {
            overSourceHeight =
                this.template.querySelector('li[data-role="source"]')
                    .offsetHeight *
                (this._maxVisibleOptions - this.computedSourceList.length);
        } else overSourceHeight = 0;

        if (
            this.computedSelectedList.length < this._maxVisibleOptions &&
            selectedOptions.length > 0
        ) {
            overSelectedHeight =
                this.template.querySelector('li[data-role="selected"]')
                    .offsetHeight *
                (this._maxVisibleOptions - this.computedSelectedList.length);
        } else overSelectedHeight = 0;

        this._selectedBoxHeight =
            getListHeight(selectedOptions, this._maxVisibleOptions) +
            overSelectedHeight;

        if (this.allowSearch) {
            if (this.computedSourceList.length > 0) {
                this._sourceBoxHeight =
                    sourceOptionsHeight +
                    getListHeight(
                        this.template.querySelector(
                            '.avonni-dual-listbox-allow-search'
                        )
                    ) +
                    overSourceHeight;
            } else if (this.computedSourceList.length === 0) {
                this._sourceBoxHeight = this._maxVisibleOptions * 41;
            }
        } else this._sourceBoxHeight = sourceOptionsHeight + overSourceHeight;
    }

    /**
     * Get Source List Height.
     *
     * @type {string}
     */
    get sourceHeight() {
        if (this.allowSearch) {
            return this._selectedBoxHeight > this._sourceBoxHeight
                ? `height: ${this._selectedBoxHeight - 48}px`
                : `height: ${this._sourceBoxHeight}px`;
        }
        {
            return this._selectedBoxHeight > this._sourceBoxHeight
                ? `height: ${this._selectedBoxHeight}px`
                : `height: ${this._sourceBoxHeight}px`;
        }
    }

    /**
     * Get Selected Box Height.
     *
     * @type {string}
     */
    get selectedHeight() {
        if (this.allowSearch) {
            return this._selectedBoxHeight <= this._sourceBoxHeight
                ? `height: ${this._sourceBoxHeight + 48}px`
                : `height: ${this._selectedBoxHeight}px`;
        }
        {
            return this._selectedBoxHeight > this._sourceBoxHeight
                ? `height: ${this._selectedBoxHeight}px`
                : `height: ${this._sourceBoxHeight}px`;
        }
    }

    /**
     * Check if Label Hidden.
     *
     * @type {boolean}
     */
    get isLabelHidden() {
        return this.variant === 'label-hidden';
    }

    /**
     * Check if Selected Box is Empty.
     *
     * @type {boolean}
     */
    get isSelectedBoxEmpty() {
        return this._selectedValues.length === 0;
    }

    /**
     * Computed Lock Assistive Text.
     *
     * @type {string}
     */
    get computedLockAssistiveText() {
        return formatLabel(
            this.i18n.optionLockAssistiveText,
            this.selectedLabel
        );
    }

    /**
     * Localization.
     *
     * @type {i18n}
     */
    get i18n() {
        return i18n;
    }

    /**
     * Check if move buttons are disabled.
     *
     * @type {boolean}
     */
    get moveButtonsDisabled() {
        return this.disabled;
    }

    /**
     * Computed Outer Class styling.
     *
     * @type {string}
     */
    get computedOuterClass() {
        return classSet('')
            .add({
                'slds-form-element_stacked': this._variant === 'label-stacked'
            })
            .toString();
    }

    /**
     * Computed Group Label Class styling.
     *
     * @type {string}
     */
    get computedGroupLabelClass() {
        return classSet('slds-form-element__label slds-form-element__legend')
            .add({ 'slds-assistive-text': this.isLabelHidden })
            .toString();
    }

    /**
     * Computed Listbox Columns Class styling.
     *
     * @type {string}
     */
    get computedListboxColumnsClass() {
        return classSet('avonni-dual-listbox-list__column')
            .add({
                'avonni-dual-listbox-list__column_responsive_small ':
                    this._size === 'small',
                'avonni-dual-listbox-list__column_responsive_medium ':
                    this._size === 'medium',
                'avonni-dual-listbox-list__column_responsive_large ':
                    this._size === 'large'
            })
            .toString();
    }

    /**
     * Computed Listbox Source Container Class styling.
     *
     * @type {string}
     */
    get computedListboxSourceContainerClass() {
        return classSet(
            'slds-dueling-list__options avonni-dual-listbox-option-is-selected'
        )
            .add({ 'slds-is-disabled': this._disabled })
            .add({ 'slds-is-relative': this._isLoading })
            .add({
                'avonni-dual-listbox-size_small': this._size === 'small',
                'avonni-dual-listbox-size_medium': this._size === 'medium',
                'avonni-dual-listbox-size_large': this._size === 'large'
            })
            .toString();
    }

    /**
     * Computed Listbox Selected Container Class styling.
     *
     * @type {string}
     */
    get computedListboxSelectedContainerClass() {
        return classSet(
            'slds-dueling-list__options avonni-dual-listbox-option-is-selected'
        )
            .add({ 'slds-is-disabled': this._disabled })
            .add({
                'avonni-dual-listbox-selected-list-with-search': this
                    ._allowSearch
            })
            .add({
                'avonni-dual-listbox-empty-column': this.isSelectedBoxEmpty
            })
            .add({
                'avonni-dual-listbox-size_small': this._size === 'small',
                'avonni-dual-listbox-size_medium': this._size === 'medium',
                'avonni-dual-listbox-size_large': this._size === 'large'
            })
            .toString();
    }

    /**
     * Computed List Item Class styling.
     *
     * @type {string}
     */
    get computedListItemClass() {
        return classSet('slds-listbox__item')
            .add({
                'avonni-dual-listbox-option-border_bottom': !this
                    .hideBottomDivider
            })
            .toString();
    }

    /**
     * Option Click event handler.
     *
     * @param {Event} event
     */
    handleOptionClick(event) {
        this.interactingState.interacting();
        if (this.disabled) {
            return;
        }
        const selectMultiple = event.metaKey || event.ctrlKey || event.shiftKey;
        const option = event.currentTarget;
        if (event.shiftKey) {
            this.selectAllFromLastSelectedToOption(option, false);
            return;
        }
        const selected =
            selectMultiple && option.getAttribute('aria-selected') === 'true';
        this.updateSelectedOptions(option, !selected, selectMultiple);
        this.shiftIndex = -1;
    }

    /**
     * Focus event handler.
     *
     * @param {Event} event
     */
    handleFocus(event) {
        this.interactingState.enter();

        // select the focused option if entering a listbox
        const element = event.target;
        if (element.role === 'option') {
            if (!this.isFocusOnList) {
                this.isFocusOnList = true;
                this.updateSelectedOptions(element, true, false);
            }
        }
    }

    /**
     * Blur event handler.
     *
     * @param {Event} event
     */
    handleBlur(event) {
        this.interactingState.leave();

        const element = event.target;
        if (element.role !== 'option') {
            this.isFocusOnList = false;
        }
    }

    /**
     * Right Button Click handler.
     */
    handleRightButtonClick() {
        this.interactingState.interacting();
        this.moveOptionsBetweenLists(true, true);
    }

    /**
     * Drag Right handler.
     */
    handleDragRight() {
        this.interactingState.interacting();
        this.moveOptionsBetweenLists(true, false);
        this._dropItSelected = false;
    }

    /**
     * Left Button Click handler.
     */
    handleLeftButtonClick() {
        this.interactingState.interacting();
        this.moveOptionsBetweenLists(false, true);
    }

    /**
     * Drag Right handler.
     */
    handleDragLeft() {
        this.interactingState.interacting();
        this.moveOptionsBetweenLists(false, false);
        this._dropItSource = false;
    }

    /**
     * Up Button Click handler.
     */
    handleUpButtonClick() {
        this.interactingState.interacting();
        this.changeOrderOfOptionsInList(true);
    }

    /**
     * Down Button Click handler.
     */
    handleDownButtonClick() {
        this.interactingState.interacting();
        this.changeOrderOfOptionsInList(false);
    }

    /**
     * Option Keydown event handler.
     *
     * @param {Event} event
     */
    handleOptionKeyDown(event) {
        this.interactingState.interacting();
        if (this.disabled) {
            return;
        }
        handleKeyDownOnOption(event, this.keyboardInterface);
    }

    /**
     * Search event handler.
     *
     * @param {Event} event
     */
    handleSearch(event) {
        this._searchTerm = event.detail.value;
    }

    /**
     * Move Options between Lists.
     *
     * @param {boolean} addToSelect
     * @param {boolean} retainFocus
     */
    moveOptionsBetweenLists(addToSelect, retainFocus) {
        const isValidList = addToSelect
            ? this.selectedList === this.computedSourceListId
            : this.selectedList === this.computedSelectedListId;
        if (!isValidList) {
            return;
        }
        const toMove = this.highlightedOptions;
        const values = this.computedSelectedList.map((option) => option.value);
        const required = this.requiredOptions;
        let newValues = [];
        if (addToSelect) {
            newValues = values.concat(toMove);
        } else {
            newValues = values.filter(
                (value) =>
                    toMove.indexOf(value) === -1 || required.indexOf(value) > -1
            );
        }

        const oldSelectedValues = this._selectedValues;
        this._selectedValues = newValues;
        const invalidMove =
            this.validity.valueMissing ||
            (this.validity.rangeOverflow &&
                this.selectedList === this.computedSourceListId) ||
            (this.validity.rangeUnderflow &&
                this.selectedList === this.computedSelectedListId);

        if (invalidMove || toMove.length === 0) {
            this.showHelpMessageIfInvalid();
            this._selectedValues = oldSelectedValues;
            return;
        }

        if (retainFocus) {
            const listId = addToSelect
                ? this.computedSelectedListId
                : this.computedSourceListId;
            if (listId.includes('source')) {
                if (this.computedSelectedList.length > 0) {
                    this.updateFocusableOption(
                        this.computedSourceListId,
                        this.computedSelectedList[this._oldIndex].value
                    );
                } else this.updateFocusableOption(listId, toMove[0]);
            } else {
                if (this.computedSourceList.length > 0) {
                    this.updateFocusableOption(
                        this.computedSelectedListId,
                        this.computedSourceList[this._oldIndex].value
                    );
                } else this.updateFocusableOption(listId, toMove[0]);
            }
        } else {
            this.interactingState.leave();
            this.isFocusOnList = false;
            this.highlightedOptions = [];
            this.optionToFocus = null;
        }

        this.dispatchChangeEvent(newValues);
        this.highlightedOptions.find((option) => {
            return this._selectedValues.indexOf(option);
        });
        this.updateBoxesHeight();
    }

    /**
     * Reserve old index value.
     *
     * @param {object} option
     */
    oldIndexValue(option) {
        const options = this.template.querySelector(
            `div[data-value='${option}']`
        );
        if (options) {
            const index = options.getAttribute('data-index');
            if (index === '0') {
                this._oldIndex = 0;
            } else this._oldIndex = index - 1;
        }
    }

    /**
     * Change Order of options in List.
     *
     * @param {boolean} moveUp
     */
    changeOrderOfOptionsInList(moveUp) {
        const elementList = this.getElementsOfList(this.selectedList);
        const values = this.computedSelectedList.map((option) => option.value);
        const toMove = values.filter(
            (option) => this.highlightedOptions.indexOf(option) > -1
        );
        const validSelection =
            toMove.length === 0 ||
            this.selectedList !== this.computedSelectedListId;
        if (validSelection) {
            return;
        }
        let start = moveUp ? 0 : toMove.length - 1;
        let index = values.indexOf(toMove[start]);
        const validMove =
            (moveUp && index === 0) || (!moveUp && index === values.length - 1);
        if (validMove) {
            return;
        }

        if (moveUp) {
            while (start < toMove.length) {
                index = values.indexOf(toMove[start]);
                this.swapOptions(index, index - 1, values, elementList);
                start++;
            }
        } else {
            while (start > -1) {
                index = values.indexOf(toMove[start]);
                this.swapOptions(index, index + 1, values, elementList);
                start--;
            }
        }

        this._selectedValues = values;
        this.updateFocusableOption(this.selectedList, toMove[0]);
        this.optionToFocus = null;
        this.dispatchChangeEvent(values);
        this.updateBoxesHeight();
    }

    /**
     * Disabled buttons method for up and down buttons.
     */
    disabledButtons() {
        const indexesArray = [];
        // First we need to verify if the highlighted options are in the selected list.
        if (
            this._selectedValues.some((r) =>
                this.highlightedOptions.includes(r)
            )
        ) {
            this.highlightedOptions.forEach((option) => {
                indexesArray.push(this.getOptionGroupIndexes(option));
            });
            // Then we need to verify if one of the highlighted options is the first one of its group.
            const first = indexesArray.map((array) => {
                return this.computedSelectedGroups[array[0]].options[
                    Number(array[1]) - 1
                ]
                    ? false
                    : true;
            });
            // And we need to verify if one of the highlighted options is the last one of its group.
            const last = indexesArray.map((array) => {
                return this.computedSelectedGroups[array[0]].options[
                    Number(array[1]) + 1
                ]
                    ? false
                    : true;
            });

            this._upButtonDisabled = first.includes(true);
            this._downButtonDisabled = last.includes(true);
        } else {
            // if the highlighted options are not in the selected list the up and down button are not disabled.
            this._upButtonDisabled = false;
            this._downButtonDisabled = false;
        }
    }

    /**
     * Add All selected Options to highlightedOptions.
     *
     * @param {object} option
     * @param {boolean} all
     */
    selectAllFromLastSelectedToOption(option, all) {
        const listId = option.getAttribute('data-type');
        this.updateCurrentSelectedList(listId, true);
        const options = this.getElementsOfList(listId);
        const end = all ? 0 : this.getOptionIndex(option);
        this.lastSelected = this.lastSelected < 0 ? end : this.lastSelected;
        const start = all ? options.length : this.lastSelected;
        let val, select;
        this.highlightedOptions = [];
        for (let i = 0; i < options.length; i++) {
            select = (i - start) * (i - end) <= 0;
            if (select) {
                val = options[i].getAttribute('data-value');
                this.highlightedOptions.push(val);
            }
        }
    }

    /**
     * Update Selected Options.
     *
     * @param {object} option
     * @param {boolean} select
     * @param {boolean} isMultiple
     */
    updateSelectedOptions(option, select, isMultiple) {
        const value = option.getAttribute('data-value');
        const listId = this.getListId(option);
        const optionIndex = this.getOptionIndex(option);
        this.updateCurrentSelectedList(listId, isMultiple);
        if (select) {
            if (this.highlightedOptions.indexOf(value) === -1) {
                this.highlightedOptions.push(value);
            }
        } else {
            this.highlightedOptions.splice(
                this.highlightedOptions.indexOf(value),
                1
            );
        }

        this.updateFocusableOption(listId, value);

        this.lastSelected = optionIndex;
        this.oldIndexValue(this.highlightedOptions);
    }

    /**
     * Add Required Options to value.
     */
    addRequiredOptionsToValue() {
        if (
            !this.options ||
            !this.options.length ||
            !this._requiredOptions ||
            !this._requiredOptions.length
        ) {
            // no options/requiredOptions, just ignore
            return;
        }

        const numOfSelectedValues = this._selectedValues.length;
        const allValues = this.options.map((option) => option.value);

        const requiredValues = this._requiredOptions.filter((option) =>
            allValues.includes(option)
        );

        // add required options to the selected values as they are already displayed in the selected list
        this._selectedValues = [
            ...new Set([...requiredValues, ...this._selectedValues])
        ];

        if (numOfSelectedValues !== this._selectedValues.length) {
            // value was changed
            this.dispatchChangeEvent(this._selectedValues);
        }
    }

    /**
     * Validation with constraint Api.
     *
     * @type {object}
     */
    get _constraint() {
        if (!this._constraintApi) {
            this._constraintApi = new FieldConstraintApi(() => this, {
                valueMissing: () =>
                    !this.disabled &&
                    this.required &&
                    this.computedSelectedList.length < 1,
                rangeUnderflow: () =>
                    this.computedSelectedList.length < this.min,
                rangeOverflow: () => this.computedSelectedList.length > this.max
            });
        }
        return this._constraintApi;
    }

    /**
     * Update Selected List with current selection.
     *
     * @param {string} currentList
     * @param {boolean} isMultiple
     */
    updateCurrentSelectedList(currentList, isMultiple) {
        if (this.selectedList !== currentList || !isMultiple) {
            if (this.selectedList) {
                this.highlightedOptions = [];
                this.lastSelected = -1;
            }
            this.selectedList = currentList;
        }
    }

    /**
     * Change event dispatcher.
     *
     * @param {object} values A comma-separated list of selected items.
     */
    dispatchChangeEvent(values) {
        /**
         * The event fired when an item is selected in the combobox.
         *
         * @event
         * @name change
         * @param {object} value
         * @public
         * @bubbles
         * @composed
         */
        this.dispatchEvent(
            new CustomEvent('change', {
                // the change event needs to propagate to elements outside of the light-DOM, hence making it composed.
                composed: true,
                bubbles: true,
                detail: { value: values }
            })
        );
    }

    /**
     * Assert Required Attributes.
     */
    assertRequiredAttributes() {
        assert(
            !!this.options,
            `<avonni-dual-listbox> Missing required "options" attribute.`
        );
    }

    /**
     * Swap Options.
     *
     * @param {number} i
     * @param {number} j
     * @param {object[]} array
     */
    swapOptions(i, j, array) {
        const temp = array[i];
        array[i] = array[j];
        array[j] = temp;
    }

    /**
     * Get List of Elements by Id.
     *
     * @param {string} listId
     * @return {object[]|NodeListOf<Element>} elements
     */
    getElementsOfList(listId) {
        const elements = this.template.querySelectorAll(
            `div[data-type='${listId}']`
        );
        return elements ? elements : [];
    }

    /**
     * Keyboard use for selecting items.
     *
     * @return keyboard interface
     */
    selectKeyboardInterface() {
        const that = this;
        that.shiftIndex = -1;
        that.lastShift = null;
        return {
            getShiftIndex() {
                return that.shiftIndex;
            },
            setShiftIndex(value) {
                that.shiftIndex = value;
            },
            getLastShift() {
                return that.lastShift;
            },
            setLastShift(value) {
                that.lastShift = value;
            },
            getElementsOfList(listId) {
                return that.getElementsOfList(listId);
            },
            selectAllOptions(option) {
                that.selectAllFromLastSelectedToOption(option, true);
            },
            updateSelectedOptions(option, select, isMultiple) {
                that.updateSelectedOptions(option, select, isMultiple);
            },
            moveOptionsBetweenLists(addToSelect) {
                that.moveOptionsBetweenLists(addToSelect, true);
            }
        };
    }

    /**
     * Compute Option Index number.
     *
     * @param {Element} optionElement
     * @returns {number} Option Index
     */
    getOptionIndex(optionElement) {
        return parseInt(optionElement.getAttribute('data-index'), 10);
    }

    /**
     * Get the index of the group and the index of the option inside the group.
     *
     * @param {number} value
     * @return {object[]} array containing the two indexes
     */
    getOptionGroupIndexes(value) {
        const option = this.template.querySelector(
            `div[data-value="${value}"]`
        );
        return [option.dataset.groupIndex, option.dataset.insideGroupIndex];
    }

    /**
     * Get DOM Id for the List element.
     *
     * @param {Element} optionElement
     * @returns {string} DOM id
     */
    getListId(optionElement) {
        return getRealDOMId(optionElement.parentElement.parentElement);
    }

    /**
     * Update value with focused option item.
     *
     * @param {string} listId
     * @param {string} value
     */
    updateFocusableOption(listId, value) {
        if (listId === this.computedSourceListId) {
            this.focusableInSource = value;
        } else if (listId === this.computedSelectedListId) {
            this.focusableInSelected = value;
        }
        this.optionToFocus = value;
    }

    /**
     * Update Highlighted Options.
     *
     * @param {object} newValue
     */
    updateHighlightedOptions(newValue) {
        let isSame = false;
        if (
            newValue &&
            newValue.length &&
            this._selectedValues &&
            this._selectedValues.length
        ) {
            isSame =
                newValue.length === this._selectedValues.length &&
                newValue.every((option) =>
                    this._selectedValues.includes(option)
                );
        }
        if (!isSame) {
            this.highlightedOptions = [];
        }
    }

    /**
     * Drag Start add "avonni-dual-listbox-dragging" class to current SourceList element.
     *
     * @param {Event} event
     */
    handleDragStartSource(event) {
        event.currentTarget.classList.add('avonni-dual-listbox-dragging');
    }

    /**
     * Drag end event SourceList element handler ( remove "avonni-dual-listbox-dragging" ).
     *
     * @param {Event} event
     */
    handleDragEndSource(event) {
        event.preventDefault();
        event.currentTarget.classList.remove('avonni-dual-listbox-dragging');
        if (this._dropItSelected) {
            if (
                this.highlightedOptions.includes(
                    event.currentTarget.getAttribute('data-value')
                )
            ) {
                this.handleDragRight();
            }
        }
    }

    /**
     * Drag Start add "avonni-dual-listbox-dragging" class to current SelectedList element.
     *
     * @param {Event} event
     */
    handleDragStartSelected(event) {
        event.currentTarget.classList.add('avonni-dual-listbox-dragging');
    }

    /**
     * Drag end event SourceList element handler ( remove "avonni-dual-listbox-dragging" ) - reorder list and index.
     *
     * @param {Event} event
     */
    handleDragEndSelected(event) {
        event.preventDefault();
        event.currentTarget.classList.remove('avonni-dual-listbox-dragging');
        if (this._dropItSource) {
            if (
                this.highlightedOptions.includes(
                    event.currentTarget.getAttribute('data-value')
                )
            ) {
                this.handleDragLeft();
            }
        } else if (!this._dropItSource) {
            if (!this._disableReordering) {
                const values = this.computedSelectedList.map(
                    (option) => option.value
                );
                const elementList = Array.from(
                    this.getElementsOfList(this.selectedList)
                );
                const swappingIndex = Number(
                    event.target.getAttribute('data-index')
                );
                this.swapOptions(
                    swappingIndex,
                    this._newIndex,
                    values,
                    elementList
                );
                this._selectedValues = values;
            }
        }
    }

    /**
     * Drag and Drop Element Over SourceList.
     *
     * @param {Event} event
     */
    handleDragOverSource(event) {
        event.preventDefault();
        this._dropItSource = true;
    }

    /**
     * Drag Element and leave SourceList event.
     *
     * @param {Event} event
     */
    handleDragLeaveSource() {
        this._dropItSource = false;
    }

    /**
     * Drag and Drop Element Over SelectedList.
     *
     * @param {Event} event
     */
    handleDragOverSelected(event) {
        event.preventDefault();
        this._dropItSelected = true;
    }

    /**
     * Drag Element and leave SelectedList event.
     *
     * @param {Event} event
     */
    handleDragLeaveSelected() {
        this._dropItSelected = false;
    }

    /**
     * Drag Over Handler.
     *
     * @param {Event} event
     */
    handleDragOver(event) {
        event.preventDefault();
        this._newIndex = Number(event.target.getAttribute('data-index'));
    }

    /**
     * Move the default group at the top.
     */
    sortGroups(groups) {
        const defaultGroupIndex = groups.findIndex(
            (group) => group.label === undefined
        );
        if (defaultGroupIndex > -1) {
            const defaultGroup = groups.splice(defaultGroupIndex, 1)[0];
            groups.unshift(defaultGroup);
        }
        return groups;
    }

    /**
     * Method to create the groups of options.
     *
     * @param {array} array Array of options.
     * @param {string} groupName groupName.
     * @returns {array} Array of formatted list for the markup.
     */
    groupByName(array, groupName) {
        return this.sortGroups(
            Object.values(
                array.reduce((obj, current) => {
                    if (!obj[current[groupName]])
                        obj[current[groupName]] = {
                            label: current[groupName],
                            options: []
                        };
                    obj[current[groupName]].options.push(current);
                    return obj;
                }, {})
            )
        );
    }

    /**
     * Gets the new order of values after the group by.
     */
    getGroupValues() {
        this.computedSelectedGroups.forEach((group) => {
            group.options.forEach((option) => {
                this._groupedValues.push(option.value);
            });
        });
        this._selectedValues = this._groupedValues;
    }

    /**
     * Sets the data-index attribute of each option.
     */
    setOptionIndexes() {
        const sourceBox = this.template.querySelector('[data-source-list]');
        sourceBox
            .querySelectorAll('.slds-listbox__option')
            .forEach((option, index) => {
                option.setAttribute('data-index', index);
            });
        const selectedBox = this.template.querySelector('[data-selected-list]');
        selectedBox
            .querySelectorAll('.slds-listbox__option')
            .forEach((option, index) => {
                option.setAttribute('data-index', index);
            });
    }
}<|MERGE_RESOLUTION|>--- conflicted
+++ resolved
@@ -705,7 +705,9 @@
      * @type {string}
      */
     get computedSourceListId() {
-        return getRealDOMId(this.template.querySelector('[data-element-id="ul-source-list"]'));
+        return getRealDOMId(
+            this.template.querySelector('[data-element-id="ul-source-list"]')
+        );
     }
 
     /**
@@ -720,27 +722,6 @@
     }
 
     /**
-<<<<<<< HEAD
-     * Computed Source Listbox.
-     *
-     * @type {Element}
-     */
-    get computedSourceListbox() {
-        return this.template.querySelector('[data-element-id="ul-source-list"]');
-    }
-
-    /**
-     * Computed Selected Listbox.
-     *
-     * @type {Element}
-     */
-    get computedSelectedListbox() {
-        return this.template.querySelector('[data-element-id="ul-selected-list"]');
-    }
-
-    /**
-=======
->>>>>>> 3d8cdaf1
      * Get Aria Disabled.
      *
      * @type {string}
