/**
 * BSD 3-Clause License
 *
 * Copyright (c) 2021, Avonni Labs, Inc.
 * All rights reserved.
 *
 * Redistribution and use in source and binary forms, with or without
 * modification, are permitted provided that the following conditions are met:
 *
 * - Redistributions of source code must retain the above copyright notice, this
 *   list of conditions and the following disclaimer.
 *
 * - Redistributions in binary form must reproduce the above copyright notice,
 *   this list of conditions and the following disclaimer in the documentation
 *   and/or other materials provided with the distribution.
 *
 * - Neither the name of the copyright holder nor the names of its
 *   contributors may be used to endorse or promote products derived from
 *   this software without specific prior written permission.
 *
 * THIS SOFTWARE IS PROVIDED BY THE COPYRIGHT HOLDERS AND CONTRIBUTORS "AS IS"
 * AND ANY EXPRESS OR IMPLIED WARRANTIES, INCLUDING, BUT NOT LIMITED TO, THE
 * IMPLIED WARRANTIES OF MERCHANTABILITY AND FITNESS FOR A PARTICULAR PURPOSE ARE
 * DISCLAIMED. IN NO EVENT SHALL THE COPYRIGHT HOLDER OR CONTRIBUTORS BE LIABLE
 * FOR ANY DIRECT, INDIRECT, INCIDENTAL, SPECIAL, EXEMPLARY, OR CONSEQUENTIAL
 * DAMAGES (INCLUDING, BUT NOT LIMITED TO, PROCUREMENT OF SUBSTITUTE GOODS OR
 * SERVICES; LOSS OF USE, DATA, OR PROFITS; OR BUSINESS INTERRUPTION) HOWEVER
 * CAUSED AND ON ANY THEORY OF LIABILITY, WHETHER IN CONTRACT, STRICT LIABILITY,
 * OR TORT (INCLUDING NEGLIGENCE OR OTHERWISE) ARISING IN ANY WAY OUT OF THE USE
 * OF THIS SOFTWARE, EVEN IF ADVISED OF THE POSSIBILITY OF SUCH DAMAGE.
 */

import { LightningElement, api } from 'lwc';
import {
    normalizeBoolean,
    normalizeString,
    assert,
    getRealDOMId,
    getListHeight
} from 'c/utilsPrivate';
import { classSet, formatLabel, generateUUID } from 'c/utils';
import { FieldConstraintApi, InteractingState } from 'c/inputUtils';
import { handleKeyDownOnOption } from './keyboard';

const DEFAULT_MIN = 0;
const DEFAULT_ADD_BUTTON_ICON_NAME = 'utility:right';
const DEFAULT_DOWN_BUTTON_ICON_NAME = 'utility:down';
const DEFAULT_REMOVE_BUTTON_ICON_NAME = 'utility:left';
const DEFAULT_UP_BUTTON_ICON_NAME = 'utility:up';
const DEFAULT_MAX_VISIBLE_OPTIONS = 5;

const LABEL_VARIANTS = {
    valid: ['standard', 'label-hidden', 'label-stacked'],
    default: 'standard'
};

const BUTTON_VARIANTS = {
    valid: [
        'bare',
        'container',
        'brand',
        'border',
        'border-filled',
        'bare-inverse',
        'border-inverse'
    ],
    default: 'border'
};

const BUTTON_SIZES = {
    valid: ['xx-small', 'x-small', 'small', 'medium', 'large'],
    default: 'medium'
};

const BOXES_SIZES = {
    valid: ['small', 'medium', 'large', 'responsive'],
    default: 'medium'
};

const i18n = {
    optionLockAssistiveText: 'Option Lock AssistiveText',
    required: 'Required',
    requiredError: 'Value required',
    loadingText: 'Loading'
};

/**
 * @class
 * @descriptor avonni-dual-listbox
 * @storyId example-dual-listbox--base
 * @public
 */
export default class DualListbox extends LightningElement {
    /**
     * Label of the add button.
     *
     * @type {string}
     * @public
     */
    @api addButtonLabel;

    /**
     * Label of the down button
     *
     * @type {string}
     * @public
     */
    @api downButtonLabel;

    /**
     * Help text detailing the purpose and function of the dual listbox.
     *
     * @type {string}
     * @public
     */
    @api fieldLevelHelp;

    /**
     * Label of the dual listbox.
     *
     * @type {string}
     * @public
     */
    @api label;

    /**
     * Error message to be displayed when the value is missing and input is required.
     *
     * @type {string}
     * @public
     */
    @api
    messageWhenValueMissing = i18n.requiredError;

    /**
     * Specifies the name of an input element.
     *
     * @type {string}
     * @public
     */
    @api name;

    /**
     * Label of the remove button.
     *
     * @type {string}
     * @public
     */
    @api removeButtonLabel;

    /**
     * Label of the Selected options list.
     *
     * @type {string}
     * @public
     */
    @api selectedLabel;

    /**
     * Text displayed when no options are selected.
     *
     * @type {string}
     * @public
     */
    @api selectedPlaceholder;

    /**
     * Label of the Source options list.
     *
     * @type {string}
     * @public
     */
    @api sourceLabel;

    /**
     * Label of the up button.
     *
     * @type {string}
     * @public
     */
    @api upButtonLabel;

    _addButtonIconName = DEFAULT_ADD_BUTTON_ICON_NAME;
    _allowSearch = false;
    _buttonSize = BUTTON_SIZES.default;
    _buttonVariant = BUTTON_VARIANTS.default;
    _disableReordering = false;
    _disabled = false;
    _downButtonIconName = DEFAULT_DOWN_BUTTON_ICON_NAME;
    _draggable = false;
    _hideBottomDivider = false;
    _isLoading = false;
    _max;
    _maxVisibleOptions = DEFAULT_MAX_VISIBLE_OPTIONS;
    _min = DEFAULT_MIN;
    _options = [];
    _removeButtonIconName = DEFAULT_REMOVE_BUTTON_ICON_NAME;
    _required = false;
    _requiredOptions = [];
    _size = BOXES_SIZES.default;
    _upButtonIconName = DEFAULT_UP_BUTTON_ICON_NAME;
    _variant = LABEL_VARIANTS.default;

    _connected = false;
    _rendered = false;

    _selectedValues = [];
    _groupedValues = [];
    highlightedOptions = [];
    errorMessage = '';
    focusableInSource;
    focusableInSelected;
    isFocusOnList = false;
    _searchTerm;
    _upButtonDisabled = false;
    _downButtonDisabled = false;
    _oldIndex;
    _newIndex;

    _sourceBoxHeight;
    _selectedBoxHeight;

    _dropItSelected = false;
    _dropItSource = false;

    connectedCallback() {
        this.classList.add('slds-form-element');
        this.keyboardInterface = this.selectKeyboardInterface();

        this.addRequiredOptionsToValue();

        // debounceInteraction since DualListbox has multiple focusable elements
        this.interactingState = new InteractingState({
            debounceInteraction: true
        });
        this.interactingState.onenter(() => {
            this.dispatchEvent(new CustomEvent('focus'));
        });
        this.interactingState.onleave(() => {
            this.showHelpMessageIfInvalid();
            this.dispatchEvent(new CustomEvent('blur'));

            // reset the optionToFocus otherwise dualListbox will steal the focus any time it's rerendered.
            this.optionToFocus = null;
        });

        this._connected = true;
    }

    renderedCallback() {
        this.assertRequiredAttributes();

        if (this.disabled) {
            this._upButtonDisabled = true;
            this._downButtonDisabled = true;
            this.updateBoxesHeight();
            return;
        }

        if (this.optionToFocus) {
            // value could have an apostrophe, which is why we need to escape it otherwise the queryselector will not work
            const option = this.template.querySelector(
                `div[data-value='${this.optionToFocus}']`
            );
            if (option) {
                this.isFocusOnList = true;
                option.focus();
            }
        }
        this.updateBoxesHeight();
        this.disabledButtons();
        this.setOptionIndexes();
        if (!this._rendered) {
            this.getGroupValues();
        }
        this._rendered = true;
    }

    /*
     * ------------------------------------------------------------
     *  PUBLIC PROPERTIES
     * -------------------------------------------------------------
     */

    /**
     * Name of the add button icon, in the format 'utility:right'.
     *
     * @type {string}
     * @public
     * @default utility:right
     */
    @api
    get addButtonIconName() {
        return this._addButtonIconName;
    }

    set addButtonIconName(value) {
        this._addButtonIconName = value ? value : DEFAULT_ADD_BUTTON_ICON_NAME;
    }

    /**
     * If present, a search box is added to the first listbox.
     *
     * @type {boolean}
     * @public
     * @default false
     */
    @api
    get allowSearch() {
        return this._allowSearch;
    }

    set allowSearch(value) {
        this._allowSearch = normalizeBoolean(value);
    }

    /**
     * For the bare variant, valid values include x-small, small, medium, and large. For non-bare variants, valid values include xx-small, x-small, small, and medium.
     *
     * @type {string}
     * @public
     * @default medium
     */
    @api
    get buttonSize() {
        return this._buttonSize;
    }

    set buttonSize(size) {
        this._buttonSize = normalizeString(size, {
            fallbackValue: BUTTON_SIZES.default,
            validValues: BUTTON_SIZES.valid
        });
    }

    /**
     * Use this variant for all button icons (add, up, down and remove). Valid values include bare, container, brand, border, border-filled, bare-inverse and border-inverse.
     *
     * @type {string}
     * @public
     */
    @api
    get buttonVariant() {
        return this._buttonVariant;
    }

    set buttonVariant(variant) {
        this._buttonVariant = normalizeString(variant, {
            fallbackValue: BUTTON_VARIANTS.default,
            validValues: BUTTON_VARIANTS.valid
        });
    }

    /**
     * If present, the Up and Down buttons used for reordering are hidden.
     *
     * @type {boolean}
     * @public
     * @default false
     */
    @api
    get disableReordering() {
        return this._disableReordering;
    }

    set disableReordering(value) {
        this._disableReordering = normalizeBoolean(value);
    }

    /**
     * If present, the listbox is disabled and users cannot interact with it.
     *
     * @type {boolean}
     * @public
     * @default false
     */
    @api
    get disabled() {
        return this._disabled || false;
    }

    set disabled(value) {
        this._disabled = normalizeBoolean(value);
    }

    /**
     *Name of the down button icon to be used in the format ‘utility:down’.
     *
     * @type {string}
     * @public
     * @default utility:down
     */
    @api
    get downButtonIconName() {
        return this._downButtonIconName;
    }

    set downButtonIconName(value) {
        this._downButtonIconName = value
            ? value
            : DEFAULT_DOWN_BUTTON_ICON_NAME;
    }

    /**
     * If present, the options are draggable.
     *
     * @type {boolean}
     * @public
     * @default false
     */
    @api
    get draggable() {
        if (this.disabled) {
            return false;
        }
        return this._draggable;
    }

    set draggable(value) {
        this._draggable = normalizeBoolean(value);
    }

    /**
     * If present, hides the bottom divider.
     *
     * @type {boolean}
     * @public
     * @default false
     */
    @api
    get hideBottomDivider() {
        return this._hideBottomDivider || false;
    }

    set hideBottomDivider(value) {
        this._hideBottomDivider = normalizeBoolean(value);
    }

    /**
     * If present, the source options listbox is in a loading state and shows a spinner.
     *
     * @type {boolean}
     * @public
     * @default false
     */
    @api
    get isLoading() {
        return this._isLoading || false;
    }

    set isLoading(value) {
        this._isLoading = normalizeBoolean(value);
    }

    /**
     * Maximum number of options allowed in the selected options listbox.
     *
     * @type {number}
     * @default Infinity
     * @public
     */
    @api
    get max() {
        return this._max;
    }

    set max(value) {
        const number = isNaN(parseInt(value, 10))
            ? Infinity
            : parseInt(value, 10);
        this._max = number;
    }

    /**
     * Number of options displayed in the listboxes before vertical scrollbars are displayed. Determines the height of the listbox.
     *
     * @type {number}
     * @public
     * @default 5
     */
    @api
    get maxVisibleOptions() {
        return this._maxVisibleOptions;
    }

    set maxVisibleOptions(value) {
        const number = isNaN(parseInt(value, 10))
            ? DEFAULT_MAX_VISIBLE_OPTIONS
            : value;
        this._maxVisibleOptions = number;
<<<<<<< HEAD
=======

        if (this._connected) {
            this.updateBoxesHeight();
        }
>>>>>>> 38f861f5
    }

    /**
     * Error message to be displayed when a range overflow is detected.
     *
     * @type {string}
     * @public
     */
    @api
    get messageWhenRangeOverflow() {
        return this._messageWhenRangeOverflow;
    }

    set messageWhenRangeOverflow(message) {
        this._messageWhenRangeOverflow = message;
    }

    /**
     * Error message to be displayed when a range underflow is detected.
     *
     * @type {string}
     * @public
     */
    @api
    get messageWhenRangeUnderflow() {
        return this._messageWhenRangeUnderflow;
    }

    set messageWhenRangeUnderflow(message) {
        this._messageWhenRangeUnderflow = message;
    }

    /**
     * Minimum number of options required in the selected options listbox.
     *
     * @type {number}
     * @default 0
     * @public
     */
    @api
    get min() {
        return this._min;
    }

    set min(value) {
        const number = isNaN(parseInt(value, 10))
            ? DEFAULT_MIN
            : parseInt(value, 10);
        this._min = number;
    }

    /**
     * Array of option objects that are available for selection.
     *
     * @type {object[]}
     * @public
     */
    @api
    get options() {
        return this._options;
    }

    set options(value) {
        this._options = Array.isArray(value)
            ? JSON.parse(JSON.stringify(value))
            : [];
    }

    /**
     * Name of the remove button icon in the format ‘utility:left’.
     *
     * @type {string}
     * @public
     * @default utility:left
     */
    @api
    get removeButtonIconName() {
        return this._removeButtonIconName;
    }

    set removeButtonIconName(value) {
        this._removeButtonIconName = value
            ? value
            : DEFAULT_REMOVE_BUTTON_ICON_NAME;
    }

    /**
     * If present, the user must add an item to the selected listbox before submitting the form.
     *
     * @type {boolean}
     * @public
     * @default false
     */
    @api
    get required() {
        return this._required;
    }

    set required(value) {
        this._required = normalizeBoolean(value);
    }

    /**
     * A list of required options that cannot be removed from selected options listbox. This list is populated with values from the options attribute.
     *
     * @type {string[]}
     * @public
     */
    @api
    get requiredOptions() {
        return this._requiredOptions;
    }

    set requiredOptions(newValue) {
        this._requiredOptions = Array.isArray(newValue)
            ? JSON.parse(JSON.stringify(newValue))
            : [];
        if (this._connected) {
            this.addRequiredOptionsToValue();
        }
    }

    /**
     * Width of the source options listbox and the selected options listbox. Valid values include small, medium and large.
     *
     * @type {string}
     * @public
     * @default medium
     */
    @api
    get size() {
        return this._size;
    }

    set size(size) {
        this._size = normalizeString(size, {
            fallbackValue: BOXES_SIZES.default,
            validValues: BOXES_SIZES.valid
        });
    }

    /**
     * Name of the up button icon to be used in the format ‘utility:up’.
     *
     * @type {string}
     * @public
     * @default utility:up
     */
    @api
    get upButtonIconName() {
        return this._upButtonIconName;
    }

    set upButtonIconName(value) {
        this._upButtonIconName = value ? value : DEFAULT_UP_BUTTON_ICON_NAME;
    }

    /**
     * A list of default options that are included in the selected options listbox. This list is populated with values from the options attribute.
     *
     * @type {string[]}
     * @public
     */
    @api
    get value() {
        return this._selectedValues;
    }

    set value(newValue) {
        this.updateHighlightedOptions(newValue);
        this._selectedValues = newValue || [];
        if (this._connected) {
            this.addRequiredOptionsToValue();
        }
    }

    /**
     * The variant changes the appearance of the dual listbox. Valid variants include standard, label-hidden and label-stacked. Use label-hidden to hide the label but make it available to assistive technology. Use label-stacked to place the label above the dual listbox.
     *
     * @type {string}
     * @public
     * @default standard
     */
    @api
    get variant() {
        return this._variant;
    }

    set variant(variant) {
        this._variant = normalizeString(variant, {
            fallbackValue: LABEL_VARIANTS.default,
            validValues: LABEL_VARIANTS.valid
        });
    }

    /*
     * ------------------------------------------------------------
     *  PRIVATE PROPERTIES
     * -------------------------------------------------------------
     */

    /**
     * Computed real DOM Id for Source List.
     *
     * @type {string}
     */
    get computedSourceListId() {
        return getRealDOMId(
            this.template.querySelector('[data-element-id="ul-source-list"]')
        );
    }

    /**
     * Computed real DOM Id for Selected List.
     *
     * @type {string}
     */
    get computedSelectedListId() {
        return getRealDOMId(
            this.template.querySelector('[data-element-id="ul-selected-list"]')
        );
    }

    /**
     * Get Aria Disabled.
     *
     * @type {string}
     */
    get ariaDisabled() {
        return String(this.disabled);
    }

    /**
     * Generated unique ID key.
     */
    get generateKey() {
        return generateUUID();
    }

    /**
     * Get Computed Source List.
     *
     * @type {object}
     */
    get computedSourceList() {
        let sourceListOptions = [];
        if (this.options) {
            const required = this.requiredOptions;
            const values = this.value;
            sourceListOptions = this.options.filter(
                (option) =>
                    values.indexOf(option.value) === -1 &&
                    required.indexOf(option.value) === -1
            );
        }

        if (this._searchTerm) {
            sourceListOptions = sourceListOptions.filter((option) => {
                return option.label
                    .toLowerCase()
                    .includes(this._searchTerm.toLowerCase());
            });
        }

        return this.computeListOptions(
            sourceListOptions,
            this.focusableInSource
        );
    }

    /**
     * Get Computed Selected List.
     *
     * @type {object}
     */
    get computedSelectedList() {
        const selectedListOptions = [];
        if (this.options) {
            const optionsMap = {};
            this.options.forEach((option) => {
                optionsMap[option.value] = { ...option };
            });
            this.value.forEach((optionValue) => {
                const option = optionsMap[optionValue];
                if (option) {
                    option.isSelected = true;
                }
            });
            this.requiredOptions.forEach((optionValue) => {
                const option = optionsMap[optionValue];
                if (option) {
                    option.isLocked = true;
                }
            });

            // add selected options in the given order
            this.value.forEach((optionValue) => {
                const option = optionsMap[optionValue];
                if (option) {
                    selectedListOptions.push(option);
                }
            });
        }

        return this.computeListOptions(
            selectedListOptions,
            this.focusableInSelected
        );
    }

    /**
     * Get Computed Source List With Groups.
     *
     * @type {object}
     */
    get computedSourceGroups() {
        return this.groupByName(this.computedSourceList, 'groupName');
    }

    /**
     * Get Computed Selected List With Groups.
     *
     * @type {object}
     */
    get computedSelectedGroups() {
        return this.groupByName(this.computedSelectedList, 'groupName');
    }

    /**
     * Get Source List Height.
     *
     * @type {string}
     */
    get sourceHeight() {
        if (this.allowSearch) {
            return this._selectedBoxHeight > this._sourceBoxHeight
                ? `height: ${this._selectedBoxHeight - 48}px`
                : `height: ${this._sourceBoxHeight}px`;
        }
        {
            return this._selectedBoxHeight > this._sourceBoxHeight
                ? `height: ${this._selectedBoxHeight}px`
                : `height: ${this._sourceBoxHeight}px`;
        }
    }

    /**
     * Get Selected Box Height.
     *
     * @type {string}
     */
    get selectedHeight() {
        if (this.allowSearch) {
            return this._selectedBoxHeight <= this._sourceBoxHeight
                ? `height: ${this._sourceBoxHeight + 48}px`
                : `height: ${this._selectedBoxHeight}px`;
        }
        {
            return this._selectedBoxHeight > this._sourceBoxHeight
                ? `height: ${this._selectedBoxHeight}px`
                : `height: ${this._sourceBoxHeight}px`;
        }
    }

    /**
     * Check if Label Hidden.
     *
     * @type {boolean}
     */
    get isLabelHidden() {
        return this.variant === 'label-hidden';
    }

    /**
     * Check if Selected Box is Empty.
     *
     * @type {boolean}
     */
    get isSelectedBoxEmpty() {
        return this._selectedValues.length === 0;
    }

    /**
     * Computed Lock Assistive Text.
     *
     * @type {string}
     */
    get computedLockAssistiveText() {
        return formatLabel(
            this.i18n.optionLockAssistiveText,
            this.selectedLabel
        );
    }

    /**
     * Localization.
     *
     * @type {i18n}
     */
    get i18n() {
        return i18n;
    }

    /**
     * Check if move buttons are disabled.
     *
     * @type {boolean}
     */
    get moveButtonsDisabled() {
        return this.disabled;
    }

    /**
     * Computed Outer Class styling.
     *
     * @type {string}
     */
    get computedOuterClass() {
        return classSet('')
            .add({
                'slds-form-element_stacked': this._variant === 'label-stacked'
            })
            .toString();
    }

    /**
     * Computed Group Label Class styling.
     *
     * @type {string}
     */
    get computedGroupLabelClass() {
        return classSet(
            'slds-form-element__label slds-form-element__legend avonni-dual-listbox__header'
        )
            .add({ 'slds-assistive-text': this.isLabelHidden })
            .toString();
    }

    /**
     * Computed Listbox Columns Class styling.
     *
     * @type {string}
     */
    get computedListboxColumnsClass() {
        return classSet('avonni-dual-listbox__list-column')
            .add({
                'avonni-dual-listbox__list-column_responsive_small ':
                    this._size === 'small',
                'avonni-dual-listbox__list-column_responsive_medium ':
                    this._size === 'medium',
                'avonni-dual-listbox__list-column_responsive_large ':
                    this._size === 'large',
                'slds-dueling-list__column_responsive':
                    this._size === 'responsive'
            })
            .toString();
    }

    /**
     * Computed Listbox Source Container Class styling.
     *
     * @type {string}
     */
    get computedListboxSourceContainerClass() {
        return classSet('slds-dueling-list__options avonni-dual-listbox__boxes')
            .add({ 'slds-is-disabled': this._disabled })
            .add({ 'slds-is-relative': this._isLoading })
            .add(`avonni-dual-listbox__box_size-${this._size}`)
            .toString();
    }

    /**
     * Computed Listbox Selected Container Class styling.
     *
     * @type {string}
     */
    get computedListboxSelectedContainerClass() {
        return classSet('slds-dueling-list__options avonni-dual-listbox__boxes')
            .add({ 'slds-is-disabled': this._disabled })
            .add({
                'avonni-dual-listbox__selected-list-with-search':
                    this._allowSearch
            })
            .add({
                'avonni-dual-listbox__empty-column': this.isSelectedBoxEmpty
            })
            .add(`avonni-dual-listbox__box_size-${this._size}`)
            .toString();
    }

    /**
     * Computed List Item Class styling.
     *
     * @type {string}
     */
    get computedListItemClass() {
        return classSet('slds-listbox__item')
            .add({
                'avonni-dual-listbox__option_border-bottom':
                    !this.hideBottomDivider
            })
            .toString();
    }

    /**
     * Get validity from field constraint API.
     *
     * @type {boolean}
     */
    get validity() {
        return this._constraint.validity;
    }

<<<<<<< HEAD
    /**
     * Validation with constraint Api.
     *
     * @type {object}
     */
    get _constraint() {
        if (!this._constraintApi) {
            this._constraintApi = new FieldConstraintApi(() => this, {
                valueMissing: () =>
                    !this.disabled &&
                    this.required &&
                    this.computedSelectedList.length < 1,
                rangeUnderflow: () =>
                    this.computedSelectedList.length < this.min,
                rangeOverflow: () => this.computedSelectedList.length > this.max
            });
        }
        return this._constraintApi;
    }

=======
>>>>>>> 38f861f5
    /*
     * ------------------------------------------------------------
     *  PUBLIC METHODS
     * -------------------------------------------------------------
     */

    /**
     * Sets focus on the first option from either list. If the source list doesn't contain any options, the first option on the selected list is focused on.
     *
     * @public
     */
    @api
    focus() {
        const firstOption = this.template.querySelector(`div[data-index='0']`);
        if (firstOption) {
            firstOption.focus();
            this.updateSelectedOptions(firstOption, true, false);
        }
    }

    /**
     * Checks if the input is valid.
     *
     * @returns {boolean} True if the element meets all constraint validations.
     * @public
     */
    @api
    checkValidity() {
        return this._constraint.checkValidity();
    }

    /**
     * Displays the error messages. If the input is valid, <code>reportValidity()</code> clears displayed error messages.
     *
     * @returns {boolean} False if invalid, true if valid.
     * @public
     */
    @api
    reportValidity() {
        return this._constraint.reportValidity((message) => {
            this.errorMessage = message;
        });
    }

    /**
     * Sets a custom error message to be displayed when a form is submitted.
     *
     * @param {string} message The string that describes the error. If message is an empty string, the error message is reset.
     * @public
     */
    @api
    setCustomValidity(message) {
        this._constraint.setCustomValidity(message);
    }

    /**
     * Displays an error message if the dual listbox value is required.
     */
    @api
    showHelpMessageIfInvalid() {
        this.reportValidity();
    }

    /*
     * ------------------------------------------------------------
     *  PRIVATE METHODS
     * -------------------------------------------------------------
     */

    /**
     * Compute List options from Selected and Source Lists.
     *
     * @param {object} options
     * @param {string} focusableOptionValue
     * @returns {object} list options
     */
    computeListOptions(options, focusableOptionValue) {
        if (options.length > 0) {
            const focusableOption = options.find((option) => {
                return option.value === focusableOptionValue;
            });

            const focusableValue = focusableOption
                ? focusableOption.value
                : options[0].value;
            return options.map((option) => {
                return this.computeOptionProperties(option, focusableValue);
            });
        }

        return [];
    }

    /**
     * Computed Option object properties.
     *
     * @param {object} option
     * @param {number} focusableValue
     * @returns {object} object
     */
    computeOptionProperties(option, focusableValue) {
        const isSelected = this.highlightedOptions.indexOf(option.value) > -1;
        const hasDescription = option.description;
        const classList = classSet(
            'slds-listbox__option slds-listbox__option_plain slds-media slds-media_center slds-media_inline avonni-dual-listbox__list-item_min-height avonni-dual-listbox__option'
        )
            .add({ 'slds-media_small': !hasDescription })
            .add({ 'slds-is-selected': isSelected })
            .toString();

        return {
            ...option,
            tabIndex: option.value === focusableValue ? '0' : '-1',
            selected: isSelected ? true : false,
            primaryText: option.description ? option.label : '',
            secondaryText: option.description ? option.description : '',
            size: option.avatar
                ? option.avatar.size
                    ? option.avatar.size
                    : hasDescription
                    ? 'medium'
                    : 'small'
                : hasDescription
                ? 'medium'
                : 'small',
            classList
        };
    }

    /**
     * Update box heights based on content.
     *
     * @returns {number} Box heights
     */
    updateBoxesHeight() {
        let overSelectedHeight;
        let overSourceHeight;
        const sourceOptions = this.template.querySelectorAll(
            '[data-element-id="li-source"]'
        );
        const selectedOptions = this.template.querySelectorAll(
            '[data-element-id="li-selected"]'
        );

        const sourceOptionsHeight = getListHeight(
            sourceOptions,
            this._maxVisibleOptions
        );

        if (
            this.computedSourceList.length < this._maxVisibleOptions &&
            sourceOptions.length > 0
        ) {
            overSourceHeight =
                this.template.querySelector('[data-element-id="li-source"]')
                    .offsetHeight *
                (this._maxVisibleOptions - this.computedSourceList.length);
        } else overSourceHeight = 0;

        if (
            this.computedSelectedList.length < this._maxVisibleOptions &&
            selectedOptions.length > 0
        ) {
            overSelectedHeight =
                this.template.querySelector('[data-element-id="li-selected"]')
                    .offsetHeight *
                (this._maxVisibleOptions - this.computedSelectedList.length);
        } else overSelectedHeight = 0;

        this._selectedBoxHeight =
            getListHeight(selectedOptions, this._maxVisibleOptions) +
            overSelectedHeight;

        if (this.allowSearch) {
            if (this.computedSourceList.length > 0) {
                this._sourceBoxHeight = sourceOptionsHeight + overSourceHeight;
            } else if (this.computedSourceList.length === 0) {
                this._sourceBoxHeight = this._maxVisibleOptions * 41;
            }
        } else this._sourceBoxHeight = sourceOptionsHeight + overSourceHeight;
    }

    /**
     * Option Click event handler.
     *
     * @param {Event} event
     */
    handleOptionClick(event) {
        this.interactingState.interacting();
        if (this.disabled) {
            return;
        }
        const selectMultiple = event.metaKey || event.ctrlKey || event.shiftKey;
        const option = event.currentTarget;
        if (event.shiftKey) {
            this.selectAllFromLastSelectedToOption(option, false);
            return;
        }
        const selected =
            selectMultiple && option.getAttribute('aria-selected') === 'true';
        this.updateSelectedOptions(option, !selected, selectMultiple);
        this.shiftIndex = -1;
    }

    /**
     * Focus event handler.
     *
     * @param {Event} event
     */
    handleFocus(event) {
        this.interactingState.enter();

        // select the focused option if entering a listbox
        const element = event.target;
        if (element.role === 'option') {
            if (!this.isFocusOnList) {
                this.isFocusOnList = true;
                this.updateSelectedOptions(element, true, false);
            }
        }
    }

    /**
     * Blur event handler.
     *
     * @param {Event} event
     */
    handleBlur(event) {
        this.interactingState.leave();

        const element = event.target;
        if (element.role !== 'option') {
            this.isFocusOnList = false;
        }
    }

    /**
     * Right Button Click handler.
     */
    handleRightButtonClick() {
        this.interactingState.interacting();
        this.moveOptionsBetweenLists(true, true);
    }

    /**
     * Drag Right handler.
     */
    handleDragRight() {
        this.interactingState.interacting();
        this.moveOptionsBetweenLists(true, false);
        this._dropItSelected = false;
    }

    /**
     * Left Button Click handler.
     */
    handleLeftButtonClick() {
        this.interactingState.interacting();
        this.moveOptionsBetweenLists(false, true);
    }

    /**
     * Drag Right handler.
     */
    handleDragLeft() {
        this.interactingState.interacting();
        this.moveOptionsBetweenLists(false, false);
        this._dropItSource = false;
    }

    /**
     * Up Button Click handler.
     */
    handleUpButtonClick() {
        this.interactingState.interacting();
        this.changeOrderOfOptionsInList(true);
    }

    /**
     * Down Button Click handler.
     */
    handleDownButtonClick() {
        this.interactingState.interacting();
        this.changeOrderOfOptionsInList(false);
    }

    /**
     * Option Keydown event handler.
     *
     * @param {Event} event
     */
    handleOptionKeyDown(event) {
        this.interactingState.interacting();
        if (this.disabled) {
            return;
        }
        handleKeyDownOnOption(event, this.keyboardInterface);
    }

    /**
     * Search event handler.
     *
     * @param {Event} event
     */
    handleSearch(event) {
        this._searchTerm = event.detail.value;
    }

    /**
     * Move Options between Lists.
     *
     * @param {boolean} addToSelect
     * @param {boolean} retainFocus
     */
    moveOptionsBetweenLists(addToSelect, retainFocus) {
        const isValidList = addToSelect
            ? this.selectedList === this.computedSourceListId
            : this.selectedList === this.computedSelectedListId;
        if (!isValidList) {
            return;
        }
        const toMove = this.highlightedOptions;
        const values = this.computedSelectedList.map((option) => option.value);
        const required = this.requiredOptions;
        let newValues = [];
        if (addToSelect) {
            newValues = values.concat(toMove);
        } else {
            newValues = values.filter(
                (value) =>
                    toMove.indexOf(value) === -1 || required.indexOf(value) > -1
            );
        }

        const oldSelectedValues = this._selectedValues;
        this._selectedValues = newValues;
        const invalidMove =
            this.validity.valueMissing ||
            (this.validity.rangeOverflow &&
                this.selectedList === this.computedSourceListId) ||
            (this.validity.rangeUnderflow &&
                this.selectedList === this.computedSelectedListId);

        if (invalidMove || toMove.length === 0) {
            this.showHelpMessageIfInvalid();
            this._selectedValues = oldSelectedValues;
            return;
        }

        if (retainFocus) {
            const listId = addToSelect
                ? this.computedSelectedListId
                : this.computedSourceListId;
            if (listId.includes('source')) {
                if (this.computedSelectedList.length > 0) {
                    this.updateFocusableOption(
                        this.computedSourceListId,
                        this.computedSelectedList[this._oldIndex].value
                    );
                } else this.updateFocusableOption(listId, toMove[0]);
            } else {
                if (this.computedSourceList.length > 0) {
                    this.updateFocusableOption(
                        this.computedSelectedListId,
                        this.computedSourceList[this._oldIndex].value
                    );
                } else this.updateFocusableOption(listId, toMove[0]);
            }
        } else {
            this.interactingState.leave();
            this.isFocusOnList = false;
            this.highlightedOptions = [];
            this.optionToFocus = null;
        }

        this.dispatchChangeEvent(newValues);
        this.highlightedOptions.find((option) => {
            return this._selectedValues.indexOf(option);
        });
        this.updateBoxesHeight();
    }

    /**
     * Reserve old index value.
     *
     * @param {object} option
     */
    oldIndexValue(option) {
        const options = this.template.querySelector(
            `div[data-value='${option}']`
        );
        if (options) {
            const index = options.getAttribute('data-index');
            if (index === '0') {
                this._oldIndex = 0;
            } else this._oldIndex = index - 1;
        }
    }

    /**
     * Change Order of options in List.
     *
     * @param {boolean} moveUp
     */
    changeOrderOfOptionsInList(moveUp) {
        const elementList = this.getElementsOfList(this.selectedList);
        const values = this.computedSelectedList.map((option) => option.value);
        const toMove = values.filter(
            (option) => this.highlightedOptions.indexOf(option) > -1
        );
        const validSelection =
            toMove.length === 0 ||
            this.selectedList !== this.computedSelectedListId;
        if (validSelection) {
            return;
        }
        let start = moveUp ? 0 : toMove.length - 1;
        let index = values.indexOf(toMove[start]);
        const validMove =
            (moveUp && index === 0) || (!moveUp && index === values.length - 1);
        if (validMove) {
            return;
        }

        if (moveUp) {
            while (start < toMove.length) {
                index = values.indexOf(toMove[start]);
                this.swapOptions(index, index - 1, values, elementList);
                start++;
            }
        } else {
            while (start > -1) {
                index = values.indexOf(toMove[start]);
                this.swapOptions(index, index + 1, values, elementList);
                start--;
            }
        }

        this._selectedValues = values;
        this.updateFocusableOption(this.selectedList, toMove[0]);
        this.optionToFocus = null;
        this.dispatchChangeEvent(values);
        this.updateBoxesHeight();
    }

    /**
     * Disabled buttons method for up and down buttons.
     */
    disabledButtons() {
        const indexesArray = [];
        // First we need to verify if the highlighted options are in the selected list.
        if (
            this._selectedValues.some((r) =>
                this.highlightedOptions.includes(r)
            )
        ) {
            this.highlightedOptions.forEach((option) => {
                indexesArray.push(this.getOptionGroupIndexes(option));
            });
            // Then we need to verify if one of the highlighted options is the first one of its group.
            const first = indexesArray.map((array) => {
                return this.computedSelectedGroups[array[0]].options[
                    Number(array[1]) - 1
                ]
                    ? false
                    : true;
            });
            // And we need to verify if one of the highlighted options is the last one of its group.
            const last = indexesArray.map((array) => {
                return this.computedSelectedGroups[array[0]].options[
                    Number(array[1]) + 1
                ]
                    ? false
                    : true;
            });

            this._upButtonDisabled = first.includes(true);
            this._downButtonDisabled = last.includes(true);
        } else {
            // if the highlighted options are not in the selected list the up and down button are not disabled.
            this._upButtonDisabled = false;
            this._downButtonDisabled = false;
        }
    }

    /**
     * Add All selected Options to highlightedOptions.
     *
     * @param {object} option
     * @param {boolean} all
     */
    selectAllFromLastSelectedToOption(option, all) {
        const listId = option.getAttribute('data-type');
        this.updateCurrentSelectedList(listId, true);
        const options = this.getElementsOfList(listId);
        const end = all ? 0 : this.getOptionIndex(option);
        this.lastSelected = this.lastSelected < 0 ? end : this.lastSelected;
        const start = all ? options.length : this.lastSelected;
        let val, select;
        this.highlightedOptions = [];
        for (let i = 0; i < options.length; i++) {
            select = (i - start) * (i - end) <= 0;
            if (select) {
                val = options[i].getAttribute('data-value');
                this.highlightedOptions.push(val);
            }
        }
    }

    /**
     * Update Selected Options.
     *
     * @param {object} option
     * @param {boolean} select
     * @param {boolean} isMultiple
     */
    updateSelectedOptions(option, select, isMultiple) {
        const value = option.getAttribute('data-value');
        const listId = this.getListId(option);
        const optionIndex = this.getOptionIndex(option);
        this.updateCurrentSelectedList(listId, isMultiple);
        if (select) {
            if (this.highlightedOptions.indexOf(value) === -1) {
                this.highlightedOptions.push(value);
            }
        } else {
            this.highlightedOptions.splice(
                this.highlightedOptions.indexOf(value),
                1
            );
        }

        this.updateFocusableOption(listId, value);

        this.lastSelected = optionIndex;
        this.oldIndexValue(this.highlightedOptions);
    }

    /**
     * Add Required Options to value.
     */
    addRequiredOptionsToValue() {
        if (
            !this.options ||
            !this.options.length ||
            !this._requiredOptions ||
            !this._requiredOptions.length
        ) {
            // no options/requiredOptions, just ignore
            return;
        }

        const numOfSelectedValues = this._selectedValues.length;
        const allValues = this.options.map((option) => option.value);

        const requiredValues = this._requiredOptions.filter((option) =>
            allValues.includes(option)
        );

        // add required options to the selected values as they are already displayed in the selected list
        this._selectedValues = [
            ...new Set([...requiredValues, ...this._selectedValues])
        ];

        if (numOfSelectedValues !== this._selectedValues.length) {
            // value was changed
            this.dispatchChangeEvent(this._selectedValues);
        }
    }

    /**
     * Update Selected List with current selection.
     *
     * @param {string} currentList
     * @param {boolean} isMultiple
     */
    updateCurrentSelectedList(currentList, isMultiple) {
        if (this.selectedList !== currentList || !isMultiple) {
            if (this.selectedList) {
                this.highlightedOptions = [];
                this.lastSelected = -1;
            }
            this.selectedList = currentList;
        }
    }

    /**
     * Change event dispatcher.
     *
     * @param {object} values A comma-separated list of selected items.
     */
    dispatchChangeEvent(values) {
        /**
         * The event fired when one or several options are moved from one box to the other.
         *
         * @event
         * @name change
         * @param {string[]} value Array of selected option values.
         * @public
         * @bubbles
         * @composed
         */
        this.dispatchEvent(
            new CustomEvent('change', {
                composed: true,
                bubbles: true,
                detail: { value: values }
            })
        );
    }

    /**
     * Assert Required Attributes.
     */
    assertRequiredAttributes() {
        assert(
            !!this.options,
            `<avonni-dual-listbox> Missing required "options" attribute.`
        );
    }

    /**
     * Swap Options.
     *
     * @param {number} i
     * @param {number} j
     * @param {object[]} array
     */
    swapOptions(i, j, array) {
        const temp = array[i];
        array[i] = array[j];
        array[j] = temp;
    }

    /**
     * Get List of Elements by Id.
     *
     * @param {string} listId
     * @return {object[]|NodeListOf<Element>} elements
     */
    getElementsOfList(listId) {
        const elements = this.template.querySelectorAll(
            `div[data-type='${listId}']`
        );
        return elements ? elements : [];
    }

    /**
     * Keyboard use for selecting items.
     *
     * @return keyboard interface
     */
    selectKeyboardInterface() {
        const that = this;
        that.shiftIndex = -1;
        that.lastShift = null;
        return {
            getShiftIndex() {
                return that.shiftIndex;
            },
            setShiftIndex(value) {
                that.shiftIndex = value;
            },
            getLastShift() {
                return that.lastShift;
            },
            setLastShift(value) {
                that.lastShift = value;
            },
            getElementsOfList(listId) {
                return that.getElementsOfList(listId);
            },
            selectAllOptions(option) {
                that.selectAllFromLastSelectedToOption(option, true);
            },
            updateSelectedOptions(option, select, isMultiple) {
                that.updateSelectedOptions(option, select, isMultiple);
            },
            moveOptionsBetweenLists(addToSelect) {
                that.moveOptionsBetweenLists(addToSelect, true);
            },
            dispatchOptionClick(event) {
                that.dispatchOptionClick(event);
            }
        };
    }

    /**
     * Compute Option Index number.
     *
     * @param {Element} optionElement
     * @returns {number} Option Index
     */
    getOptionIndex(optionElement) {
        return parseInt(optionElement.getAttribute('data-index'), 10);
    }

    /**
     * Get the index of the group and the index of the option inside the group.
     *
     * @param {number} value
     * @return {object[]} array containing the two indexes
     */
    getOptionGroupIndexes(value) {
        const option = this.template.querySelector(
            `div[data-value="${value}"]`
        );
        return [option.dataset.groupIndex, option.dataset.insideGroupIndex];
    }

    /**
     * Get DOM Id for the List element.
     *
     * @param {Element} optionElement
     * @returns {string} DOM id
     */
    getListId(optionElement) {
        return getRealDOMId(optionElement.parentElement.parentElement);
    }

    /**
     * Update value with focused option item.
     *
     * @param {string} listId
     * @param {string} value
     */
    updateFocusableOption(listId, value) {
        if (listId === this.computedSourceListId) {
            this.focusableInSource = value;
        } else if (listId === this.computedSelectedListId) {
            this.focusableInSelected = value;
        }
        this.optionToFocus = value;
    }

    /**
     * Update Highlighted Options.
     *
     * @param {object} newValue
     */
    updateHighlightedOptions(newValue) {
        let isSame = false;
        if (
            newValue &&
            newValue.length &&
            this._selectedValues &&
            this._selectedValues.length
        ) {
            isSame =
                newValue.length === this._selectedValues.length &&
                newValue.every((option) =>
                    this._selectedValues.includes(option)
                );
        }
        if (!isSame) {
            this.highlightedOptions = [];
        }
    }

    /**
     * Drag end event SourceList element handler ( remove "avonni-dual-listbox__option_dragging" ).
     *
     * @param {Event} event
     */
    handleDragEndSource(event) {
        event.preventDefault();
        event.currentTarget.classList.remove(
            'avonni-dual-listbox__option_dragging'
        );
        if (this._dropItSelected) {
            if (
                this.highlightedOptions.includes(
                    event.currentTarget.getAttribute('data-value')
                )
            ) {
                this.handleDragRight();
            }
        }
    }

    /**
     * Drag Start add "avonni-dual-listbox__option_dragging" class to current SelectedList element.
     *
     * @param {Event} event
     */
    handleDragStart(event) {
        if (this.highlightedOptions.length <= 1) {
            this.handleOptionClick(event);
        }
        event.currentTarget.classList.add(
            'avonni-dual-listbox__option_dragging'
        );
    }

    /**
     * Drag end event SourceList element handler ( remove "avonni-dual-listbox__option_dragging" ) - reorder list and index.
     *
     * @param {Event} event
     */
    handleDragEndSelected(event) {
        event.preventDefault();
        event.currentTarget.classList.remove(
            'avonni-dual-listbox__option_dragging'
        );
        if (this._dropItSource) {
            if (
                this.highlightedOptions.includes(
                    event.currentTarget.getAttribute('data-value')
                )
            ) {
                this.handleDragLeft();
            }
        } else if (!this._dropItSource) {
            if (!this._disableReordering) {
                const values = this.computedSelectedList.map(
                    (option) => option.value
                );
                const elementList = Array.from(
                    this.getElementsOfList(this.selectedList)
                );
                const swappingIndex = Number(
                    event.target.getAttribute('data-index')
                );
                this.swapOptions(
                    swappingIndex,
                    this._newIndex,
                    values,
                    elementList
                );
                this._selectedValues = values;
            }
        }
    }

    /**
     * Drag and Drop Element Over SourceList.
     *
     * @param {Event} event
     */
    handleDragOverSource(event) {
        event.preventDefault();
        this._dropItSource = true;
    }

    /**
     * Drag Element and leave SourceList event.
     *
     * @param {Event} event
     */
    handleDragLeaveSource() {
        this._dropItSource = false;
    }

    /**
     * Drag and Drop Element Over SelectedList.
     *
     * @param {Event} event
     */
    handleDragOverSelected(event) {
        event.preventDefault();
        this._dropItSelected = true;
    }

    /**
     * Drag Element and leave SelectedList event.
     *
     * @param {Event} event
     */
    handleDragLeaveSelected() {
        this._dropItSelected = false;
    }

    /**
     * Drag Over Handler.
     *
     * @param {Event} event
     */
    handleDragOver(event) {
        event.preventDefault();
        this._newIndex = Number(event.target.getAttribute('data-index'));
    }

    /**
     * Move the default group at the top.
     */
    sortGroups(groups) {
        const defaultGroupIndex = groups.findIndex(
            (group) => group.label === undefined
        );
        if (defaultGroupIndex > -1) {
            const defaultGroup = groups.splice(defaultGroupIndex, 1)[0];
            groups.unshift(defaultGroup);
        }
        return groups;
    }

    /**
     * Method to create the groups of options.
     *
     * @param {array} array Array of options.
     * @param {string} groupName groupName.
     * @returns {array} Array of formatted list for the markup.
     */
    groupByName(array, groupName) {
        return this.sortGroups(
            Object.values(
                array.reduce((obj, current) => {
                    if (!obj[current[groupName]])
                        obj[current[groupName]] = {
                            label: current[groupName],
                            options: []
                        };
                    obj[current[groupName]].options.push(current);
                    return obj;
                }, {})
            )
        );
    }

    /**
     * Gets the new order of values after the group by.
     */
    getGroupValues() {
        this.computedSelectedGroups.forEach((group) => {
            group.options.forEach((option) => {
                this._groupedValues.push(option.value);
            });
        });
        this._selectedValues = this._groupedValues;
    }

    /**
     * Sets the data-index attribute of each option.
     */
    setOptionIndexes() {
        const sourceBox = this.template.querySelector(
            '[data-element-id="ul-source-list"]'
        );
        sourceBox
            .querySelectorAll('.slds-listbox__option')
            .forEach((option, index) => {
                option.setAttribute('data-index', index);
            });
        const selectedBox = this.template.querySelector(
            '[data-element-id="ul-selected-list"]'
        );
        selectedBox
            .querySelectorAll('.slds-listbox__option')
            .forEach((option, index) => {
                option.setAttribute('data-index', index);
            });
    }

    /**
     * Dispatch the optionclick event.
     *
     * @param {Event} event
     */
    dispatchOptionClick(event) {
        if (
            this.disabled ||
            (event.key && event.key !== ' ' && event.key !== 'Spacebar')
        )
            return;

        const value = event.currentTarget.dataset.value;

        /**
         * The event fired when an option is clicked.
         *
         * @event
         * @name optionclick
         * @param {string} value Value of the clicked option.
         * @public
         */
        this.dispatchEvent(
            new CustomEvent('optionclick', {
                detail: {
                    value
                },
                bubbles: true
            })
        );
    }
}<|MERGE_RESOLUTION|>--- conflicted
+++ resolved
@@ -488,13 +488,10 @@
             ? DEFAULT_MAX_VISIBLE_OPTIONS
             : value;
         this._maxVisibleOptions = number;
-<<<<<<< HEAD
-=======
 
         if (this._connected) {
             this.updateBoxesHeight();
         }
->>>>>>> 38f861f5
     }
 
     /**
@@ -1008,7 +1005,6 @@
         return this._constraint.validity;
     }
 
-<<<<<<< HEAD
     /**
      * Validation with constraint Api.
      *
@@ -1029,8 +1025,6 @@
         return this._constraintApi;
     }
 
-=======
->>>>>>> 38f861f5
     /*
      * ------------------------------------------------------------
      *  PUBLIC METHODS
