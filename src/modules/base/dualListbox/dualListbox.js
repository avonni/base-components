/**
 * BSD 3-Clause License
 *
 * Copyright (c) 2021, Avonni Labs, Inc.
 * All rights reserved.
 *
 * Redistribution and use in source and binary forms, with or without
 * modification, are permitted provided that the following conditions are met:
 *
 * - Redistributions of source code must retain the above copyright notice, this
 *   list of conditions and the following disclaimer.
 *
 * - Redistributions in binary form must reproduce the above copyright notice,
 *   this list of conditions and the following disclaimer in the documentation
 *   and/or other materials provided with the distribution.
 *
 * - Neither the name of the copyright holder nor the names of its
 *   contributors may be used to endorse or promote products derived from
 *   this software without specific prior written permission.
 *
 * THIS SOFTWARE IS PROVIDED BY THE COPYRIGHT HOLDERS AND CONTRIBUTORS "AS IS"
 * AND ANY EXPRESS OR IMPLIED WARRANTIES, INCLUDING, BUT NOT LIMITED TO, THE
 * IMPLIED WARRANTIES OF MERCHANTABILITY AND FITNESS FOR A PARTICULAR PURPOSE ARE
 * DISCLAIMED. IN NO EVENT SHALL THE COPYRIGHT HOLDER OR CONTRIBUTORS BE LIABLE
 * FOR ANY DIRECT, INDIRECT, INCIDENTAL, SPECIAL, EXEMPLARY, OR CONSEQUENTIAL
 * DAMAGES (INCLUDING, BUT NOT LIMITED TO, PROCUREMENT OF SUBSTITUTE GOODS OR
 * SERVICES; LOSS OF USE, DATA, OR PROFITS; OR BUSINESS INTERRUPTION) HOWEVER
 * CAUSED AND ON ANY THEORY OF LIABILITY, WHETHER IN CONTRACT, STRICT LIABILITY,
 * OR TORT (INCLUDING NEGLIGENCE OR OTHERWISE) ARISING IN ANY WAY OUT OF THE USE
 * OF THIS SOFTWARE, EVEN IF ADVISED OF THE POSSIBILITY OF SUCH DAMAGE.
 */

import { LightningElement, api } from 'lwc';
import {
    normalizeBoolean,
    normalizeString,
    assert,
    getRealDOMId,
    getListHeight
} from 'c/utilsPrivate';
import { classSet, formatLabel } from 'c/utils';
import { FieldConstraintApi, InteractingState } from 'c/inputUtils';
import { handleKeyDownOnOption } from './keyboard';

const DEFAULT_MIN = 0;
const DEFAULT_ADD_BUTTON_ICON_NAME = 'utility:right';
const DEFAULT_DOWN_BUTTON_ICON_NAME = 'utility:down';
const DEFAULT_REMOVE_BUTTON_ICON_NAME = 'utility:left';
const DEFAULT_UP_BUTTON_ICON_NAME = 'utility:up';
const DEFAULT_MAX_VISIBLE_OPTIONS = 5;

const LABEL_VARIANTS = {
    valid: ['standard', 'label-hidden', 'label-stacked'],
    default: 'standard'
};

const BUTTON_VARIANTS = {
    valid: [
        'bare',
        'container',
        'brand',
        'border',
        'border-filled',
        'bare-inverse',
        'border-inverse'
    ],
    default: 'border'
};

const BUTTON_SIZES = {
    valid: ['xx-small', 'x-small', 'small', 'medium', 'large'],
    default: 'medium'
};

const BOXES_SIZES = { valid: ['small', 'medium', 'large'], default: 'medium' };

const i18n = {
    optionLockAssistiveText: 'Option Lock AssistiveText',
    required: 'Required',
    requiredError: 'Value required',
    loadingText: 'Loading'
};

export default class DualListbox extends LightningElement {
    @api sourceLabel;
    @api selectedLabel;
    @api selectedPlaceholder;
    @api label;
    @api name;
    @api addButtonIconName = DEFAULT_ADD_BUTTON_ICON_NAME;
    @api downButtonIconName = DEFAULT_DOWN_BUTTON_ICON_NAME;
    @api removeButtonIconName = DEFAULT_REMOVE_BUTTON_ICON_NAME;
    @api upButtonIconName = DEFAULT_UP_BUTTON_ICON_NAME;
    @api addButtonLabel;
    @api removeButtonLabel;
    @api upButtonLabel;
    @api downButtonLabel;
    @api fieldLevelHelp;

    _requiredOptions = [];
    _options = [];
    _hideBottomDivider = false;
    _buttonSize = BUTTON_SIZES.default;
    _buttonVariant = BUTTON_VARIANTS.default;
    _isLoading = false;
    _searchEngine = false;
    _variant = LABEL_VARIANTS.default;
    _disabled;
    _disableReordering = false;
    _draggable = false;
    _required = false;
    _maxVisibleOptions = DEFAULT_MAX_VISIBLE_OPTIONS;
    _min = DEFAULT_MIN;
    _max;
    _size = BOXES_SIZES.default;

    _selectedValues = [];
    highlightedOptions = [];
    errorMessage = '';
    focusableInSource;
    focusableInSelected;
    isFocusOnList = false;
    _searchTerm;
    _upButtonDisabled = false;
    _downButtonDisabled = false;
    _oldIndex;
    _sourceBoxHeight;
    _selectedBoxHeight;

    _dropItSelected = false;
    _dropItSource = false;
    _newIndex;

    connectedCallback() {
        this.classList.add('slds-form-element');
        this.keyboardInterface = this.selectKeyboardInterface();

        this.addRequiredOptionsToValue();

        // debounceInteraction since DualListbox has multiple focusable elements
        this.interactingState = new InteractingState({
            debounceInteraction: true
        });
        this.interactingState.onenter(() => {
            this.dispatchEvent(new CustomEvent('focus'));
        });
        this.interactingState.onleave(() => {
            this.showHelpMessageIfInvalid();
            this.dispatchEvent(new CustomEvent('blur'));

            // reset the optionToFocus otherwise dualListbox will steal the focus any time it's rerendered.
            this.optionToFocus = null;
        });
    }

    renderedCallback() {
        this.assertRequiredAttributes();

        if (this.disabled) {
            this._upButtonDisabled = true;
            this._downButtonDisabled = true;
            return;
        }

        if (this.optionToFocus) {
            // value could have an apostrophe, which is why we need to escape it otherwise the queryselector will not work
            const option = this.template.querySelector(
                `div[data-value='${this.optionToFocus}']`
            );
            if (option) {
                this.isFocusOnList = true;
                option.focus();
            }
        }
        this.disabledButtons();
        this.updateBoxesHeight();
    }

    @api
    get options() {
        return this._options;
    }

    set options(value) {
        this._options = Array.isArray(value)
            ? JSON.parse(JSON.stringify(value))
            : [];
<<<<<<< HEAD
        if (this.isConnected) {
            this.computedColumnSourceHeight();
            this.computedColumnSelectedHeight();
        }
=======
>>>>>>> be44b0ab
    }

    @api
    messageWhenValueMissing = i18n.requiredError;

    @api
    get messageWhenRangeOverflow() {
        return this._messageWhenRangeOverflow;
    }

    set messageWhenRangeOverflow(message) {
        this._messageWhenRangeOverflow = message;
    }

    @api
    get messageWhenRangeUnderflow() {
        return this._messageWhenRangeUnderflow;
    }

    set messageWhenRangeUnderflow(message) {
        this._messageWhenRangeUnderflow = message;
    }

    @api
    get hideBottomDivider() {
        return this._hideBottomDivider || false;
    }

    set hideBottomDivider(value) {
        this._hideBottomDivider = normalizeBoolean(value);
    }

    @api
    get disabled() {
        return this._disabled || false;
    }

    set disabled(value) {
        this._disabled = normalizeBoolean(value);
    }

    @api
    get isLoading() {
        return this._isLoading || false;
    }

    set isLoading(value) {
        this._isLoading = normalizeBoolean(value);
    }

    @api
    get required() {
        return this._required;
    }

    set required(value) {
        this._required = normalizeBoolean(value);
    }

    @api
    get searchEngine() {
        return this._searchEngine;
    }

    set searchEngine(value) {
        this._searchEngine = normalizeBoolean(value);
    }

    @api
    get value() {
        return this._selectedValues;
    }

    set value(newValue) {
        this.updateHighlightedOptions(newValue);
        this._selectedValues = newValue || [];
        if (this.isConnected) {
            this.addRequiredOptionsToValue();
        }
    }

    @api
    get requiredOptions() {
        return this._requiredOptions;
    }

    set requiredOptions(newValue) {
        this._requiredOptions = Array.isArray(newValue)
            ? JSON.parse(JSON.stringify(newValue))
            : [];
        if (this.isConnected) {
            this.addRequiredOptionsToValue();
        }
    }

    @api
    get variant() {
        return this._variant;
    }

    set variant(variant) {
        this._variant = normalizeString(variant, {
            fallbackValue: LABEL_VARIANTS.default,
            validValues: LABEL_VARIANTS.valid
        });
    }

    @api
    get buttonSize() {
        return this._buttonSize;
    }

    set buttonSize(size) {
        this._buttonSize = normalizeString(size, {
            fallbackValue: BUTTON_SIZES.default,
            validValues: BUTTON_SIZES.valid
        });
    }

    @api
    get buttonVariant() {
        return this._buttonVariant;
    }

    set buttonVariant(variant) {
        this._buttonVariant = normalizeString(variant, {
            fallbackValue: BUTTON_VARIANTS.default,
            validValues: BUTTON_VARIANTS.valid
        });
    }

    @api
    get maxVisibleOptions() {
        return this._maxVisibleOptions;
    }

    set maxVisibleOptions(value) {
        const number =
            typeof value === 'number' ? value : DEFAULT_MAX_VISIBLE_OPTIONS;
        this._maxVisibleOptions = parseInt(number, 10);
<<<<<<< HEAD
        if (this.isConnected) {
            this.computedColumnSourceHeight();
            this.computedColumnSelectedHeight();
        }
=======
>>>>>>> be44b0ab
    }

    @api
    get max() {
        return this._max;
    }

    set max(value) {
        const number = typeof value === 'number' ? value : '';
        this._max = parseInt(number, 10);
    }

    @api
    get min() {
        return this._min;
    }

    set min(value) {
        const number = typeof value === 'number' ? value : DEFAULT_MIN;
        this._min = parseInt(number, 10);
    }

    @api
    get disableReordering() {
        return this._disableReordering;
    }

    set disableReordering(value) {
        this._disableReordering = normalizeBoolean(value);
    }

    @api
    get draggable() {
        if (this.disabled) {
            return false;
        }
        return this._draggable;
    }

    set draggable(value) {
        this._draggable = normalizeBoolean(value);
    }

    @api
    get size() {
        return this._size;
    }

    set size(size) {
        this._size = normalizeString(size, {
            fallbackValue: BOXES_SIZES.default,
            validValues: BOXES_SIZES.valid
        });
    }

    @api
    focus() {
        const firstOption = this.template.querySelector(`div[data-index='0']`);
        if (firstOption) {
            firstOption.focus();
            this.updateSelectedOptions(firstOption, true, false);
        }
    }

    get validity() {
        return this._constraint.validity;
    }

    @api
    checkValidity() {
        return this._constraint.checkValidity();
    }

    @api
    reportValidity() {
        return this._constraint.reportValidity((message) => {
            this.errorMessage = message;
        });
    }

    @api
    setCustomValidity(message) {
        this._constraint.setCustomValidity(message);
    }

    @api
    showHelpMessageIfInvalid() {
        this.reportValidity();
    }

    get hasFieldLevelHelp() {
        return !!this.fieldLevelHelp;
    }

    get computedUniqueId() {
        return this.uniqueId;
    }

    get computedSourceListId() {
        return getRealDOMId(this.template.querySelector('[data-source-list]'));
    }

    get computedSelectedListId() {
        return getRealDOMId(
            this.template.querySelector('[data-selected-list]')
        );
    }

    get computedSourceListbox() {
        return this.template.querySelector('[data-source-list]');
    }

    get computedSelectedListbox() {
        return this.template.querySelector('[data-selected-list]');
    }

    get ariaDisabled() {
        return String(this.disabled);
    }

    get computedSourceList() {
        let sourceListOptions = [];
        if (this.options) {
            const required = this.requiredOptions;
            const values = this.value;
            sourceListOptions = this.options.filter(
                (option) =>
                    values.indexOf(option.value) === -1 &&
                    required.indexOf(option.value) === -1
            );
        }

        if (this._searchTerm) {
            sourceListOptions = sourceListOptions.filter((option) => {
                return option.label.toLowerCase().includes(this._searchTerm);
            });
        }

        return this.computeListOptions(
            sourceListOptions,
            this.focusableInSource
        );
    }

    get computedSelectedList() {
        const selectedListOptions = [];
        if (this.options) {
            const optionsMap = {};
            this.options.forEach((option) => {
                optionsMap[option.value] = { ...option };
            });
            this.value.forEach((optionValue) => {
                const option = optionsMap[optionValue];
                if (option) {
                    option.isSelected = true;
                }
            });
            this.requiredOptions.forEach((optionValue) => {
                const option = optionsMap[optionValue];
                if (option) {
                    option.isLocked = true;
                }
            });

            // add selected options in the given order
            this.value.forEach((optionValue) => {
                const option = optionsMap[optionValue];
                if (option) {
                    selectedListOptions.push(option);
                }
            });
        }

        return this.computeListOptions(
            selectedListOptions,
            this.focusableInSelected
        );
    }

    computeListOptions(options, focusableOptionValue) {
        if (options.length > 0) {
            const focusableOption = options.find((option) => {
                return option.value === focusableOptionValue;
            });

            const focusableValue = focusableOption
                ? focusableOption.value
                : options[0].value;
            return options.map((option) => {
                return this.computeOptionProperties(option, focusableValue);
            });
        }

        return [];
    }

    computeOptionProperties(option, focusableValue) {
        const isSelected = this.highlightedOptions.indexOf(option.value) > -1;
        const hasDescription = option.description;
        const classList = classSet(
            'slds-listbox__option slds-listbox__option_plain slds-media slds-media_center slds-media_inline avonni-dual-listbox-list-item-min_height '
        )
            .add({ 'slds-media_small': !hasDescription })
            .add({ 'slds-is-selected': isSelected })
            .toString();

        return {
            ...option,
            tabIndex: option.value === focusableValue ? '0' : '-1',
            selected: isSelected ? true : false,
            primaryText: option.description ? option.label : '',
            secondaryText: option.description ? option.description : '',
            iconSize: option.iconSize
                ? option.iconSize
                : hasDescription
                ? 'medium'
                : 'small',
            classList
        };
    }

    updateBoxesHeight() {
        let overSelectedHeight = 0;
        let overSourceHeight = 0;

        const sourceOptionsHeight = getListHeight(
            this.template.querySelectorAll('li[data-role="source"]'),
            this._maxVisibleOptions
        );

        if (
            this.computedSourceList.length < this._maxVisibleOptions &&
            this.computedSourceList.length !== 0
        ) {
            overSourceHeight =
                this.template.querySelector('li[data-role="source"]')
                    .offsetHeight *
                (this._maxVisibleOptions - this.computedSourceList.length);
        } else overSourceHeight = 0;

        if (
            this.computedSelectedList.length < this._maxVisibleOptions &&
            this.computedSelectedList.length !== 0
        ) {
            overSelectedHeight =
                this.template.querySelector('li[data-role="selected"]')
                    .offsetHeight *
                (this._maxVisibleOptions - this.computedSelectedList.length);
        } else overSelectedHeight = 0;

        this._selectedBoxHeight =
            getListHeight(
                this.template.querySelectorAll('li[data-role="selected"]'),
                this._maxVisibleOptions
            ) + overSelectedHeight;

        if (this.searchEngine) {
            this._sourceBoxHeight =
                sourceOptionsHeight +
                getListHeight(
                    this.template.querySelector(
                        '.avonni-dual-listbox-search-engine'
                    )
                ) +
                overSourceHeight;
        }
        this._sourceBoxHeight = sourceOptionsHeight + overSourceHeight;
    }

    get sourceHeight() {
        return this.searchEngine &&
            this._selectedBoxHeight > this._sourceBoxHeight
            ? `height: ${this._selectedBoxHeight - 48}px`
            : `height: ${this._sourceBoxHeight}px`;
    }

    get selectedHeight() {
        return this.searchEngine &&
            this._selectedBoxHeight <= this._sourceBoxHeight
            ? `height: ${this._selectedBoxHeight + 48}px`
            : `height: ${this._sourceBoxHeight}px`;
    }

    get isLabelHidden() {
        return this.variant === 'label-hidden';
    }

    get isSelectedBoxEmpty() {
        return this._selectedValues.length === 0;
    }

    get computedLockAssistiveText() {
        return formatLabel(
            this.i18n.optionLockAssistiveText,
            this.selectedLabel
        );
    }

    get i18n() {
        return i18n;
    }

    get moveButtonsDisabled() {
        return this.disabled;
    }

    get computedOuterClass() {
        return classSet('')
            .add({
                'slds-form-element_stacked': this._variant === 'label-stacked'
            })
            .toString();
    }

    get computedGroupLabelClass() {
        return classSet('slds-form-element__label slds-form-element__legend')
            .add({ 'slds-assistive-text': this.isLabelHidden })
            .toString();
    }

    get computedListboxColumnsClass() {
        return classSet('avonni-dual-listbox-list__column')
            .add({
                'avonni-dual-listbox-list__column_responsive_small ':
                    this._size === 'small',
                'avonni-dual-listbox-list__column_responsive_medium ':
                    this._size === 'medium',
                'avonni-dual-listbox-list__column_responsive_large ':
                    this._size === 'large'
            })
            .toString();
    }

    get computedListboxSourceContainerClass() {
        return classSet(
            'slds-dueling-list__options avonni-dual-listbox-option-is-selected'
        )
            .add({ 'slds-is-disabled': this._disabled })
            .add({ 'slds-is-relative': this._isLoading })
            .add({
                'avonni-dual-listbox-size_small': this._size === 'small',
                'avonni-dual-listbox-size_medium': this._size === 'medium',
                'avonni-dual-listbox-size_large': this._size === 'large'
            })
            .toString();
    }

    get computedListboxSelectedContainerClass() {
        return classSet(
            'slds-dueling-list__options avonni-dual-listbox-option-is-selected'
        )
            .add({ 'slds-is-disabled': this._disabled })
            .add({
                'avonni-dual-listbox-selected-list-with-search': this
                    ._searchEngine
            })
            .add({
                'avonni-dual-listbox-empty-column': this.isSelectedBoxEmpty
            })
            .add({
                'avonni-dual-listbox-size_small': this._size === 'small',
                'avonni-dual-listbox-size_medium': this._size === 'medium',
                'avonni-dual-listbox-size_large': this._size === 'large'
            })
            .toString();
    }

    get computedListItemClass() {
        return classSet('slds-listbox__item')
            .add({
                'avonni-dual-listbox-option-border_bottom': !this
                    .hideBottomDivider
            })
            .toString();
    }

    handleOptionClick(event) {
        this.interactingState.interacting();
        if (this.disabled) {
            return;
        }
        const selectMultiple = event.metaKey || event.ctrlKey || event.shiftKey;
        const option = event.currentTarget;
        if (event.shiftKey) {
            this.selectAllFromLastSelectedToOption(option, false);
            return;
        }
        const selected =
            selectMultiple && option.getAttribute('aria-selected') === 'true';
        this.updateSelectedOptions(option, !selected, selectMultiple);
        this.shiftIndex = -1;
    }

    handleFocus(event) {
        this.interactingState.enter();

        // select the focused option if entering a listbox
        const element = event.target;
        if (element.role === 'option') {
            if (!this.isFocusOnList) {
                this.isFocusOnList = true;
                this.updateSelectedOptions(element, true, false);
            }
        }
    }

    handleBlur(event) {
        this.interactingState.leave();

        const element = event.target;
        if (element.role !== 'option') {
            this.isFocusOnList = false;
        }
    }

    handleRightButtonClick() {
        this.interactingState.interacting();
        this.moveOptionsBetweenLists(true, true);
    }

    handleDragRight() {
        this.interactingState.interacting();
        this.moveOptionsBetweenLists(true, false);
        this._dropItSelected = false;
    }

    handleLeftButtonClick() {
        this.interactingState.interacting();
        this.moveOptionsBetweenLists(false, true);
    }

    handleDragLeft() {
        this.interactingState.interacting();
        this.moveOptionsBetweenLists(false, false);
        this._dropItSource = false;
    }

    handleUpButtonClick() {
        this.interactingState.interacting();
        this.changeOrderOfOptionsInList(true);
    }

    handleDownButtonClick() {
        this.interactingState.interacting();
        this.changeOrderOfOptionsInList(false);
    }

    handleOptionKeyDown(event) {
        this.interactingState.interacting();
        if (this.disabled) {
            return;
        }
        handleKeyDownOnOption(event, this.keyboardInterface);
    }

    handleSearch(event) {
        this._searchTerm = event.detail.value;
    }

    moveOptionsBetweenLists(addToSelect, retainFocus) {
        const isValidList = addToSelect
            ? this.selectedList === this.computedSourceListId
            : this.selectedList === this.computedSelectedListId;
        if (!isValidList) {
            return;
        }
        const toMove = this.highlightedOptions;
        const values = this.computedSelectedList.map((option) => option.value);
        const required = this.requiredOptions;
        let newValues = [];
        if (addToSelect) {
            newValues = values.concat(toMove);
        } else {
            newValues = values.filter(
                (value) =>
                    toMove.indexOf(value) === -1 || required.indexOf(value) > -1
            );
        }

        const oldSelectedValues = this._selectedValues;
        this._selectedValues = newValues;
        const invalidMove =
            this.validity.valueMissing ||
            (this.validity.rangeOverflow &&
                this.selectedList === this.computedSourceListId) ||
            (this.validity.rangeUnderflow &&
                this.selectedList === this.computedSelectedListId);

        if (invalidMove || toMove.length === 0) {
            this.showHelpMessageIfInvalid();
            this._selectedValues = oldSelectedValues;
            return;
        }

        if (retainFocus) {
            const listId = addToSelect
                ? this.computedSelectedListId
                : this.computedSourceListId;
            if (listId.includes('source')) {
                if (this.computedSelectedList.length > 0) {
                    this.updateFocusableOption(
                        this.computedSourceListId,
                        this.computedSelectedList[this._oldIndex].value
                    );
                } else this.updateFocusableOption(listId, toMove[0]);
            } else {
                if (this.computedSourceList.length > 0) {
                    this.updateFocusableOption(
                        this.computedSelectedListId,
                        this.computedSourceList[this._oldIndex].value
                    );
                } else this.updateFocusableOption(listId, toMove[0]);
            }
        } else {
            this.interactingState.leave();
            this.isFocusOnList = false;
            this.highlightedOptions = [];
            this.optionToFocus = null;
        }

        this.dispatchChangeEvent(newValues);
        this.highlightedOptions.find((option) => {
            return this._selectedValues.indexOf(option);
        });
        this.updateBoxesHeight();
    }

    oldIndexValue(option) {
        const options = this.template.querySelector(
            `div[data-value='${option}']`
        );
        if (options) {
            const index = options.getAttribute('data-index');
            if (index === '0') {
                this._oldIndex = 0;
            } else this._oldIndex = index - 1;
        }
    }

    changeOrderOfOptionsInList(moveUp) {
        const elementList = this.getElementsOfList(this.selectedList);
        const values = this.computedSelectedList.map((option) => option.value);
        const toMove = values.filter(
            (option) => this.highlightedOptions.indexOf(option) > -1
        );
        const validSelection =
            toMove.length === 0 ||
            this.selectedList !== this.computedSelectedListId;
        if (validSelection) {
            return;
        }
        let start = moveUp ? 0 : toMove.length - 1;
        let index = values.indexOf(toMove[start]);
        const validMove =
            (moveUp && index === 0) || (!moveUp && index === values.length - 1);
        if (validMove) {
            return;
        }

        if (moveUp) {
            while (start < toMove.length) {
                index = values.indexOf(toMove[start]);
                this.swapOptions(index, index - 1, values, elementList);
                start++;
            }
        } else {
            while (start > -1) {
                index = values.indexOf(toMove[start]);
                this.swapOptions(index, index + 1, values, elementList);
                start--;
            }
        }

        this._selectedValues = values;
        this.updateFocusableOption(this.selectedList, toMove[0]);
        this.optionToFocus = null;
        this.dispatchChangeEvent(values);
        this.updateBoxesHeight();
    }

    disabledButtons() {
        const selectedLength = this._selectedValues.length - 1;

        this._upButtonDisabled = this.highlightedOptions.find((option) => {
            return this._selectedValues.indexOf(option) === 0;
        });

        this._downButtonDisabled = this.highlightedOptions.find((option) => {
            return this._selectedValues.indexOf(option) === selectedLength;
        });
    }

    selectAllFromLastSelectedToOption(option, all) {
        const listId = option.getAttribute('data-type');
        this.updateCurrentSelectedList(listId, true);
        const options = this.getElementsOfList(listId);
        const end = all ? 0 : this.getOptionIndex(option);
        this.lastSelected = this.lastSelected < 0 ? end : this.lastSelected;
        const start = all ? options.length : this.lastSelected;
        let val, select;
        this.highlightedOptions = [];
        for (let i = 0; i < options.length; i++) {
            select = (i - start) * (i - end) <= 0;
            if (select) {
                val = options[i].getAttribute('data-value');
                this.highlightedOptions.push(val);
            }
        }
    }

    updateSelectedOptions(option, select, isMultiple) {
        const value = option.getAttribute('data-value');
        const listId = this.getListId(option);
        const optionIndex = this.getOptionIndex(option);
        this.updateCurrentSelectedList(listId, isMultiple);
        if (select) {
            if (this.highlightedOptions.indexOf(value) === -1) {
                this.highlightedOptions.push(value);
            }
        } else {
            this.highlightedOptions.splice(
                this.highlightedOptions.indexOf(value),
                1
            );
        }

        this.updateFocusableOption(listId, value);

        this.lastSelected = optionIndex;
        this.oldIndexValue(this.highlightedOptions);
    }

    addRequiredOptionsToValue() {
        if (
            !this.options ||
            !this.options.length ||
            !this._requiredOptions ||
            !this._requiredOptions.length
        ) {
            // no options/requiredOptions, just ignore
            return;
        }

        const numOfSelectedValues = this._selectedValues.length;
        const allValues = this.options.map((option) => option.value);

        const requiredValues = this._requiredOptions.filter((option) =>
            allValues.includes(option)
        );

        // add required options to the selected values as they are already displayed in the selected list
        this._selectedValues = [
            ...new Set([...requiredValues, ...this._selectedValues])
        ];

        if (numOfSelectedValues !== this._selectedValues.length) {
            // value was changed
            this.dispatchChangeEvent(this._selectedValues);
        }
    }

    get _constraint() {
        if (!this._constraintApi) {
            this._constraintApi = new FieldConstraintApi(() => this, {
                valueMissing: () =>
                    !this.disabled &&
                    this.required &&
                    this.computedSelectedList.length < 1,
                rangeUnderflow: () =>
                    this.computedSelectedList.length < this.min,
                rangeOverflow: () => this.computedSelectedList.length > this.max
            });
        }
        return this._constraintApi;
    }

    updateCurrentSelectedList(currentList, isMultiple) {
        if (this.selectedList !== currentList || !isMultiple) {
            if (this.selectedList) {
                this.highlightedOptions = [];
                this.lastSelected = -1;
            }
            this.selectedList = currentList;
        }
    }

    dispatchChangeEvent(values) {
        // the change event needs to propagate to elements outside of the light-DOM, hence making it composed.
        this.dispatchEvent(
            new CustomEvent('change', {
                composed: true,
                bubbles: true,
                detail: { value: values }
            })
        );
    }

    assertRequiredAttributes() {
        assert(
            !!this.options,
            `<avonni-dual-listbox> Missing required "options" attribute.`
        );
    }

    swapOptions(i, j, array) {
        const temp = array[i];
        array[i] = array[j];
        array[j] = temp;
    }

    getElementsOfList(listId) {
        const elements = this.template.querySelectorAll(
            `div[data-type='${listId}']`
        );
        return elements ? elements : [];
    }

    selectKeyboardInterface() {
        const that = this;
        that.shiftIndex = -1;
        that.lastShift = null;
        return {
            getShiftIndex() {
                return that.shiftIndex;
            },
            setShiftIndex(value) {
                that.shiftIndex = value;
            },
            getLastShift() {
                return that.lastShift;
            },
            setLastShift(value) {
                that.lastShift = value;
            },
            getElementsOfList(listId) {
                return that.getElementsOfList(listId);
            },
            selectAllOptions(option) {
                that.selectAllFromLastSelectedToOption(option, true);
            },
            updateSelectedOptions(option, select, isMultiple) {
                that.updateSelectedOptions(option, select, isMultiple);
            },
            moveOptionsBetweenLists(addToSelect) {
                that.moveOptionsBetweenLists(addToSelect, true);
            }
        };
    }

    getOptionIndex(optionElement) {
        return parseInt(optionElement.getAttribute('data-index'), 10);
    }

    getListId(optionElement) {
        return getRealDOMId(optionElement.parentElement.parentElement);
    }

    updateFocusableOption(listId, value) {
        if (listId === this.computedSourceListId) {
            this.focusableInSource = value;
        } else if (listId === this.computedSelectedListId) {
            this.focusableInSelected = value;
        }
        this.optionToFocus = value;
    }

    isNumber(value) {
        return value !== '' && value !== null && isFinite(value);
    }

    updateHighlightedOptions(newValue) {
        let isSame = false;
        if (
            newValue &&
            newValue.length &&
            this._selectedValues &&
            this._selectedValues.length
        ) {
            isSame =
                newValue.length === this._selectedValues.length &&
                newValue.every((option) =>
                    this._selectedValues.includes(option)
                );
        }
        if (!isSame) {
            this.highlightedOptions = [];
        }
    }

    handleDragStartSource(event) {
        event.currentTarget.classList.add('avonni-dual-listbox-dragging');
    }

    handleDragEndSource(event) {
        event.preventDefault();
        event.currentTarget.classList.remove('avonni-dual-listbox-dragging');
        if (this._dropItSelected) {
            if (
                this.highlightedOptions.includes(
                    event.currentTarget.getAttribute('data-value')
                )
            ) {
                this.handleDragRight();
            }
        }
    }

    handleDragStartSelected(event) {
        event.currentTarget.classList.add('avonni-dual-listbox-dragging');
    }

    handleDragEndSelected(event) {
        event.preventDefault();
        event.currentTarget.classList.remove('avonni-dual-listbox-dragging');
        if (this._dropItSource) {
            if (
                this.highlightedOptions.includes(
                    event.currentTarget.getAttribute('data-value')
                )
            ) {
                this.handleDragLeft();
            }
        } else if (!this._dropItSource) {
            if (!this._disableReordering) {
                const values = this.computedSelectedList.map(
                    (option) => option.value
                );
                const elementList = Array.from(
                    this.getElementsOfList(this.selectedList)
                );
                const swappingIndex = Number(
                    event.target.getAttribute('data-index')
                );
                this.swapOptions(
                    swappingIndex,
                    this._newIndex,
                    values,
                    elementList
                );
                this._selectedValues = values;
            }
        }
    }

    handleDragOverSource(event) {
        event.preventDefault();
        this._dropItSource = true;
    }

    handleDragLeaveSource() {
        this._dropItSource = false;
    }

    handleDragOverSelected(event) {
        event.preventDefault();
        this._dropItSelected = true;
    }

    handleDragLeaveSelected() {
        this._dropItSelected = false;
    }

    handleDragOver(event) {
        event.preventDefault();
        this._newIndex = Number(event.target.getAttribute('data-index'));
    }
}<|MERGE_RESOLUTION|>--- conflicted
+++ resolved
@@ -185,13 +185,11 @@
         this._options = Array.isArray(value)
             ? JSON.parse(JSON.stringify(value))
             : [];
-<<<<<<< HEAD
+
         if (this.isConnected) {
             this.computedColumnSourceHeight();
             this.computedColumnSelectedHeight();
         }
-=======
->>>>>>> be44b0ab
     }
 
     @api
@@ -332,13 +330,11 @@
         const number =
             typeof value === 'number' ? value : DEFAULT_MAX_VISIBLE_OPTIONS;
         this._maxVisibleOptions = parseInt(number, 10);
-<<<<<<< HEAD
+
         if (this.isConnected) {
             this.computedColumnSourceHeight();
             this.computedColumnSelectedHeight();
         }
-=======
->>>>>>> be44b0ab
     }
 
     @api
