import { LightningElement, api } from 'lwc';
import {
    normalizeBoolean,
    normalizeString,
    assert,
    getRealDOMId
} from 'c/utilsPrivate';
import { classSet, formatLabel } from 'c/utils';
import { FieldConstraintApi, InteractingState } from 'c/inputUtils';
import { handleKeyDownOnOption } from './keyboard';

const DEFAULT_MIN = 0;
const DEFAULT_ADD_BUTTON_ICON_NAME = 'utility:right';
const DEFAULT_DOWN_BUTTON_ICON_NAME = 'utility:down';
const DEFAULT_REMOVE_BUTTON_ICON_NAME = 'utility:left';
const DEFAULT_UP_BUTTON_ICON_NAME = 'utility:up';
const DEFAULT_SIZE = 5;

const VALID_VARIANTS = {
    valid: ['standard', 'label-hidden', 'label-stacked'],
    default: 'standard'
};

const VALID_BUTTON_VARIANTS = {
    valid: [
        'bare',
        'container',
        'brand',
        'border',
        'border-filled',
        'bare-inverse',
        'border-inverse'
    ],
    default: 'border'
};

const VALID_BUTTON_SIZES = {
    valid: ['xx-small', 'x-small', 'small', 'medium', 'large'],
    default: 'medium'
};

const VALID_WIDTH = { valid: ['small', 'medium', 'large'], default: 'medium' };

const i18n = {
    optionLockAssistiveText: 'Option Lock AssistiveText',
    required: 'Required',
    requiredError: 'Value required',
    loadingText: 'Loading'
};

export default class DualListbox extends LightningElement {
    @api sourceLabel;
    @api selectedLabel;
    @api selectedPlaceholder;
    @api label;
    @api name;
    @api addButtonIconName = DEFAULT_ADD_BUTTON_ICON_NAME;
    @api downButtonIconName = DEFAULT_DOWN_BUTTON_ICON_NAME;
    @api removeButtonIconName = DEFAULT_REMOVE_BUTTON_ICON_NAME;
    @api upButtonIconName = DEFAULT_UP_BUTTON_ICON_NAME;
    @api addButtonLabel;
    @api removeButtonLabel;
    @api upButtonLabel;
    @api downButtonLabel;
    @api fieldLevelHelp;

    _requiredOptions = [];
    _options = [];
    _hideBottomDivider = false;
    _buttonSize = VALID_BUTTON_SIZES.default;
    _buttonVariant = VALID_BUTTON_VARIANTS.default;
    _isLoading = false;
    _searchEngine = false;
    _variant = VALID_VARIANTS.default;
    _disabled;
    _disableReordering = false;
    _required = false;
<<<<<<< HEAD
    _size = DEFAULT_SIZE;
    _min = DEFAULT_MIN;
    _max;
=======
    _size;
    _width = VALID_WIDTH.default;
>>>>>>> 92f32baa

    _selectedValues = [];
    highlightedOptions = [];
    errorMessage = '';
    focusableInSource;
    focusableInSelected;
    isFocusOnList = false;
    _searchTerm;
    _upButtonDisabled = false;
    _downButtonDisabled = false;
    _oldIndex;
    _sourceBoxHeight;
    _selectedBoxHeight;
    _rendered = false;
    _sourceNoDescription = 0;
    _sourceHasDescription = 0;
    _selectedNoDescription = 0;
    _selectedHasDescription = 0;

    connectedCallback() {
        this.classList.add('slds-form-element');
        this.keyboardInterface = this.selectKeyboardInterface();

        this._connected = true;
        this.addRequiredOptionsToValue();

        // debounceInteraction since DualListbox has multiple focusable elements
        this.interactingState = new InteractingState({
            debounceInteraction: true
        });
        this.interactingState.onenter(() => {
            this.dispatchEvent(new CustomEvent('focus'));
        });
        this.interactingState.onleave(() => {
            this.showHelpMessageIfInvalid();
            this.dispatchEvent(new CustomEvent('blur'));

            // reset the optionToFocus otherwise dualListbox will steal the focus any time it's rerendered.
            this.optionToFocus = null;
        });
    }

    renderedCallback() {
        this.assertRequiredAttributes();
        if (!this._rendered) {
            this.computedColumnSourceHeight();
            this.computedColumnSelectedHeight();
            this._rendered = true;
        }
        if (this.disabled) {
            this._upButtonDisabled = true;
            this._downButtonDisabled = true;
            return;
        }

        if (this.optionToFocus) {
            // value could have an apostrophe, which is why we need to escape it otherwise the queryselector will not work
            const option = this.template.querySelector(
                `div[data-value='${this.optionToFocus}']`
            );
            if (option) {
                this.isFocusOnList = true;
                option.focus();
            }
        }
        this.disabledButtons();
    }

    @api
    get options() {
        return this._options;
    }

    set options(value) {
        this._options = Array.isArray(value)
            ? JSON.parse(JSON.stringify(value))
            : [];
    }
    @api messageWhenValueMissing = i18n.requiredError;

    @api
    get messageWhenRangeOverflow() {
        return this._messageWhenRangeOverflow;
    }

    set messageWhenRangeOverflow(message) {
        this._messageWhenRangeOverflow = message;
    }

    @api
    get messageWhenRangeUnderflow() {
        return this._messageWhenRangeUnderflow;
    }

    set messageWhenRangeUnderflow(message) {
        this._messageWhenRangeUnderflow = message;
    }

    @api
    get hideBottomDivider() {
        return this._hideBottomDivider || false;
    }

    set hideBottomDivider(value) {
        this._hideBottomDivider = normalizeBoolean(value);
    }

    @api
    get disabled() {
        return this._disabled || false;
    }

    set disabled(value) {
        this._disabled = normalizeBoolean(value);
    }

    @api
    get isLoading() {
        return this._isLoading || false;
    }

    set isLoading(value) {
        this._isLoading = normalizeBoolean(value);
    }

    @api
    get required() {
        return this._required;
    }

    set required(value) {
        this._required = normalizeBoolean(value);
    }

    @api
    get searchEngine() {
        return this._searchEngine;
    }

    set searchEngine(value) {
        this._searchEngine = normalizeBoolean(value);
    }

    @api
    get value() {
        return this._selectedValues;
    }

    set value(newValue) {
        this.updateHighlightedOptions(newValue);
        this._selectedValues = newValue || [];
        if (this._connected) {
            this.addRequiredOptionsToValue();
        }
    }

    @api
    get requiredOptions() {
        return this._requiredOptions;
    }

    set requiredOptions(newValue) {
        this._requiredOptions = Array.isArray(newValue)
            ? JSON.parse(JSON.stringify(newValue))
            : [];
        if (this._connected) {
            this.addRequiredOptionsToValue();
        }
    }

    @api
    get variant() {
        return this._variant;
    }

    set variant(variant) {
        this._variant = normalizeString(variant, {
            fallbackValue: VALID_VARIANTS.default,
            validValues: VALID_VARIANTS.valid
        });
    }

    @api
    get buttonSize() {
        return this._buttonSize;
    }

    set buttonSize(size) {
        this._buttonSize = normalizeString(size, {
            fallbackValue: VALID_BUTTON_SIZES.default,
            validValues: VALID_BUTTON_SIZES.valid
        });
    }

    @api
    get buttonVariant() {
        return this._buttonVariant;
    }

    set buttonVariant(variant) {
        this._buttonVariant = normalizeString(variant, {
            fallbackValue: VALID_BUTTON_VARIANTS.default,
            validValues: VALID_BUTTON_VARIANTS.valid
        });
    }

    @api
    get size() {
        return this._size;
    }

    set size(value) {
        const number = typeof value === 'number' ? value : DEFAULT_SIZE;
        this._size = parseInt(number, 10);
    }

    @api
    get max() {
        return this._max;
    }

    set max(value) {
        const number = typeof value === 'number' ? value : '';
        this._max = parseInt(number, 10);
    }

    @api
    get min() {
        return this._min;
    }

    set min(value) {
        const number = typeof value === 'number' ? value : DEFAULT_MIN;
        this._min = parseInt(number, 10);
    }

    @api
    get disableReordering() {
        return this._disableReordering;
    }

    set disableReordering(value) {
        this._disableReordering = normalizeBoolean(value);
    }

    @api
    get width() {
        return this._width;
    }

    set width(width) {
        this._width = normalizeString(width, {
            fallbackValue: VALID_WIDTH.default,
            validValues: VALID_WIDTH.valid
        });
    }

    @api
    focus() {
        const firstOption = this.template.querySelector(`div[data-index='0']`);
        if (firstOption) {
            firstOption.focus();
            this.updateSelectedOptions(firstOption, true, false);
        }
    }

    get validity() {
        return this._constraint.validity;
    }

    @api
    checkValidity() {
        return this._constraint.checkValidity();
    }

    @api
    reportValidity() {
        return this._constraint.reportValidity((message) => {
            this.errorMessage = message;
        });
    }

    @api
    setCustomValidity(message) {
        this._constraint.setCustomValidity(message);
    }

    @api
    showHelpMessageIfInvalid() {
        this.reportValidity();
    }

    get hasFieldLevelHelp() {
        return !!this.fieldLevelHelp;
    }

    get computedUniqueId() {
        return this.uniqueId;
    }

    get computedSourceListId() {
        return getRealDOMId(this.template.querySelector('[data-source-list]'));
    }

    get computedSelectedListId() {
        return getRealDOMId(
            this.template.querySelector('[data-selected-list]')
        );
    }

    get ariaDisabled() {
        return String(this.disabled);
    }

    get computedSourceList() {
        let sourceListOptions = [];
        if (this.options) {
            const required = this.requiredOptions;
            const values = this.value;
            sourceListOptions = this.options.filter(
                (option) =>
                    values.indexOf(option.value) === -1 &&
                    required.indexOf(option.value) === -1
            );
        }

        if (this._searchTerm) {
            sourceListOptions = sourceListOptions.filter((option) => {
                return option.label.toLowerCase().includes(this._searchTerm);
            });
        }

        return this.computeListOptions(
            sourceListOptions,
            this.focusableInSource
        );
    }

    get computedSelectedList() {
        const selectedListOptions = [];
        if (this.options) {
            const optionsMap = {};
            this.options.forEach((option) => {
                optionsMap[option.value] = { ...option };
            });
            this.value.forEach((optionValue) => {
                const option = optionsMap[optionValue];
                if (option) {
                    option.isSelected = true;
                }
            });
            this.requiredOptions.forEach((optionValue) => {
                const option = optionsMap[optionValue];
                if (option) {
                    option.isLocked = true;
                }
            });

            // add selected items in the given order
            this.value.forEach((optionValue) => {
                const option = optionsMap[optionValue];
                if (option) {
                    selectedListOptions.push(option);
                }
            });
        }

        return this.computeListOptions(
            selectedListOptions,
            this.focusableInSelected
        );
    }

    computeListOptions(options, focusableOptionValue) {
        if (options.length > 0) {
            const focusableOption = options.find((option) => {
                return option.value === focusableOptionValue;
            });

            const focusableValue = focusableOption
                ? focusableOption.value
                : options[0].value;
            return options.map((option) => {
                return this.computeOptionProperties(option, focusableValue);
            });
        }

        return [];
    }

    computeOptionProperties(option, focusableValue) {
        const isSelected = this.highlightedOptions.indexOf(option.value) > -1;
        const hasDescription = option.description;
        const classList = classSet(
            'slds-listbox__option slds-listbox__option_plain slds-media slds-media_center slds-media_inline'
        )
            .add({ 'slds-media_small': !hasDescription })
            .add({ 'slds-is-selected': isSelected })
            .toString();

        return {
            ...option,
            tabIndex: option.value === focusableValue ? '0' : '-1',
            selected: isSelected ? 'true' : 'false',
            primaryText: hasDescription ? option.label : '',
            secondaryText: hasDescription ? hasDescription : '',
            iconSize: option.iconSize
                ? option.iconSize
                : hasDescription
                ? 'medium'
                : 'small',
            classList
        };
    }

    computeSourceIncrement(array) {
        array.forEach((option) => {
            if (option.description) {
                this._sourceHasDescription++;
            } else if (!option.description) {
                this._sourceNoDescription++;
            }
        });
    }

    computeSelectedIncrement(array) {
        array.forEach((option) => {
            if (option.description) {
                this._selectedHasDescription++;
            } else if (!option.description) {
                this._selectedNoDescription++;
            }
        });
    }

    computeSize(noDescription, hasDescription) {
        return 41.3 * noDescription + 57 * hasDescription;
    }

    computedColumnSourceHeight() {
        this._sourceNoDescription = 0;
        this._sourceHasDescription = 0;
        if (this.computedSourceList.length > this._size) {
            const newArray = this.computedSourceList.slice(0, this._size);
            this.computeSourceIncrement(newArray);
            this._sourceBoxHeight = this.computeSize(
                this._sourceNoDescription,
                this._sourceHasDescription
            );
        } else if (this.computedSourceList.length === this._size) {
            this.computeSourceIncrement(this.computedSourceList);
            this._sourceBoxHeight = this.computeSize(
                this._sourceNoDescription,
                this._sourceHasDescription
            );
        } else if (this.computedSourceList.length < this._size) {
            this.computeSourceIncrement(this.computedSourceList);
            if (this._sourceHasDescription >= 1) {
                this._sourceBoxHeight =
                    this.computeSize(
                        this._sourceNoDescription,
                        this._sourceHasDescription
                    ) +
                    57 * (this._size - this.computedSourceList.length);
            } else if (this._sourceHasDescription === 0) {
                this._sourceBoxHeight =
                    this.computeSize(
                        this._sourceNoDescription,
                        this._sourceHasDescription
                    ) +
                    41.3 * (this._size - this.computedSourceList.length);
            }
        }
        return this._sourceBoxHeight;
    }

    computedColumnSelectedHeight() {
        this._selectedNoDescription = 0;
        this._selectedHasDescription = 0;
        if (this.computedSelectedList.length > this._size) {
            const newArray = this.computedSelectedList.slice(0, this._size);
            this.computeSelectedIncrement(newArray);
            this._selectedBoxHeight = this.computeSize(
                this._selectedNoDescription,
                this._selectedHasDescription
            );
        } else if (this.computedSelectedList.length === this._size) {
            this.computeSelectedIncrement(this.computedSelectedList);
            this._selectedBoxHeight = this.computeSize(
                this._selectedNoDescription,
                this._selectedHasDescription
            );
        } else if (this.computedSelectedList.length < this._size) {
            this.computeSelectedIncrement(this.computedSelectedList);
            if (this._selectedHasDescription > 1) {
                this._selectedBoxHeight =
                    this.computeSize(
                        this._selectedNoDescription,
                        this._selectedHasDescription
                    ) +
                    57 * (this._size - this.computedSelectedList.length);
            } else if (this._sourceHasDescription === 0) {
                this._selectedBoxHeight =
                    this.computeSize(
                        this._selectedNoDescription,
                        this._selectedHasDescription
                    ) +
                    41.3 * (this._size - this.computedSelectedList.length);
            }
        }
        return this._selectedBoxHeight;
    }

    get isLabelHidden() {
        return this.variant === 'label-hidden';
    }

    get isSelectedBoxEmpty() {
        return this._selectedValues.length === 0;
    }

    get computedLockAssistiveText() {
        return formatLabel(
            this.i18n.optionLockAssistiveText,
            this.selectedLabel
        );
    }

    get i18n() {
        return i18n;
    }

    get moveButtonsDisabled() {
        return this.disabled;
    }

    get sourceHeight() {
        const height =
            this._sourceBoxHeight >= this._selectedBoxHeight
                ? `height: ${this._sourceBoxHeight}px`
                : `height: ${this._selectedBoxHeight}px`;
        return height;
    }

    get selectedHeight() {
        if (this.searchEngine) {
            const height =
                this._sourceBoxHeight >= this._selectedBoxHeight
                    ? `height: ${this._sourceBoxHeight + 48}px`
                    : `height: ${this._selectedBoxHeight + 48}px`;
            return height;
        }
        const height =
            this._sourceBoxHeight >= this._selectedBoxHeight
                ? `height: ${this._sourceBoxHeight}px`
                : `height: ${this._selectedBoxHeight}px`;
        return height;
    }

    get computedOuterClass() {
        return classSet('')
            .add({
                'slds-form-element_stacked': this._variant === 'label-stacked'
            })
            .toString();
    }

    get computedGroupLabelClass() {
        return classSet('slds-form-element__label slds-form-element__legend')
            .add({ 'slds-assistive-text': this.isLabelHidden })
            .toString();
    }

    get computedListboxColumnsClass() {
        return classSet('avonni-dual-listbox-list__column')
            .add({
                'avonni-dual-listbox-list__column_responsive_small ':
                    this._width === 'small',
                'avonni-dual-listbox-list__column_responsive_medium ':
                    this._width === 'medium',
                'avonni-dual-listbox-list__column_responsive_large ':
                    this._width === 'large'
            })
            .toString();
    }

    get computedListboxSourceContainerClass() {
        return classSet(
            'slds-dueling-list__options avonni-dual-listbox-option-is-selected'
        )
            .add({ 'slds-is-disabled': this._disabled })
            .add({ 'slds-is-relative': this._isLoading })
            .add({
                'avonni-dual-listbox-width_small': this._width === 'small',
                'avonni-dual-listbox-width_medium': this._width === 'medium',
                'avonni-dual-listbox-width_large': this._width === 'large'
            })
            .toString();
    }

    get computedListboxSelectedContainerClass() {
        return classSet(
            'slds-dueling-list__options avonni-dual-listbox-option-is-selected'
        )
            .add({ 'slds-is-disabled': this._disabled })
            .add({
                'avonni-dual-listbox-selected-list-with-search': this
                    ._searchEngine
            })
            .add({
                'avonni-dual-listbox-empty-column': this.isSelectedBoxEmpty
            })
            .add({
                'avonni-dual-listbox-width_small': this._width === 'small',
                'avonni-dual-listbox-width_medium': this._width === 'medium',
                'avonni-dual-listbox-width_large': this._width === 'large'
            })
            .toString();
    }

    get computedListItemClass() {
        return classSet(
            'slds-listbox__item avonni-dual-listbox-list-item-min_height'
        )
            .add({
                'avonni-dual-listbox-option-border_bottom': !this
                    .hideBottomDivider
            })
            .toString();
    }

    handleOptionClick(event) {
        this.interactingState.interacting();
        if (this.disabled) {
            return;
        }
        const selectMultiple = event.metaKey || event.ctrlKey || event.shiftKey;
        const option = event.currentTarget;
        if (event.shiftKey) {
            this.selectAllFromLastSelectedToOption(option, false);
            return;
        }
        const selected =
            selectMultiple && option.getAttribute('aria-selected') === 'true';
        this.updateSelectedOptions(option, !selected, selectMultiple);
        this.shiftIndex = -1;
    }

    handleFocus(event) {
        this.interactingState.enter();

        // select the focused option if entering a listbox
        const element = event.target;
        if (element.role === 'option') {
            if (!this.isFocusOnList) {
                this.isFocusOnList = true;
                this.updateSelectedOptions(element, true, false);
            }
        }
    }

    handleBlur(event) {
        this.interactingState.leave();

        const element = event.target;
        if (element.role !== 'option') {
            this.isFocusOnList = false;
        }
    }

    handleRightButtonClick() {
        this.interactingState.interacting();
        this.moveOptionsBetweenLists(true, true);
    }

    handleLeftButtonClick() {
        this.interactingState.interacting();
        this.moveOptionsBetweenLists(false, true);
    }

    handleUpButtonClick() {
        this.interactingState.interacting();
        this.changeOrderOfOptionsInList(true);
    }

    handleDownButtonClick() {
        this.interactingState.interacting();
        this.changeOrderOfOptionsInList(false);
    }

    handleOptionKeyDown(event) {
        this.interactingState.interacting();
        if (this.disabled) {
            return;
        }
        handleKeyDownOnOption(event, this.keyboardInterface);
    }

    handleSearch(event) {
        this._searchTerm = event.detail.value;
    }

    moveOptionsBetweenLists(addToSelect, retainFocus) {
        const isValidList = addToSelect
            ? this.selectedList === this.computedSourceListId
            : this.selectedList === this.computedSelectedListId;
        if (!isValidList) {
            return;
        }
        const toMove = this.highlightedOptions;
        const values = this.computedSelectedList.map((option) => option.value);
        const required = this.requiredOptions;
        let newValues = [];
        if (addToSelect) {
            newValues = values.concat(toMove);
        } else {
            newValues = values.filter(
                (value) =>
                    toMove.indexOf(value) === -1 || required.indexOf(value) > -1
            );
        }

        const oldSelectedValues = this._selectedValues;
        this._selectedValues = newValues;
        const invalidMove =
            this.validity.valueMissing ||
            (this.validity.rangeOverflow &&
                this.selectedList === this.computedSourceListId) ||
            (this.validity.rangeUnderflow &&
                this.selectedList === this.computedSelectedListId);

        if (invalidMove || toMove.length === 0) {
            this.showHelpMessageIfInvalid();
            this._selectedValues = oldSelectedValues;
            return;
        }

        if (retainFocus) {
            const listId = addToSelect
                ? this.computedSelectedListId
                : this.computedSourceListId;
            if (listId.includes('source')) {
                if (this.computedSelectedList.length > 0) {
                    this.updateFocusableOption(
                        this.computedSourceListId,
                        this.computedSelectedList[this._oldIndex].value
                    );
                } else this.updateFocusableOption(listId, toMove[0]);
            } else {
                if (this.computedSourceList.length > 0) {
                    this.updateFocusableOption(
                        this.computedSelectedListId,
                        this.computedSourceList[this._oldIndex].value
                    );
                } else this.updateFocusableOption(listId, toMove[0]);
            }
        } else {
            this.interactingState.leave();
            this.isFocusOnList = false;
            this.highlightedOptions = [];
            this.optionToFocus = null;
        }

        this.dispatchChangeEvent(newValues);
        this.highlightedOptions.find((option) => {
            return this._selectedValues.indexOf(option);
        });
        this.computedColumnSourceHeight();
        this.computedColumnSelectedHeight();
    }

    oldIndexValue(option) {
        const options = this.template.querySelector(
            `div[data-value='${option}']`
        );
        const index = options.getAttribute('data-index');
        if (index === '0') {
            this._oldIndex = 0;
        } else this._oldIndex = index - 1;
    }

    changeOrderOfOptionsInList(moveUp) {
        const elementList = this.getElementsOfList(this.selectedList);
        const values = this.computedSelectedList.map((option) => option.value);
        const toMove = values.filter(
            (option) => this.highlightedOptions.indexOf(option) > -1
        );
        const validSelection =
            toMove.length === 0 ||
            this.selectedList !== this.computedSelectedListId;
        if (validSelection) {
            return;
        }
        let start = moveUp ? 0 : toMove.length - 1;
        let index = values.indexOf(toMove[start]);
        const validMove =
            (moveUp && index === 0) || (!moveUp && index === values.length - 1);
        if (validMove) {
            return;
        }

        if (moveUp) {
            while (start < toMove.length) {
                index = values.indexOf(toMove[start]);
                this.swapOptions(index, index - 1, values, elementList);
                start++;
            }
        } else {
            while (start > -1) {
                index = values.indexOf(toMove[start]);
                this.swapOptions(index, index + 1, values, elementList);
                start--;
            }
        }

        this._selectedValues = values;
        this.updateFocusableOption(this.selectedList, toMove[0]);
        this.optionToFocus = null;
        this.dispatchChangeEvent(values);
    }

    disabledButtons() {
        const selectedLength = this._selectedValues.length - 1;

        this._upButtonDisabled = this.highlightedOptions.find((option) => {
            return this._selectedValues.indexOf(option) === 0;
        });

        this._downButtonDisabled = this.highlightedOptions.find((option) => {
            return this._selectedValues.indexOf(option) === selectedLength;
        });
    }

    selectAllFromLastSelectedToOption(option, all) {
        const listId = option.getAttribute('data-type');
        this.updateCurrentSelectedList(listId, true);
        const options = this.getElementsOfList(listId);
        const end = all ? 0 : this.getOptionIndex(option);
        this.lastSelected = this.lastSelected < 0 ? end : this.lastSelected;
        const start = all ? options.length : this.lastSelected;
        let val, select;
        this.highlightedOptions = [];
        for (let i = 0; i < options.length; i++) {
            select = (i - start) * (i - end) <= 0;
            if (select) {
                val = options[i].getAttribute('data-value');
                this.highlightedOptions.push(val);
            }
        }
    }

    updateSelectedOptions(option, select, isMultiple) {
        const value = option.getAttribute('data-value');
        const listId = this.getListId(option);
        const optionIndex = this.getOptionIndex(option);
        this.updateCurrentSelectedList(listId, isMultiple);
        if (select) {
            if (this.highlightedOptions.indexOf(value) === -1) {
                this.highlightedOptions.push(value);
            }
        } else {
            this.highlightedOptions.splice(
                this.highlightedOptions.indexOf(value),
                1
            );
        }

        this.updateFocusableOption(listId, value);

        this.lastSelected = optionIndex;
        this.oldIndexValue(this.highlightedOptions);
    }

    addRequiredOptionsToValue() {
        if (
            !this.options ||
            !this.options.length ||
            !this._requiredOptions ||
            !this._requiredOptions.length
        ) {
            // no options/requiredOptions, just ignore
            return;
        }

        const numOfSelectedValues = this._selectedValues.length;
        const allValues = this.options.map((option) => option.value);

        const requiredValues = this._requiredOptions.filter((option) =>
            allValues.includes(option)
        );

        // add required options to the selected values as they are already displayed in the selected list
        this._selectedValues = [
            ...new Set([...requiredValues, ...this._selectedValues])
        ];

        if (numOfSelectedValues !== this._selectedValues.length) {
            // value was changed
            this.dispatchChangeEvent(this._selectedValues);
        }
    }

    get _constraint() {
        if (!this._constraintApi) {
            this._constraintApi = new FieldConstraintApi(() => this, {
                valueMissing: () =>
                    !this.disabled &&
                    this.required &&
                    this.computedSelectedList.length < 1,
                rangeUnderflow: () =>
                    this.computedSelectedList.length < this.min,
                rangeOverflow: () => this.computedSelectedList.length > this.max
            });
        }
        return this._constraintApi;
    }

    updateCurrentSelectedList(currentList, isMultiple) {
        if (this.selectedList !== currentList || !isMultiple) {
            if (this.selectedList) {
                this.highlightedOptions = [];
                this.lastSelected = -1;
            }
            this.selectedList = currentList;
        }
    }

    dispatchChangeEvent(values) {
        // the change event needs to propagate to elements outside of the light-DOM, hence making it composed.
        this.dispatchEvent(
            new CustomEvent('change', {
                composed: true,
                bubbles: true,
                detail: { value: values }
            })
        );
    }

    assertRequiredAttributes() {
        assert(
            !!this.options,
            `<avonni-dual-listbox> Missing required "options" attribute.`
        );
    }

    swapOptions(i, j, array) {
        const temp = array[i];
        array[i] = array[j];
        array[j] = temp;
    }

    getElementsOfList(listId) {
        const elements = this.template.querySelectorAll(
            `div[data-type='${listId}']`
        );
        return elements ? elements : [];
    }

    selectKeyboardInterface() {
        const that = this;
        that.shiftIndex = -1;
        that.lastShift = null;
        return {
            getShiftIndex() {
                return that.shiftIndex;
            },
            setShiftIndex(value) {
                that.shiftIndex = value;
            },
            getLastShift() {
                return that.lastShift;
            },
            setLastShift(value) {
                that.lastShift = value;
            },
            getElementsOfList(listId) {
                return that.getElementsOfList(listId);
            },
            selectAllOptions(option) {
                that.selectAllFromLastSelectedToOption(option, true);
            },
            updateSelectedOptions(option, select, isMultiple) {
                that.updateSelectedOptions(option, select, isMultiple);
            },
            moveOptionsBetweenLists(addToSelect) {
                that.moveOptionsBetweenLists(addToSelect, true);
            }
        };
    }

    getOptionIndex(optionElement) {
        return parseInt(optionElement.getAttribute('data-index'), 10);
    }

    getListId(optionElement) {
        return getRealDOMId(optionElement.parentElement.parentElement);
    }

    updateFocusableOption(listId, value) {
        if (listId === this.computedSourceListId) {
            this.focusableInSource = value;
        } else if (listId === this.computedSelectedListId) {
            this.focusableInSelected = value;
        }
        this.optionToFocus = value;
    }

    isNumber(value) {
        return value !== '' && value !== null && isFinite(value);
    }

    updateHighlightedOptions(newValue) {
        let isSame = false;
        if (
            newValue &&
            newValue.length &&
            this._selectedValues &&
            this._selectedValues.length
        ) {
            isSame =
                newValue.length === this._selectedValues.length &&
                newValue.every((option) =>
                    this._selectedValues.includes(option)
                );
        }
        if (!isSame) {
            this.highlightedOptions = [];
        }
    }
}<|MERGE_RESOLUTION|>--- conflicted
+++ resolved
@@ -75,14 +75,10 @@
     _disabled;
     _disableReordering = false;
     _required = false;
-<<<<<<< HEAD
     _size = DEFAULT_SIZE;
     _min = DEFAULT_MIN;
     _max;
-=======
-    _size;
     _width = VALID_WIDTH.default;
->>>>>>> 92f32baa
 
     _selectedValues = [];
     highlightedOptions = [];
