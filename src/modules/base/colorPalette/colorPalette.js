/**
 * BSD 3-Clause License
 *
 * Copyright (c) 2021, Avonni Labs, Inc.
 * All rights reserved.
 *
 * Redistribution and use in source and binary forms, with or without
 * modification, are permitted provided that the following conditions are met:
 *
 * - Redistributions of source code must retain the above copyright notice, this
 *   list of conditions and the following disclaimer.
 *
 * - Redistributions in binary form must reproduce the above copyright notice,
 *   this list of conditions and the following disclaimer in the documentation
 *   and/or other materials provided with the distribution.
 *
 * - Neither the name of the copyright holder nor the names of its
 *   contributors may be used to endorse or promote products derived from
 *   this software without specific prior written permission.
 *
 * THIS SOFTWARE IS PROVIDED BY THE COPYRIGHT HOLDERS AND CONTRIBUTORS "AS IS"
 * AND ANY EXPRESS OR IMPLIED WARRANTIES, INCLUDING, BUT NOT LIMITED TO, THE
 * IMPLIED WARRANTIES OF MERCHANTABILITY AND FITNESS FOR A PARTICULAR PURPOSE ARE
 * DISCLAIMED. IN NO EVENT SHALL THE COPYRIGHT HOLDER OR CONTRIBUTORS BE LIABLE
 * FOR ANY DIRECT, INDIRECT, INCIDENTAL, SPECIAL, EXEMPLARY, OR CONSEQUENTIAL
 * DAMAGES (INCLUDING, BUT NOT LIMITED TO, PROCUREMENT OF SUBSTITUTE GOODS OR
 * SERVICES; LOSS OF USE, DATA, OR PROFITS; OR BUSINESS INTERRUPTION) HOWEVER
 * CAUSED AND ON ANY THEORY OF LIABILITY, WHETHER IN CONTRACT, STRICT LIABILITY,
 * OR TORT (INCLUDING NEGLIGENCE OR OTHERWISE) ARISING IN ANY WAY OUT OF THE USE
 * OF THIS SOFTWARE, EVEN IF ADVISED OF THE POSSIBILITY OF SUCH DAMAGE.
 */

import { LightningElement, api } from 'lwc';
import {
    normalizeBoolean,
    generateColors
} from 'c/utilsPrivate';
import { generateUniqueId } from 'c/utils';

const DEFAULT_COLORS = [
    '#e3abec',
    '#c2dbf7',
    '#9fd6ff',
    '#9de7da',
    '#9df0bf',
    '#fff099',
    '#fed49a',
    '#d073df',
    '#86b9f3',
    '#5ebbff',
    '#44d8be',
    '#3be281',
    '#ffe654',
    '#ffb758',
    '#bd35bd',
    '#5778c1',
    '#5ebbff',
    '#00aea9',
    '#3bba4c',
    '#f4bc25',
    '#f99120',
    '#580d8c',
    '#001870',
    '#0a2399',
    '#097476',
    '#096a50',
    '#b67d11',
    '#b85d0d'
];

const DEFAULT_TILE_WIDTH = 20;
const DEFAULT_TILE_HEIGHT = 20;
const DEFAULT_COLUMNS = 7;
<<<<<<< HEAD

const TYPES = { valid: ['base', 'list'], default: 'base' };
=======
>>>>>>> dbca9e4e

const TYPES = { valid: ['base', 'list'], default: 'base' };

/**
 * @class
 * @descriptor avonni-color-palette
 * @storyId example-color-gradient--base
 * @public
 */
export default class ColorPalette extends LightningElement {
    /**
     * Specifies the value of an input element.
     * 
     * @public
     * @type {string}
     */
    @api value;
<<<<<<< HEAD
	currentLabel;

    @api
    get colors() {
        return this._colors;
    }
    set colors(values) {
        if (!values || values.length === 0) {
            return;
        }

        if (typeof values[0] == 'object') {
            this._pairColorLabels = values;
            this._type = 'list';
        } else {
            this._colors = values;
            this._type = 'base';
        }
    }
=======
>>>>>>> dbca9e4e

    _type = TYPES.default;
    _colors = DEFAULT_COLORS;
    _pairColorLabels = [];
    _columns = DEFAULT_COLUMNS;
    _tileWidth = DEFAULT_TILE_WIDTH;
    _tileHeight = DEFAULT_TILE_HEIGHT;
    _disabled = false;
    _isLoading = false;
    _readOnly = false;
    init = false;
<<<<<<< HEAD
	lastTarget;
=======
    currentLabel;
	  lastTarget;
>>>>>>> dbca9e4e

    renderedCallback() {
        this.initContainer();
    }

    /**
     * Initialize Palette container.
     */
    initContainer() {
        let containerWidth = this.columns * (Number(this.tileWidth) + 8);
        let containerMinHeight = Number(this.tileHeight) + 8;
        let container = this.template.querySelector('.avonni-pallet-container');

        if (container) {
            container.style.width = `${containerWidth}px`;
            container.style.minHeight = `${containerMinHeight}px`;
        }

        [...this.template.querySelectorAll('.slds-swatch')].forEach(
            (element) => {
                if (this.disabled) {
                    element.style.backgroundColor = '#dddbda';
                } else {
                    element.style.backgroundColor = element.parentElement.getAttribute(
                        'item-color'
                    );
                }

                element.style.height = `${this.tileHeight}px`;
                element.style.width = `${this.tileWidth}px`;
            }
        );
    }
    
    @api
    get colors() {
        return this._colors;
    }
    set colors(values) {
        if (!values || values.length === 0) {
            return;
        }

        if (typeof values[0] == 'object') {
            this._pairColorLabels = values;
            this._type = 'list';
        } else {
            this._colors = values;
            this._type = 'base';
        }
    }

    /**
     * Specifies the number of columns that will be displayed. 
     * 
     * @public
     * @type {number}
     */
    @api
    get columns() {
        return this._columns;
    }

    set columns(value) {
        this._columns = Number(value);
        this.initContainer();
    }

    /**
     * Tile width in px.
     * 
     * @public
     * @type {number}
     */
    @api
    get tileWidth() {
        return this._tileWidth;
    }

    set tileWidth(value) {
        this._tileWidth = Number(value);
        this.initContainer();
    }

    /**
     * Tile height in px.
     * 
     * @public
     * @type {number}
     */
    @api
    get tileHeight() {
        return this._tileHeight;
    }

    set tileHeight(value) {
        this._tileHeight = Number(value);
        this.initContainer();
    }

    /**
     * If present, the input field is disabled and users cannot interact with it.
     * 
     * @public
     * @type {boolean}
     * @default false
     */
    @api get disabled() {
        return this._disabled;
    }

    set disabled(value) {
        this._disabled = normalizeBoolean(value);
        this.initContainer();
    }

    /**
     * If present, a spinner is displayed to indicate that data is loading. 
     * 
     * @public
     * @type {boolean}
     * @default false
     */
    @api get isLoading() {
        return this._isLoading;
    }

    set isLoading(value) {
        this._isLoading = normalizeBoolean(value);
        this.initContainer();
    }

    /**
     * If present, the palette is read-only and cannot be edited by users.
     * 
     * @public
     * @type {boolean}
     * @default false
     */
    @api get readOnly() {
        return this._readOnly;
    }

    set readOnly(value) {
        this._readOnly = normalizeBoolean(value);
        this.initContainer();
    }

    /**
     * Generate unique Key ID.
     */
    get uniqKey() {
        return generateUniqueId();
    }

    get pairColorLabels() {
        return this._pairColorLabels;
    }

    get isBase() {
        return this._type === 'base';
    }

    get isList() {
        return this._type === 'list';
    }

<<<<<<< HEAD
=======
    /**
     * Clears the color value of the ColorPalette.
     * 
     * @public
     */
>>>>>>> dbca9e4e
    @api
    reset() {
        this.value = '';
        this.dispatchChange();
    }

    /**
     * Private focus event handler.
     */
    handleFocus() {
        /**
         * @event
         * @name privatefocus
         * @bubbles
         * @cancelable
         */
        this.dispatchEvent(
            new CustomEvent('privatefocus', {
                bubbles: true,
                cancelable: true
            })
        );
    }

    /**
     * Blur and private blur event handler.
     */
    handleBlur() {
        /**
         * @event
         * @name blur
         * @public
         */
        this.dispatchEvent(new CustomEvent('blur'));

        /**
         * @event
         * @name privateblur
         * @composed
         * @bubbles
         * @cancelable
         */
        this.dispatchEvent(
            new CustomEvent('privateblur', {
                composed: true,
                bubbles: true,
                cancelable: true
            })
        );
    }

	preventD(event){
		event.preventDefault();
	}

<<<<<<< HEAD
=======
    /**
     * Click event handler.
     * 
     * @param {object} event 
     * @returns {string} value 
     */
>>>>>>> dbca9e4e
    handleClick(event) {
        if (this.disabled || this.readOnly) {
            event.preventDefault();
            return;
        }

		if(this.lastTarget!=undefined){
			this.lastTarget.children[0].classList.remove('slds-is-selected');
		}

		let currentTarget = event.currentTarget;
		currentTarget.children[0].classList.add('slds-is-selected');
        this.value = currentTarget.getAttribute('item-color');
		this.currentLabel = currentTarget.getAttribute('item-label');
		this.lastTarget = currentTarget;
        event.preventDefault();
        this.dispatchChange();
    }

    /**
     * Change event handler.
     */
    dispatchChange() {
        let colors = generateColors(this.value);

        if (!this.disabled && !this.readOnly) {
            /**
             * @event
             * @public
             * @name change
             * @param {string} hex Color in hexadecimal format.
             * @param {string} hexa Color in hexadecimal format with alpha.
             * @param {string} rgb Color in rgb format.
             * @param {string} rgba Color in rgba format.
             * @param {string} alpha Alpha value of the color.
             * @bubbles
             * @cancelable
             */
            this.dispatchEvent(
                new CustomEvent('change', {
                    bubbles: true,
                    cancelable: true,
                    detail: {
                        hex: colors.hex,
                        hexa: colors.hexa,
                        rgb: colors.rgb,
                        rgba: colors.rgba,
                        alpha: colors.A,
						label: this.currentLabel
                    }
                })
            );
        }
    }
}<|MERGE_RESOLUTION|>--- conflicted
+++ resolved
@@ -71,11 +71,6 @@
 const DEFAULT_TILE_WIDTH = 20;
 const DEFAULT_TILE_HEIGHT = 20;
 const DEFAULT_COLUMNS = 7;
-<<<<<<< HEAD
-
-const TYPES = { valid: ['base', 'list'], default: 'base' };
-=======
->>>>>>> dbca9e4e
 
 const TYPES = { valid: ['base', 'list'], default: 'base' };
 
@@ -93,28 +88,6 @@
      * @type {string}
      */
     @api value;
-<<<<<<< HEAD
-	currentLabel;
-
-    @api
-    get colors() {
-        return this._colors;
-    }
-    set colors(values) {
-        if (!values || values.length === 0) {
-            return;
-        }
-
-        if (typeof values[0] == 'object') {
-            this._pairColorLabels = values;
-            this._type = 'list';
-        } else {
-            this._colors = values;
-            this._type = 'base';
-        }
-    }
-=======
->>>>>>> dbca9e4e
 
     _type = TYPES.default;
     _colors = DEFAULT_COLORS;
@@ -126,12 +99,8 @@
     _isLoading = false;
     _readOnly = false;
     init = false;
-<<<<<<< HEAD
+    currentLabel;
 	lastTarget;
-=======
-    currentLabel;
-	  lastTarget;
->>>>>>> dbca9e4e
 
     renderedCallback() {
         this.initContainer();
@@ -299,14 +268,11 @@
         return this._type === 'list';
     }
 
-<<<<<<< HEAD
-=======
     /**
      * Clears the color value of the ColorPalette.
      * 
      * @public
      */
->>>>>>> dbca9e4e
     @api
     reset() {
         this.value = '';
@@ -362,15 +328,12 @@
 		event.preventDefault();
 	}
 
-<<<<<<< HEAD
-=======
     /**
      * Click event handler.
      * 
      * @param {object} event 
      * @returns {string} value 
      */
->>>>>>> dbca9e4e
     handleClick(event) {
         if (this.disabled || this.readOnly) {
             event.preventDefault();
