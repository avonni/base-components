<<<<<<< HEAD
=======
import {
    startPositioning,
    stopPositioning,
    Direction
} from 'c/positionLibrary';
const IEDIT_PANEL_SELECTOR = '[data-iedit-panel-custom="true"]';

>>>>>>> f7a19bc9
export function isEditable(state, index, columns) {
    const systemCols = Object.keys(state.headerIndexes).filter(
        (colKeyValue) =>
            colKeyValue.includes('-rowNumber-') ||
            colKeyValue.includes('-SELECTABLE_CHECKBOX-')
    );

    if (index) {
        let colIndex = index - systemCols.length;
        const column = columns && columns[colIndex];
        return column ? column.editable : false;
    }
    return false;
}

function getCellChangesByColumn(state, changes) {
    return Object.keys(changes).reduce((result, colKey) => {
        const columns = state.columns;
        const columnIndex = state.headerIndexes[colKey];
        const columnDef = columns[columnIndex];

        result[columnDef.columnKey || columnDef.fieldName] = changes[colKey];

        return result;
    }, {});
}

export function getResolvedCellChanges(state, dirtyValues) {
    const keyField = state.keyField;
    return Object.keys(dirtyValues).reduce((result, rowKey) => {
        // Get the changes made by column
        const cellChanges = getCellChangesByColumn(state, dirtyValues[rowKey]);
        if (Object.keys(cellChanges).length > 0) {
            // Add identifier for which row has change
            cellChanges[keyField] = rowKey;
            result.push(cellChanges);
        }
        return result;
    }, []);
}

function escapeDoubleQuotes(value) {
    if (typeof value == 'string') {
        return value.replace(/"/g, '\\"');
    }
    return value;
}

function getDataRow(rowKeyValue) {
    return `[data-row-key-value="${escapeDoubleQuotes(rowKeyValue)}"]`;
}

function getCellElementByKeys(dt, rowKeyValue, colKeyValue) {
    const selector = `${getDataRow(
        rowKeyValue
    )} [data-col-key-value="${escapeDoubleQuotes(colKeyValue)}"]`;
    return dt.template.querySelector(selector);
}

function stopPanelPositioning(dt) {
    if (dt.privatePositionRelationship) {
        stopPositioning(dt.privatePositionRelationship);
        dt.privatePositionRelationship = null;
    }
}

export function startPanelPositioning(dt, template, rowKeyValue, colKeyValue) {
    const target = getCellElementByKeys(dt, rowKeyValue, colKeyValue);
    // eslint-disable-next-line @lwc/lwc/no-async-operation
    requestAnimationFrame(() => {
        // we need to discard previous binding otherwise the panel
        // will retain previous alignment
        stopPanelPositioning(dt);

        dt.privatePositionRelationship = startPositioning(dt, {
            target,
            element: () =>
                template
                    .querySelector(IEDIT_PANEL_SELECTOR)
                    .getPositionedElement(),
            align: {
                horizontal: Direction.Left,
                vertical: Direction.Top
            },
            targetAlign: {
                horizontal: Direction.Left,
                vertical: Direction.Top
            },
            autoFlip: true
        });
    });
}<|MERGE_RESOLUTION|>--- conflicted
+++ resolved
@@ -1,5 +1,3 @@
-<<<<<<< HEAD
-=======
 import {
     startPositioning,
     stopPositioning,
@@ -7,7 +5,6 @@
 } from 'c/positionLibrary';
 const IEDIT_PANEL_SELECTOR = '[data-iedit-panel-custom="true"]';
 
->>>>>>> f7a19bc9
 export function isEditable(state, index, columns) {
     const systemCols = Object.keys(state.headerIndexes).filter(
         (colKeyValue) =>
