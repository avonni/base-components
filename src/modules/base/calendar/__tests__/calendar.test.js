/**
 * BSD 3-Clause License
 *
 * Copyright (c) 2021, Avonni Labs, Inc.
 * All rights reserved.
 *
 * Redistribution and use in source and binary forms, with or without
 * modification, are permitted provided that the following conditions are met:
 *
 * - Redistributions of source code must retain the above copyright notice, this
 *   list of conditions and the following disclaimer.
 *
 * - Redistributions in binary form must reproduce the above copyright notice,
 *   this list of conditions and the following disclaimer in the documentation
 *   and/or other materials provided with the distribution.
 *
 * - Neither the name of the copyright holder nor the names of its
 *   contributors may be used to endorse or promote products derived from
 *   this software without specific prior written permission.
 *
 * THIS SOFTWARE IS PROVIDED BY THE COPYRIGHT HOLDERS AND CONTRIBUTORS "AS IS"
 * AND ANY EXPRESS OR IMPLIED WARRANTIES, INCLUDING, BUT NOT LIMITED TO, THE
 * IMPLIED WARRANTIES OF MERCHANTABILITY AND FITNESS FOR A PARTICULAR PURPOSE ARE
 * DISCLAIMED. IN NO EVENT SHALL THE COPYRIGHT HOLDER OR CONTRIBUTORS BE LIABLE
 * FOR ANY DIRECT, INDIRECT, INCIDENTAL, SPECIAL, EXEMPLARY, OR CONSEQUENTIAL
 * DAMAGES (INCLUDING, BUT NOT LIMITED TO, PROCUREMENT OF SUBSTITUTE GOODS OR
 * SERVICES; LOSS OF USE, DATA, OR PROFITS; OR BUSINESS INTERRUPTION) HOWEVER
 * CAUSED AND ON ANY THEORY OF LIABILITY, WHETHER IN CONTRACT, STRICT LIABILITY,
 * OR TORT (INCLUDING NEGLIGENCE OR OTHERWISE) ARISING IN ANY WAY OUT OF THE USE
 * OF THIS SOFTWARE, EVEN IF ADVISED OF THE POSSIBILITY OF SUCH DAMAGE.
 */

import { createElement } from 'lwc';
import Calendar from 'c/calendar';

// not tested : mouse over, mouse out events on calendar

let element;
describe('Calendar', () => {
    afterEach(() => {
        while (document.body.firstChild) {
            document.body.removeChild(document.body.firstChild);
        }
        window.requestAnimationFrame.mockRestore();
        jest.clearAllTimers();
    });

    beforeEach(() => {
        element = createElement('base-calendar', {
            is: Calendar
        });
        jest.useFakeTimers();
        jest.spyOn(window, 'requestAnimationFrame').mockImplementation((cb) => {
            setTimeout(() => cb(), 0);
        });
        document.body.appendChild(element);
    });

    it('Calendar: default attributes', () => {
        element = createElement('base-calendar', {
            is: Calendar
        });

        expect(element.dateLabels).toMatchObject([]);
        expect(element.disabled).toBeFalsy();
        expect(element.disabledDates).toMatchObject([]);
        expect(element.markedDates).toMatchObject([]);
        expect(element.max).toMatchObject(new Date(2099, 11, 31));
        expect(element.min).toMatchObject(new Date(1900, 0, 1));
        expect(element.selectionMode).toBe('single');
        expect(element.value).toMatchObject([]);
        expect(element.weekNumber).toBeFalsy();
        expect(element.focusDate).toBeFalsy();
    });

    /* ----- ATTRIBUTES ----- */

    // dateLabels
    it('Calendar: date labels', () => {
        element.value = '05/14/2022';
        element.dateLabels = [
            {
                date: new Date('05/26/2022'),
                label: '26 may'
            }
        ];

        return Promise.resolve().then(() => {
            const day26Label = element.shadowRoot.querySelector(
                '[data-element-id="chip-date-label"]'
            );
            expect(day26Label).toBeTruthy();
            expect(day26Label.variant).toBe('base');
            expect(day26Label.outline).toBeFalsy();
            expect(day26Label.label).toBe('26 may');
            expect(day26Label.className).toBe(
                'avonni-calendar__chip-label avonni-calendar__chip-without-icon'
            );
        });
    });

    // disabled
    it('Calendar: disabled', () => {
        element.value = '04/15/2021';
        element.disabled = true;
        return Promise.resolve().then(() => {
            const buttons = element.shadowRoot.querySelectorAll(
                '[data-element-id^="lightning-button-icon"]'
            );
            buttons.forEach((button) => {
                expect(button.disabled).toBeTruthy();
            });
            const combobox = element.shadowRoot.querySelector(
                '[data-element-id="lightning-combobox"]'
            );
            expect(combobox.disabled).toBeTruthy();
            const tds = element.shadowRoot.querySelectorAll(
                '[data-element-id^="span-day-label"]'
            );
            tds.forEach((td) => {
                expect(td.className).toBe(
                    'avonni-calendar__disabled-cell slds-day'
                );
            });
        });
    });

    // disabled dates
    it('Calendar: disabled dates', () => {
        element.value = '05/09/2021';
        element.disabledDates = '05/06/2021';
        element.min = new Date('05/20/2021');
        element.max = new Date('05/25/2021');

        return Promise.resolve().then(() => {
            const dates = [];
            const disabledDates = element.shadowRoot.querySelectorAll(
                '.avonni-calendar__disabled-cell'
            );
            disabledDates.forEach((date) => {
                dates.push(date.getAttribute('data-date'));
            });
            expect(dates.includes('6')).toBeTruthy();
        });
    });

<<<<<<< HEAD
    // keyboard accessibility
    it('Calendar keyboard accessibility: [left]', () => {
        element.value = '05/09/2021';

        return Promise.resolve().then(() => {
            const day8 = element.shadowRoot
                .querySelector('span[data-date="8"]')
                .closest('td');
            const spy8 = jest.spyOn(day8, 'focus');

            const day9 = element.shadowRoot.querySelector('td[tabindex="0"]');
            day9.dispatchEvent(
                // [right = 39], [left = 37], [down = 40], [up = 38]
                new KeyboardEvent('keydown', { keyCode: 37, bubbles: true })
            );
            jest.runOnlyPendingTimers();

            const activeDateLabel = element.shadowRoot.querySelector(
                'td[tabindex="0"] > span'
            );
            activeDateLabel.click();

            expect(spy8).toHaveBeenCalled();
            expect(element.value).toMatchObject([new Date('05/8/2021')]);
        });
    });

    // keyboard accessibility right
    it('Calendar keyboard accessibility: [right]', () => {
        element.value = '05/09/2021';

        return Promise.resolve().then(() => {
            const day10 = element.shadowRoot
                .querySelector('span[data-date="10"]')
                .closest('td');
            const spy10 = jest.spyOn(day10, 'focus');

            const day9 = element.shadowRoot.querySelector('td[tabindex="0"]');
            day9.dispatchEvent(
                // [right = 39], [left = 37], [down = 40], [up = 38]
                new KeyboardEvent('keydown', { keyCode: 39, bubbles: true })
            );
            jest.runOnlyPendingTimers();

            const activeDateLabel = element.shadowRoot.querySelector(
                'td[tabindex="0"] > span'
            );
            activeDateLabel.click();

            expect(spy10).toHaveBeenCalled();
            expect(element.value).toMatchObject([new Date('05/10/2021')]);
        });
    });

    // keyboard accessibility
    it('Calendar keyboard accessibility: [up]', () => {
        element.value = '05/09/2021';

        return Promise.resolve().then(() => {
            const day2 = element.shadowRoot
                .querySelector('span[data-date="2"]')
                .closest('td');
            const spy2 = jest.spyOn(day2, 'focus');

            const day9 = element.shadowRoot.querySelector('td[tabindex="0"]');
            day9.dispatchEvent(
                // [right = 39], [left = 37], [down = 40], [up = 38]
                new KeyboardEvent('keydown', { keyCode: 38, bubbles: true })
            );
            jest.runOnlyPendingTimers();

            const activeDateLabel = element.shadowRoot.querySelector(
                'td[tabindex="0"] > span'
            );
            activeDateLabel.click();

            expect(spy2).toHaveBeenCalled();
            expect(element.value).toMatchObject([new Date('05/2/2021')]);
        });
    });

    // keyboard accessibility
    it('Calendar keyboard accessibility: [down]', () => {
        element.value = '05/09/2021';

        return Promise.resolve().then(() => {
            const day16 = element.shadowRoot
                .querySelector('span[data-date="16"]')
                .closest('td');
            const spy16 = jest.spyOn(day16, 'focus');

            const day9 = element.shadowRoot.querySelector('td[tabindex="0"]');
            day9.dispatchEvent(
                // [right = 39], [left = 37], [down = 40], [up = 38]
                new KeyboardEvent('keydown', { keyCode: 40, bubbles: true })
            );
            jest.runOnlyPendingTimers();

            const activeDateLabel = element.shadowRoot.querySelector(
                'td[tabindex="0"] > span'
            );
            activeDateLabel.click();

            expect(spy16).toHaveBeenCalled();
            expect(element.value).toMatchObject([new Date('05/16/2021')]);
=======
    // disabled all sundays
    it('Calendar disabled all sundays', () => {
        element.value = '05/08/2022';
        element.disabledDates = 'Sun';
        element.min = new Date('05/01/2022');
        element.max = new Date('05/31/2022');

        return Promise.resolve().then(() => {
            const dates = [];
            const disabledDates = element.shadowRoot.querySelectorAll(
                '.avonni-calendar__disabled-cell'
            );
            disabledDates.forEach((date) => {
                dates.push(date.getAttribute('data-date'));
            });
            expect(dates.includes('29')).toBeTruthy();
        });
    });

    // disabled all sundays with sunday on week 5
    it('Calendar disabled all sundays (month with 5 sundays)', () => {
        element.value = '01/31/2022';
        element.disabledDates = 'Sun';
        element.min = new Date('01/01/2022');
        element.max = new Date('01/31/2022');

        return Promise.resolve().then(() => {
            const dates = [];
            const disabledDates = element.shadowRoot.querySelectorAll(
                '.avonni-calendar__disabled-cell'
            );
            disabledDates.forEach((date) => {
                dates.push(date.getAttribute('data-date'));
            });
            expect(dates.includes('23')).toBeTruthy();
            expect(dates.includes('30')).toBeTruthy();
>>>>>>> 2ad17862
        });
    });

    // marked dates
    it('Calendar: marked dates', () => {
        element.value = '05/09/2021';
        element.markedDates = [
            { date: new Date('05/05/2021'), color: 'rgb(255, 0, 0)' },
            { date: new Date('05/10/2021'), color: 'rgb(0, 0, 0)' },
            { date: new Date('05/15/2021'), color: 'rgb(255, 255, 255)' }
        ];
        element.min = new Date('05/01/2021');
        element.max = new Date('05/31/2021');

        return Promise.resolve().then(() => {
            const markedDates = element.shadowRoot.querySelectorAll(
                '[data-element-id="div-marked-cells"]'
            );
            expect(markedDates).toHaveLength(3);
            expect(markedDates[0].style.background).toBe('rgb(255, 0, 0)');
            expect(markedDates[1].style.background).toBe('rgb(0, 0, 0)');
            expect(markedDates[2].style.background).toBe('rgb(255, 255, 255)');
        });
    });

    // enable current month only
    it('Calendar: disable dates of previous and next months', () => {
        element.value = '05/09/2021';
        return Promise.resolve().then(() => {
            const dateArray = [];
            const dates = element.shadowRoot.querySelectorAll(
                ':not(.slds-day_adjacent-month) > .slds-day'
            );
            dates.forEach((date) => {
                dateArray.push(date.textContent);
            });
            expect(dateArray.slice(0, 1)[0]).toBe('1');
            expect(dateArray.slice(-1)[0]).toBe('31');
        });
    });

    // min max
    it('Calendar: click only inside min-max', () => {
        element.value = '05/16/2021';
        element.min = new Date('05/15/2021');
        element.max = new Date('05/23/2021');
        element.selectionMode = 'single';
        return Promise.resolve().then(() => {
            const day14 = element.shadowRoot.querySelector(
                'span[data-date="14"]'
            );
            const day18 = element.shadowRoot.querySelector(
                'span[data-date="18"]'
            );
            const day24 = element.shadowRoot.querySelector(
                'span[data-date="24"]'
            );
            expect(day14).toBeFalsy();
            day18.click();
            expect(element.value).toMatchObject([new Date('05/18/2021')]);
            expect(day24).toBeFalsy();
        });
    });

    // values
    it('Calendar: values selection-mode: single', () => {
        element.value = '04/15/2021';
        return Promise.resolve().then(() => {
            const day = element.shadowRoot.querySelector('.slds-is-selected');
            expect(day.textContent).toBe('15');
            const month = element.shadowRoot.querySelector(
                '[data-element-id="h2"]'
            );
            expect(month.textContent).toBe('April');
            const year = element.shadowRoot.querySelector(
                '[data-element-id="lightning-combobox"]'
            );
            expect(year.value).toBe(2021);
        });
    });

    it('Calendar: values selection-mode: single no value', () => {
        element.value = '05/15/2021';
        element.min = new Date('05/01/2021');
        element.max = new Date('05/31/2021');
        element.selectionMode = 'single';
        return Promise.resolve().then(() => {
            const day14 = element.shadowRoot.querySelector(
                'span[data-date="14"]'
            );
            day14.click();
            expect(element.value).toMatchObject([new Date('05/14/2021')]);
        });
    });

    it('Calendar: values selection-mode: single same value', () => {
        element.value = '05/14/2021';
        element.min = new Date('05/01/2021');
        element.max = new Date('05/31/2021');
        return Promise.resolve().then(() => {
            const day14 = element.shadowRoot.querySelector(
                'span[data-date="14"]'
            );
            day14.click();
            expect(element.value).toMatchObject([]);
        });
    });

    it('Calendar: values selection-mode: multiple', () => {
        element.value = ['04/15/2021', '04/16/2021', '04/17/2021'];
        element.selectionMode = 'multiple';
        return Promise.resolve().then(() => {
            const days =
                element.shadowRoot.querySelectorAll('.slds-is-selected');
            const dates = [];
            days.forEach((day) => {
                dates.push(day.textContent);
            });

            expect(dates.includes('15')).toBeTruthy();
            expect(dates.includes('16')).toBeTruthy();
            expect(dates.includes('17')).toBeTruthy();

            const month = element.shadowRoot.querySelector(
                '[data-element-id="h2"]'
            );
            expect(month.textContent).toBe('April');
            const year = element.shadowRoot.querySelector(
                '[data-element-id="lightning-combobox"]'
            );
            expect(year.value).toBe(2021);
        });
    });

    it('Calendar: values selection-mode: multiple no value', () => {
        element.value = '05/15/2021';
        element.min = new Date('05/01/2021');
        element.max = new Date('05/31/2021');
        element.selectionMode = 'multiple';
        return Promise.resolve().then(() => {
            const day14 = element.shadowRoot.querySelector(
                'span[data-date="14"]'
            );
            day14.click();
            expect(element.value).toMatchObject([
                new Date('05/15/2021'),
                new Date('05/14/2021')
            ]);
        });
    });

    it('Calendar: values selection-mode: interval no value', () => {
        element.value = '05/14/2021';
        element.min = new Date('05/01/2021');
        element.max = new Date('05/31/2021');
        element.selectionMode = 'interval';
        return Promise.resolve().then(() => {
            const day14 = element.shadowRoot.querySelector(
                'span[data-date="14"]'
            );
            day14.click();
            expect(element.value).toMatchObject([]);
            day14.click();
            expect(element.value).toMatchObject([new Date('05/14/2021')]);
        });
    });

    it('Calendar: values selection-mode: interval newDate < startDate', () => {
        element.value = '05/15/2021';
        element.min = new Date('05/01/2021');
        element.max = new Date('05/31/2021');
        element.selectionMode = 'interval';
        return Promise.resolve().then(() => {
            const day14 = element.shadowRoot.querySelector(
                'span[data-date="14"]'
            );
            day14.click();
            expect(element.value).toMatchObject([
                new Date('05/14/2021'),
                new Date('05/15/2021')
            ]);
        });
    });

    it('Calendar: values selection-mode: interval newDate > startDate', () => {
        element.value = '05/15/2021';
        element.min = new Date('05/01/2021');
        element.max = new Date('05/31/2021');
        element.selectionMode = 'interval';
        return Promise.resolve().then(() => {
            const day17 = element.shadowRoot.querySelector(
                'span[data-date="17"]'
            );
            day17.click();
            expect(element.value).toMatchObject([
                new Date('05/15/2021'),
                new Date('05/17/2021')
            ]);
        });
    });

    it('Calendar: values selection-mode: interval newDate < endDate', () => {
        element.value = ['05/15/2021', '05/16/2021'];
        element.min = new Date('05/01/2021');
        element.max = new Date('05/31/2021');
        element.selectionMode = 'interval';
        return Promise.resolve().then(() => {
            const day17 = element.shadowRoot.querySelector(
                'span[data-date="17"]'
            );
            day17.click();
            expect(element.value).toMatchObject([
                new Date('05/15/2021'),
                new Date('05/17/2021')
            ]);
        });
    });

    it('Calendar: values selection-mode: interval newDate < startDate < endDate', () => {
        element.value = ['05/15/2021', '05/16/2021'];
        element.min = new Date('05/01/2021');
        element.max = new Date('05/31/2021');
        element.selectionMode = 'interval';
        return Promise.resolve().then(() => {
            const day14 = element.shadowRoot.querySelector(
                'span[data-date="14"]'
            );
            day14.click();
            expect(element.value).toMatchObject([
                new Date('05/14/2021'),
                new Date('05/16/2021')
            ]);
        });
    });

    // week number
    it('Calendar: week number', () => {
        element.value = '05/09/2021';
        element.min = new Date('05/01/2021');
        element.max = new Date('05/31/2021');
        element.weekNumber = true;

        return Promise.resolve().then(() => {
            const weekNumbers = [];
            const weeks = element.shadowRoot.querySelectorAll(
                '.avonni-calendar__week-cell'
            );
            expect(weeks).toHaveLength(6);

            weeks.forEach((week) => {
                weekNumbers.push(week.textContent);
            });
            expect(weekNumbers.includes('18')).toBeTruthy();
            expect(weekNumbers.includes('19')).toBeTruthy();
            expect(weekNumbers.includes('20')).toBeTruthy();
            expect(weekNumbers.includes('21')).toBeTruthy();
            expect(weekNumbers.includes('22')).toBeTruthy();
            expect(weekNumbers.includes('23')).toBeTruthy();
        });
    });

    /* ----- EVENTS ----- */

    // calendar private focus event
    it('Calendar: event privatefocus', () => {
        const handler = jest.fn();
        element.addEventListener('privatefocus', handler);

        return Promise.resolve().then(() => {
            const previousButton = element.shadowRoot.querySelector(
                '[data-element-id="previous-lightning-button-icon"]'
            );
            previousButton.focus();
            expect(handler).toHaveBeenCalled();
            expect(handler.mock.calls[0][0].bubbles).toBeTruthy();
            expect(handler.mock.calls[0][0].composed).toBeFalsy();
            expect(handler.mock.calls[0][0].cancelable).toBeTruthy();
        });
    });

    // calendar private blur event
    it('Calendar: event privateblur', () => {
        const handler = jest.fn();
        element.addEventListener('privateblur', handler);

        return Promise.resolve().then(() => {
            const calendarContainer = element.shadowRoot.querySelector(
                '[data-element-id="avonni-calendar__container"]'
            );
            calendarContainer.dispatchEvent(new CustomEvent('blur'));
            expect(handler).toHaveBeenCalled();
            expect(handler.mock.calls[0][0].bubbles).toBeTruthy();
            expect(handler.mock.calls[0][0].composed).toBeTruthy();
            expect(handler.mock.calls[0][0].cancelable).toBeTruthy();
        });
    });

    // calendar change
    it('Calendar: event change', () => {
        element.value = '05/09/2021';
        element.min = new Date('05/01/2021');
        element.max = new Date('05/31/2021');

        const handler = jest.fn();
        element.addEventListener('change', handler);

        return Promise.resolve().then(() => {
            const days = element.shadowRoot.querySelectorAll(
                '[data-element-id="span-day-label"]'
            );
            const day7 = days[12];
            day7.click();

            expect(handler).toHaveBeenCalled();
            const call = handler.mock.calls[0][0];
            const normalizedDate = new Date('05/07/2021').toISOString();
            expect(call.detail.value).toBe(normalizedDate);
            expect(call.bubbles).toBeFalsy();
            expect(call.composed).toBeFalsy();
            expect(call.cancelable).toBeFalsy();
        });
    });

    it('Calendar: event change selection-mode: multiple', () => {
        element.value = '05/09/2021';
        element.selectionMode = 'multiple';
        element.min = new Date('05/01/2021');
        element.max = new Date('05/31/2021');

        const handler = jest.fn();
        element.addEventListener('change', handler);

        return Promise.resolve().then(() => {
            const days = element.shadowRoot.querySelectorAll(
                '[data-element-id="span-day-label"]'
            );
            const day7 = days[12];
            day7.click();

            expect(handler).toHaveBeenCalled();
            const call = handler.mock.calls[0][0];
            const normalizedFirst = new Date('05/09/2021').toISOString();
            const normalizedSecond = new Date('05/07/2021').toISOString();
            expect(call.detail.value).toEqual([
                normalizedFirst,
                normalizedSecond
            ]);
        });
    });

    it('Calendar: event change selection-mode: multiple unselect', () => {
        element.value = '05/09/2021';
        element.min = new Date('05/01/2021');
        element.max = new Date('05/31/2021');
        element.selectionMode = 'multiple';

        const handler = jest.fn();
        element.addEventListener('change', handler);

        return Promise.resolve().then(() => {
            const day9 = element.shadowRoot.querySelector(
                'span[data-date="9"]'
            );
            day9.click();
            expect(handler).toHaveBeenCalled();
            expect(handler.mock.calls[0][0].detail.value).toMatchObject([]);
        });
    });

    it('Calendar: event change selection-mode: interval', () => {
        element.value = '05/09/2021';
        element.min = new Date('05/01/2021');
        element.max = new Date('05/31/2021');
        element.selectionMode = 'interval';

        const handler = jest.fn();
        element.addEventListener('change', handler);

        return Promise.resolve().then(() => {
            const day11 = element.shadowRoot.querySelector(
                'span[data-date="11"]'
            );
            day11.click();
            expect(handler).toHaveBeenCalled();
            const normalizedStart = new Date('05/09/2021').toISOString();
            const normalizedEnd = new Date('05/11/2021').toISOString();
            expect(handler.mock.calls[0][0].detail.value).toEqual([
                normalizedStart,
                normalizedEnd
            ]);
        });
    });
});<|MERGE_RESOLUTION|>--- conflicted
+++ resolved
@@ -144,7 +144,6 @@
         });
     });
 
-<<<<<<< HEAD
     // keyboard accessibility
     it('Calendar keyboard accessibility: [left]', () => {
         element.value = '05/09/2021';
@@ -250,7 +249,9 @@
 
             expect(spy16).toHaveBeenCalled();
             expect(element.value).toMatchObject([new Date('05/16/2021')]);
-=======
+        });
+    });
+    
     // disabled all sundays
     it('Calendar disabled all sundays', () => {
         element.value = '05/08/2022';
@@ -287,7 +288,6 @@
             });
             expect(dates.includes('23')).toBeTruthy();
             expect(dates.includes('30')).toBeTruthy();
->>>>>>> 2ad17862
         });
     });
 
