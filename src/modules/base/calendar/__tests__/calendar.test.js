--- conflicted
+++ resolved
@@ -254,7 +254,6 @@
         });
     });
 
-<<<<<<< HEAD
     // value is bigger than max
     it('Calendar current day bigger than upper bound should change to max value', () => {
         element.min = new Date('01/01/2020');
@@ -338,9 +337,6 @@
     });
 
     it('Calendar values selection-mode: single no value', () => {
-=======
-    it('Calendar: values selection-mode: single no value', () => {
->>>>>>> 2ad17862
         element.value = '05/15/2021';
         element.min = new Date('05/01/2021');
         element.max = new Date('05/31/2021');
