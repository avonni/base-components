--- conflicted
+++ resolved
@@ -398,11 +398,7 @@
             );
             expect(handler).toHaveBeenCalled();
             expect(handler.mock.calls[0][0].detail.value).toMatchObject([
-<<<<<<< HEAD
                 new Date('05/09/2021')
-=======
-                new Date(1620532800000)
->>>>>>> d8e5d3ad
             ]);
             expect(handler.mock.calls[0][0].bubbles).toBeFalsy();
             expect(handler.mock.calls[0][0].composed).toBeFalsy();
@@ -411,15 +407,9 @@
     });
 
     it('Calendar event change selection-mode: multiple unselect', () => {
-<<<<<<< HEAD
         element.value = '05/09/2021';
         element.min = new Date('05/01/2021');
         element.max = new Date('05/31/2021');
-=======
-        element.value = 1620532800000;
-        element.min = 1619841600000;
-        element.max = 1622433600000;
->>>>>>> d8e5d3ad
         element.selectionMode = 'multiple';
 
         const handler = jest.fn();
