--- conflicted
+++ resolved
@@ -1,6 +1,4 @@
 /**
-<<<<<<< HEAD
-=======
  * @namespace stylingHooks
  */
 /**
@@ -77,42 +75,6 @@
  */
 
 /**
-/**
- * @namespace examples
- */
-/**
- * @memberof examples
- * @name base
- * @storyId example-calendar--base
- */
-/**
- * @memberof examples
- * @name multiple
- * @storyId example-calendar--multiple
- */
-/**
- * @memberof examples
- * @name interval
- * @storyId example-calendar--interval
- */
-/**
- * @memberof examples
- * @name disabled
- * @storyId example-calendar--disabled
- */
-/**
- * @memberof examples
- * @name baseWithWeekNumber
- * @storyId example-calendar--base-with-week-number
- */
-/**
- * @memberof examples
- * @name marked-dates
- * @storyId example-calendar--marked-dates
- */
-
-/**
->>>>>>> db502307
  * @typedef {Object} MarkedDate
  * @name markedDates
  * @property {string} date The value of the marked date, which can be a Date object, a timestamp, or an ISO8601 formatted string.
