--- conflicted
+++ resolved
@@ -92,12 +92,7 @@
     _selectionMode = SELECTION_MODES.default;
     _value = [];
     _weekNumber = false;
-<<<<<<< HEAD
     displayDate = DEFAULT_DATE; // The calendar displays this date's month
-=======
-
-    date = DEFAULT_DATE;
->>>>>>> 2ad17862
     year;
     month;
     months = MONTHS;
@@ -578,11 +573,7 @@
                     ? this._value[0].getTime()
                     : '';
 
-<<<<<<< HEAD
                 if (date.getMonth() !== currentMonth) {
-=======
-                if (date.getMonth() !== currentMonth || disabled) {
->>>>>>> 2ad17862
                     if (i > 5 && a === 0) {
                         weekData.splice(-1, 1);
                         break;
