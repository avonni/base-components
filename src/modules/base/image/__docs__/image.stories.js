/**
 * BSD 3-Clause License
 *
 * Copyright (c) 2021, Avonni Labs, Inc.
 * All rights reserved.
 *
 * Redistribution and use in source and binary forms, with or without
 * modification, are permitted provided that the following conditions are met:
 *
 * - Redistributions of source code must retain the above copyright notice, this
 *   list of conditions and the following disclaimer.
 *
 * - Redistributions in binary form must reproduce the above copyright notice,
 *   this list of conditions and the following disclaimer in the documentation
 *   and/or other materials provided with the distribution.
 *
 * - Neither the name of the copyright holder nor the names of its
 *   contributors may be used to endorse or promote products derived from
 *   this software without specific prior written permission.
 *
 * THIS SOFTWARE IS PROVIDED BY THE COPYRIGHT HOLDERS AND CONTRIBUTORS "AS IS"
 * AND ANY EXPRESS OR IMPLIED WARRANTIES, INCLUDING, BUT NOT LIMITED TO, THE
 * IMPLIED WARRANTIES OF MERCHANTABILITY AND FITNESS FOR A PARTICULAR PURPOSE ARE
 * DISCLAIMED. IN NO EVENT SHALL THE COPYRIGHT HOLDER OR CONTRIBUTORS BE LIABLE
 * FOR ANY DIRECT, INDIRECT, INCIDENTAL, SPECIAL, EXEMPLARY, OR CONSEQUENTIAL
 * DAMAGES (INCLUDING, BUT NOT LIMITED TO, PROCUREMENT OF SUBSTITUTE GOODS OR
 * SERVICES; LOSS OF USE, DATA, OR PROFITS; OR BUSINESS INTERRUPTION) HOWEVER
 * CAUSED AND ON ANY THEORY OF LIABILITY, WHETHER IN CONTRACT, STRICT LIABILITY,
 * OR TORT (INCLUDING NEGLIGENCE OR OTHERWISE) ARISING IN ANY WAY OUT OF THE USE
 * OF THIS SOFTWARE, EVEN IF ADVISED OF THE POSSIBILITY OF SUCH DAMAGE.
 */

import { Image } from '../__examples__/image';
import { ImageList } from '../__examples__/imageList';

export default {
    title: 'Example/Image',
    argTypes: {
        alternativeText: {
            name: 'Alternative text',
            control: {
                type: 'text'
            },
            description: "The value to set for the 'alt' attribute.",
            table: {
                type: { summary: 'string' }
            }
        },
        cropFit: {
            name: 'crop-fit',
            control: {
                type: 'select'
            },
            options: ['cover', 'contain', 'fill', 'none'],
            description:
                'Specifies the "fit" behaviour for the cropped image. Options: "cover"(default), "contain", "fill", "none"',
            table: {
                defaultValue: { summary: 'cover' },
                type: { summary: 'string' },
                category: 'Crop'
            }
        },
        cropPositionX: {
            name: 'crop-position-X(%)',
            control: {
                type: 'number',
                min: 0,
                max: 100,
                step: 1
            },
            description:
                'Specifies the cropping point of interest on the X axis of the image, in percentage',
            table: {
                type: { summary: 'string' },
                defaultValue: { summary: '50' },
                category: 'Crop',
                detail: 'Percent'
            }
        },
        cropPositionY: {
            name: 'crop-position-Y(%)',
            control: {
                type: 'number',
                min: 0,
                max: 100,
                step: 1
            },
            description:
                'Specifies the cropping point of interest on the Y axis of the image, in percentage',
            table: {
                defaultValue: { summary: '50' },
                type: { summary: 'string' },
                category: 'Crop',
                detail: 'Percent'
            }
        },
        cropSize: {
            name: 'crop-size',
            control: {
                type: 'select'
            },
            options: ['1x1', '4x3', '16x9', 'none'],
            description:
                'Specifies the cropping ratio for the image, which is constrained to the parents width. Options : 1:1, 4:3, 16:9, none',
            table: {
                defaultValue: { summary: 'none' },
                type: { summary: 'string' },
                category: 'Crop'
            }
        },
        fluid: {
            control: {
                type: 'boolean'
            },
            description: '',
            table: {
                defaultValue: { summary: false },
                type: { summary: 'boolean' }
            }
        },
        fluidGrow: {
            name: 'fluid-grow',
            control: {
                type: 'boolean'
            },
            description:
                "Makes the image responsive. The image will shrink as needed or grow up the the image's native width.",
            table: {
                defaultValue: { summary: false },
                type: { summary: 'boolean' }
            }
        },
        height: {
            control: {
                type: 'text'
            },
            description: "The value to set on the image's 'height' attribute.",
            table: {
                type: { summary: 'string' }
            }
        },
        lazyLoading: {
            name: 'lazy-loading',
            control: {
                type: 'select'
            },
            options: ['auto', 'lazy'],
            description:
                'Enables lazy loading for images that are offscreen. If set to lazy, the property ensures that offscreen images are loaded early enough so that they have finished loading once the user scrolls near them. Valid values are auto and lazy. Note: Keep in mind that the property uses the loading attribute of HTML <img> element which is not supported for Internet Explorer.',
            table: {
                default: { summary: 'auto' },
                type: { summary: 'string' }
            }
        },
        position: {
            control: {
                type: 'select'
            },
            options: ['left', 'right', 'center'],
            description:
                'Specifies the position of the image. Valid values include left, center and right.',
            table: {
                defaultValue: { summary: 'left' },
                type: { summary: 'string' }
            }
        },
        sizes: {
            control: {
                type: 'text'
            },
            description:
                'One or more strings separated by commas (or an array of strings), indicating a set of source sizes. Optionally used in combination with the srcset prop.',
            table: {
                type: { summary: 'string' }
            }
        },
        src: {
            control: {
                type: 'object'
            },
            description: "URL to set for the 'src' attribute.",
            table: {
                type: { summary: 'string' }
            }
        },
        srcset: {
            control: {
                type: 'text'
            },
            description:
                'One or more strings separated by commas (or an array of strings), indicating possible image sources for the user agent to use.',
            table: {
                type: { summary: 'string' }
            }
        },
        staticImages: {
            name: 'static-images',
            control: {
                type: 'boolean'
            },
            description:
                'Set Images as Static - images will be fixed dimensions and will not be responsive on resize',
            table: {
                default: { summary: false },
                type: { summary: 'boolean' }
            }
        },
        thumbnail: {
            control: {
                type: 'boolean'
            },
            description: 'Adds a thumbnail border around the image.',
            table: {
                defaultValue: { summary: false },
                type: { summary: 'boolean' }
            }
        },
        width: {
            control: {
                type: 'text'
            },
            description: "The value to set on the image's 'width' attribute.",
            table: {
                type: { summary: 'string' }
            }
        },
<<<<<<< HEAD
        magnifier: {
            name: 'magnifier',
            control: {
                type: 'boolean'
            },
            description: 'Enables magnification when hovering the image.',
            table: {
                defaultValue: { summary: false },
                type: { summary: 'boolean' },
                category: 'Magnifier'
            }
        },
=======
>>>>>>> 9ee77ca9
        magnifierType: {
            name: 'magnifier-type',
            control: {
                type: 'select'
            },
<<<<<<< HEAD
            options: ['inner', 'standard', 'follow'],
            description:
                'Specifies the magnification type. Valid values include inner, standard and follow.',
            table: {
                defaultValue: { summary: 'none' },
                type: { summary: 'string' },
                category: 'Magnifier'
            }
        },
        horizontalOffset: {
            name: 'horizontal-offset',
            control: {
                type: 'number'
            },
            description: 'Specifies the horizontal offset of the magnifier.',
            table: {
                defaultValue: { summary: 0 },
                type: { summary: 'number' },
                category: 'Magnifier'
            }
        },
        verticalOffset: {
            name: 'vertical-offset',
            control: {
                type: 'number'
            },
            description: 'Specifies the vertical offset of the magnifier.',
            table: {
                defaultValue: { summary: 0 },
                type: { summary: 'number' },
                category: 'Magnifier'
            }
        },
        magnifierPosition: {
            name: 'magnifier-position',
            control: {
                type: 'select'
            },
            options: ['auto', 'left', 'right', 'top', 'bottom'],
            description:
                'Specifies the position of the magnifier. Valid values include left, right, top, bottom and auto.',
            table: {
                defaultValue: { summary: 'auto' },
                type: { summary: 'string' },
                category: 'Magnifier'
            }
        },
        smoothMove: {
            name: 'smooth-move',
            control: {
                type: 'boolean'
            },
            description: 'Specifies whether the magnifier should be smoothed.',
            table: {
                defaultValue: { summary: true },
                type: { summary: 'boolean' },
                category: 'Magnifier'
            }
        },
        zoomFactor: {
            name: 'zoom-factor',
            control: {
                type: 'number'
            },
            description: 'Specifies the zoom factor of the magnifier.',
            table: {
                defaultValue: { summary: 2 },
                type: { summary: 'number' },
                category: 'Magnifier'
            }
        },
        zoomRatioWidth: {
            name: 'zoom-ratio-width',
            control: {
                type: 'number'
            },
            description:
                'Specifies the horizontal zoom ratio of the magnifier.',
            table: {
                defaultValue: { summary: 100 },
                type: { summary: 'number' },
                category: 'Magnifier'
            }
        },
        zoomRatioHeight: {
            name: 'zoom-ratio-height',
            control: {
                type: 'number'
            },
            description: 'Specifies the vertical zoom ratio of the magnifier.',
            table: {
                defaultValue: { summary: 100 },
                type: { summary: 'number' },
                category: 'Magnifier'
            }
        },
        compareSrc: {
            name: 'compare-src',
            control: {
                type: 'object'
            },
            description: 'URL to set for the compare image.',
            table: {
                type: { summary: 'string' },
                category: 'Compare'
            }
        },
        compareAttributes: {
            name: 'compare-attributes',
            control: {
                type: 'object'
            },
            description: 'Attributes of the compare slider.',
            table: {
                type: { summary: 'object' },
                category: 'Compare'
=======
            options: ['none', 'inner', 'standard', 'follow'],
            description:
                'Specifies the magnification type. Valid values include inner, standard and follow.',
            table: {
                type: { summary: 'string' },
                defaultValue: { summary: 'none' },
                category: 'Magnifier'
            }
        },
        magnifierAttributes: {
            name: 'magnifier-attributes',
            control: {
                type: 'object'
            },
            description: 'Specifies the magnifier attributes.',
            table: {
                type: { summary: 'object' },
                category: 'Magnifier'
>>>>>>> 9ee77ca9
            }
        }
    },
    args: {
        cropFit: 'cover',
        cropPositionX: 50,
        cropPositionY: 50,
        cropSize: 'none',
        fluid: false,
        fluidGrow: false,
        lazyLoading: 'auto',
        position: 'left',
        staticImages: false,
        thumbnail: false,
<<<<<<< HEAD
        magnifier: false,
        magnifierPosition: 'auto',
        magnifierType: 'standard',
        smoothMove: true,
        zoomFactor: 2,
        zoomRatioWidth: 100,
        zoomRatioHeight: 100,
        compareSrc: '',
        compareAttributes: {
            orientation: 'horizontal',
            moveOn: 'click',
            showBeforeAfterOverlay: false,
            showBeforeAfterOverlayOnHover: false
=======
        magnifierType: 'none',
        magnifierAttributes: {
            position: 'auto',
            horizontalOffset: 0,
            verticalOffset: 0,
            smoothMove: true,
            zoomFactor: 2,
            zoomRatioWidth: 100,
            zoomRatioHeight: 100
>>>>>>> 9ee77ca9
        }
    }
};

const Template = (args) => Image(args);

const ListTemplate = (args) => ImageList(args);

export const Base = Template.bind({});
Base.args = {
    src: 'https://react.lightningdesignsystem.com/assets/images/carousel/carousel-01.jpg',
    alternativeText: 'Alternative text'
};

export const BaseSmall = Template.bind({});
BaseSmall.args = {
    src: 'https://react.lightningdesignsystem.com/assets/images/carousel/carousel-01.jpg',
    alternativeText: 'Alternative text',
    width: '150'
};

export const BaseLarge = Template.bind({});
BaseLarge.args = {
    src: 'https://react.lightningdesignsystem.com/assets/images/carousel/carousel-01.jpg',
    alternativeText: 'Alternative text',
    width: '600'
};

export const BaseWithLazyLoading = ListTemplate.bind({});
BaseWithLazyLoading.args = {
    src: [
        'https://react.lightningdesignsystem.com/assets/images/carousel/carousel-01.jpg',
        'https://react.lightningdesignsystem.com/assets/images/carousel/carousel-02.jpg',
        'https://react.lightningdesignsystem.com/assets/images/carousel/carousel-03.jpg',
        'https://www.lightningdesignsystem.com/assets/images/avatar2.jpg',
        'https://www.lightningdesignsystem.com/assets/images/avatar1.jpg',
        'https://www.lightningdesignsystem.com/assets/images/avatar3.jpg',
        'https://ik.imagekit.io/demo/img/image1.jpeg?tr=w-400,h-300',
        'https://ik.imagekit.io/demo/img/image2.jpeg?tr=w-400,h-300',
        'https://ik.imagekit.io/demo/img/image4.jpeg?tr=w-400,h-300',
        'https://ik.imagekit.io/demo/img/image5.jpeg?tr=w-400,h-300',
        'https://ik.imagekit.io/demo/img/image6.jpeg?tr=w-400,h-300',
        'https://ik.imagekit.io/demo/img/image7.jpeg?tr=w-400,h-300',
        'https://ik.imagekit.io/demo/img/image8.jpeg?tr=w-400,h-300',
        'https://ik.imagekit.io/demo/img/image9.jpeg?tr=w-400,h-300',
        'https://ik.imagekit.io/demo/img/image10.jpeg?tr=w-400,h-300'
    ],
    width: '400',
    alternativeText: 'Alternative text',
    lazyLoading: 'lazy'
};

export const Compare = Template.bind({});
Compare.args = {
    src: 'https://react.lightningdesignsystem.com/assets/images/carousel/carousel-01.jpg',
    alternativeText: 'Alternative text',
    compareSrc:
        'https://react.lightningdesignsystem.com/assets/images/carousel/carousel-02.jpg',
    compareAttributes: {
        moveOn: 'click',
        orientation: 'horizontal',
        showBeforeAfterOverlay: true,
        showBeforeAfterOverlayOnHover: false
    }
};

export const Thumbnail = Template.bind({});
Thumbnail.args = {
    src: 'https://react.lightningdesignsystem.com/assets/images/carousel/carousel-01.jpg',
    alternativeText: 'Alternative text',
    thumbnail: true
};

export const Center = Template.bind({});
Center.args = {
    src: 'https://react.lightningdesignsystem.com/assets/images/carousel/carousel-01.jpg',
    alternativeText: 'Alternative text',
    position: 'center',
    width: '600'
};

export const Right = Template.bind({});
Right.args = {
    src: 'https://react.lightningdesignsystem.com/assets/images/carousel/carousel-01.jpg',
    alternativeText: 'Alternative text',
    position: 'right',
    width: '600'
};

export const CropImageStaticThumbnailMobile = Template.bind({});
CropImageStaticThumbnailMobile.parameters = {
    viewport: {
        defaultViewport: 'mobile1'
    }
};
CropImageStaticThumbnailMobile.args = {
    src: 'https://react.lightningdesignsystem.com/assets/images/carousel/carousel-01.jpg',
    alternativeText: 'Alternative text',
    width: '280',
    cropSize: '1x1',
    cropFit: 'none',
    cropPositionX: '23',
    cropPositionY: '80',
    thumbnail: true,
    staticImages: true
};

export const Magnifier = Template.bind({});
Magnifier.args = {
    src: 'https://react.lightningdesignsystem.com/assets/images/carousel/carousel-01.jpg',
    alternativeText: 'Alternative text',
    magnifierType: 'standard'
};<|MERGE_RESOLUTION|>--- conflicted
+++ resolved
@@ -224,120 +224,28 @@
                 type: { summary: 'string' }
             }
         },
-<<<<<<< HEAD
-        magnifier: {
-            name: 'magnifier',
-            control: {
-                type: 'boolean'
-            },
-            description: 'Enables magnification when hovering the image.',
-            table: {
-                defaultValue: { summary: false },
-                type: { summary: 'boolean' },
-                category: 'Magnifier'
-            }
-        },
-=======
->>>>>>> 9ee77ca9
         magnifierType: {
             name: 'magnifier-type',
             control: {
                 type: 'select'
             },
-<<<<<<< HEAD
-            options: ['inner', 'standard', 'follow'],
+            options: ['none', 'inner', 'standard', 'follow'],
             description:
                 'Specifies the magnification type. Valid values include inner, standard and follow.',
             table: {
+                type: { summary: 'string' },
                 defaultValue: { summary: 'none' },
-                type: { summary: 'string' },
                 category: 'Magnifier'
             }
         },
-        horizontalOffset: {
-            name: 'horizontal-offset',
-            control: {
-                type: 'number'
-            },
-            description: 'Specifies the horizontal offset of the magnifier.',
-            table: {
-                defaultValue: { summary: 0 },
-                type: { summary: 'number' },
-                category: 'Magnifier'
-            }
-        },
-        verticalOffset: {
-            name: 'vertical-offset',
-            control: {
-                type: 'number'
-            },
-            description: 'Specifies the vertical offset of the magnifier.',
-            table: {
-                defaultValue: { summary: 0 },
-                type: { summary: 'number' },
-                category: 'Magnifier'
-            }
-        },
-        magnifierPosition: {
-            name: 'magnifier-position',
-            control: {
-                type: 'select'
-            },
-            options: ['auto', 'left', 'right', 'top', 'bottom'],
-            description:
-                'Specifies the position of the magnifier. Valid values include left, right, top, bottom and auto.',
-            table: {
-                defaultValue: { summary: 'auto' },
-                type: { summary: 'string' },
-                category: 'Magnifier'
-            }
-        },
-        smoothMove: {
-            name: 'smooth-move',
-            control: {
-                type: 'boolean'
-            },
-            description: 'Specifies whether the magnifier should be smoothed.',
-            table: {
-                defaultValue: { summary: true },
-                type: { summary: 'boolean' },
-                category: 'Magnifier'
-            }
-        },
-        zoomFactor: {
-            name: 'zoom-factor',
-            control: {
-                type: 'number'
-            },
-            description: 'Specifies the zoom factor of the magnifier.',
-            table: {
-                defaultValue: { summary: 2 },
-                type: { summary: 'number' },
-                category: 'Magnifier'
-            }
-        },
-        zoomRatioWidth: {
-            name: 'zoom-ratio-width',
-            control: {
-                type: 'number'
-            },
-            description:
-                'Specifies the horizontal zoom ratio of the magnifier.',
-            table: {
-                defaultValue: { summary: 100 },
-                type: { summary: 'number' },
-                category: 'Magnifier'
-            }
-        },
-        zoomRatioHeight: {
-            name: 'zoom-ratio-height',
-            control: {
-                type: 'number'
-            },
-            description: 'Specifies the vertical zoom ratio of the magnifier.',
-            table: {
-                defaultValue: { summary: 100 },
-                type: { summary: 'number' },
+        magnifierAttributes: {
+            name: 'magnifier-attributes',
+            control: {
+                type: 'object'
+            },
+            description: 'Specifies the magnifier attributes.',
+            table: {
+                type: { summary: 'object' },
                 category: 'Magnifier'
             }
         },
@@ -361,26 +269,6 @@
             table: {
                 type: { summary: 'object' },
                 category: 'Compare'
-=======
-            options: ['none', 'inner', 'standard', 'follow'],
-            description:
-                'Specifies the magnification type. Valid values include inner, standard and follow.',
-            table: {
-                type: { summary: 'string' },
-                defaultValue: { summary: 'none' },
-                category: 'Magnifier'
-            }
-        },
-        magnifierAttributes: {
-            name: 'magnifier-attributes',
-            control: {
-                type: 'object'
-            },
-            description: 'Specifies the magnifier attributes.',
-            table: {
-                type: { summary: 'object' },
-                category: 'Magnifier'
->>>>>>> 9ee77ca9
             }
         }
     },
@@ -395,21 +283,6 @@
         position: 'left',
         staticImages: false,
         thumbnail: false,
-<<<<<<< HEAD
-        magnifier: false,
-        magnifierPosition: 'auto',
-        magnifierType: 'standard',
-        smoothMove: true,
-        zoomFactor: 2,
-        zoomRatioWidth: 100,
-        zoomRatioHeight: 100,
-        compareSrc: '',
-        compareAttributes: {
-            orientation: 'horizontal',
-            moveOn: 'click',
-            showBeforeAfterOverlay: false,
-            showBeforeAfterOverlayOnHover: false
-=======
         magnifierType: 'none',
         magnifierAttributes: {
             position: 'auto',
@@ -419,7 +292,13 @@
             zoomFactor: 2,
             zoomRatioWidth: 100,
             zoomRatioHeight: 100
->>>>>>> 9ee77ca9
+        },
+        compareSrc: '',
+        compareAttributes: {
+            orientation: 'horizontal',
+            moveOn: 'click',
+            showBeforeAfterOverlay: false,
+            showBeforeAfterOverlayOnHover: false
         }
     }
 };
