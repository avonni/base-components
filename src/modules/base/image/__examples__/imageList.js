/**
 * BSD 3-Clause License
 *
 * Copyright (c) 2021, Avonni Labs, Inc.
 * All rights reserved.
 *
 * Redistribution and use in source and binary forms, with or without
 * modification, are permitted provided that the following conditions are met:
 *
 * - Redistributions of source code must retain the above copyright notice, this
 *   list of conditions and the following disclaimer.
 *
 * - Redistributions in binary form must reproduce the above copyright notice,
 *   this list of conditions and the following disclaimer in the documentation
 *   and/or other materials provided with the distribution.
 *
 * - Neither the name of the copyright holder nor the names of its
 *   contributors may be used to endorse or promote products derived from
 *   this software without specific prior written permission.
 *
 * THIS SOFTWARE IS PROVIDED BY THE COPYRIGHT HOLDERS AND CONTRIBUTORS "AS IS"
 * AND ANY EXPRESS OR IMPLIED WARRANTIES, INCLUDING, BUT NOT LIMITED TO, THE
 * IMPLIED WARRANTIES OF MERCHANTABILITY AND FITNESS FOR A PARTICULAR PURPOSE ARE
 * DISCLAIMED. IN NO EVENT SHALL THE COPYRIGHT HOLDER OR CONTRIBUTORS BE LIABLE
 * FOR ANY DIRECT, INDIRECT, INCIDENTAL, SPECIAL, EXEMPLARY, OR CONSEQUENTIAL
 * DAMAGES (INCLUDING, BUT NOT LIMITED TO, PROCUREMENT OF SUBSTITUTE GOODS OR
 * SERVICES; LOSS OF USE, DATA, OR PROFITS; OR BUSINESS INTERRUPTION) HOWEVER
 * CAUSED AND ON ANY THEORY OF LIABILITY, WHETHER IN CONTRACT, STRICT LIABILITY,
 * OR TORT (INCLUDING NEGLIGENCE OR OTHERWISE) ARISING IN ANY WAY OUT OF THE USE
 * OF THIS SOFTWARE, EVEN IF ADVISED OF THE POSSIBILITY OF SUCH DAMAGE.
 */

import Component from '../../storybookWrappers/image/imageList';

customElements.define('ac-image-list', Component.CustomElementConstructor);

export const ImageList = ({
    alternativeText,
    cropFit,
    cropPositionX,
    cropPositionY,
    cropSize,
    fluid,
    fluidGrow,
    height,
    lazyLoading,
    position,
    sizes,
    src,
    srcset,
    staticImages,
    thumbnail,
    width,
<<<<<<< HEAD
    magnifier,
    magnifierType,
    horizontalOffset,
    verticalOffset,
    magnifierPosition,
    smoothMove,
    zoomFactor,
    zoomRatiowidth,
    zoomRatioHeight,
    compareSrc,
    compareAttributes
=======
    magnifierType,
    magnifierAttributes
>>>>>>> 9ee77ca9
}) => {
    const element = document.createElement('ac-image-list');
    element.alternativeText = alternativeText;
    element.cropFit = cropFit;
    element.cropPositionX = cropPositionX;
    element.cropPositionY = cropPositionY;
    element.cropSize = cropSize;
    element.fluid = fluid;
    element.fluidGrow = fluidGrow;
    element.height = height;
    element.lazyLoading = lazyLoading;
    element.position = position;
    element.sizes = sizes;
    element.src = src;
    element.srcset = srcset;
    element.staticImages = staticImages;
    element.thumbnail = thumbnail;
    element.width = width;
<<<<<<< HEAD
    element.magnifier = magnifier;
    element.magnifierType = magnifierType;
    element.horizontalOffset = horizontalOffset;
    element.verticalOffset = verticalOffset;
    element.magnifierPosition = magnifierPosition;
    element.smoothMove = smoothMove;
    element.zoomFactor = zoomFactor;
    element.zoomRatiowidth = zoomRatiowidth;
    element.zoomRatioHeight = zoomRatioHeight;
    element.compareSrc = compareSrc;
    element.compareAttributes = compareAttributes;
=======
    element.magnifierType = magnifierType;
    element.magnifierAttributes = magnifierAttributes;
>>>>>>> 9ee77ca9
    return element;
};<|MERGE_RESOLUTION|>--- conflicted
+++ resolved
@@ -51,22 +51,10 @@
     staticImages,
     thumbnail,
     width,
-<<<<<<< HEAD
-    magnifier,
     magnifierType,
-    horizontalOffset,
-    verticalOffset,
-    magnifierPosition,
-    smoothMove,
-    zoomFactor,
-    zoomRatiowidth,
-    zoomRatioHeight,
+    magnifierAttributes,
     compareSrc,
     compareAttributes
-=======
-    magnifierType,
-    magnifierAttributes
->>>>>>> 9ee77ca9
 }) => {
     const element = document.createElement('ac-image-list');
     element.alternativeText = alternativeText;
@@ -85,21 +73,9 @@
     element.staticImages = staticImages;
     element.thumbnail = thumbnail;
     element.width = width;
-<<<<<<< HEAD
-    element.magnifier = magnifier;
     element.magnifierType = magnifierType;
-    element.horizontalOffset = horizontalOffset;
-    element.verticalOffset = verticalOffset;
-    element.magnifierPosition = magnifierPosition;
-    element.smoothMove = smoothMove;
-    element.zoomFactor = zoomFactor;
-    element.zoomRatiowidth = zoomRatiowidth;
-    element.zoomRatioHeight = zoomRatioHeight;
+    element.magnifierAttributes = magnifierAttributes;
     element.compareSrc = compareSrc;
     element.compareAttributes = compareAttributes;
-=======
-    element.magnifierType = magnifierType;
-    element.magnifierAttributes = magnifierAttributes;
->>>>>>> 9ee77ca9
     return element;
 };