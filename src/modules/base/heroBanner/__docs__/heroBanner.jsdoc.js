--- conflicted
+++ resolved
@@ -187,73 +187,5 @@
  * @memberof stylingHooks
  * @name --avonni-hero-banner-secondary-button-radius
  * @default 4px
-<<<<<<< HEAD
- * @type dimension
-=======
  * @type radius
- */
-
-/**
- * @namespace examples
- */
-/**
- * @memberof examples
- * @name base
- * @storyId example-hero-banner--base
- */
-/**
- * @memberof examples
- * @name baseAbsoluteCenterWithContentWidth
- * @storyId example-hero-banner--base-absolute-center-with-content-width
- */
-/**
- * @memberof examples
- * @name baseTopLeftWithMaxWidth
- * @storyId example-hero-banner--base-top-left-with-max-width
- */
-/**
- * @memberof examples
- * @name baseTopCenterWithButtons
- * @storyId example-hero-banner--base-top-center-with-buttons
- */
-/**
- * @memberof examples
- * @name baseTopRight
- * @storyId example-hero-banner--base-top-right
- */
-/**
- * @memberof examples
- * @name baseBottomLeft
- * @storyId example-hero-banner--base-bottom-left
- */
-/**
- * @memberof examples
- * @name baseBottomCenter
- * @storyId example-hero-banner--base-bottom-center
- */
-/**
- * @memberof examples
- * @name baseBottomRight
- * @storyId example-hero-banner--base-bottom-right
- */
-/**
- * @memberof examples
- * @name withButtonInFooterSlot
- * @storyId example-hero-banner--with-button-in-footer-slot
- */
-/**
- * @memberof examples
- * @name withSearchBarInDefaultSlot
- * @storyId example-hero-banner--with-search-bar-in-default-slot
- */
-/**
- * @memberof examples
- * @name withSearchBarInFooterSlot
- * @storyId example-hero-banner--with-search-bar-in-footer-slot
- */
-/**
- * @memberof examples
- * @name withTwoSlots
- * @storyId example-hero-banner--with-two-slots
->>>>>>> db502307
  */