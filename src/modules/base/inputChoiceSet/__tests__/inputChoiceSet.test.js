--- conflicted
+++ resolved
@@ -420,18 +420,7 @@
         element.options = options;
 
         return Promise.resolve().then(() => {
-<<<<<<< HEAD
-            const input = element.shadowRoot.querySelector('input');
-=======
             const input = element.shadowRoot.querySelector('[data-element-id^="input"]');
-            const handleChange = (event) => {
-                expect(event.detail).toBeTruthy();
-                expect(event.bubbles).toBeTruthy();
-                expect(event.cancelable).toBeTruthy();
-                expect(event.composed).toBeTruthy();
-            };
-            element.addEventListener('change', handleChange);
->>>>>>> a9024967
             input.click();
             expect(handler).toHaveBeenCalled();
             expect(handler.mock.calls[0][0].detail.value).toBe('mon');
@@ -449,8 +438,8 @@
         element.isMultiSelect = true;
 
         return Promise.resolve().then(() => {
-            const input = element.shadowRoot.querySelectorAll('input');
-            input[1].click();
+            const inputs = element.shadowRoot.querySelectorAll('[data-element-id^="input"]');
+            inputs[1].click();
             expect(handler).toHaveBeenCalled();
             expect(handler.mock.calls[0][0].detail.value).toMatchObject([
                 'mon',
