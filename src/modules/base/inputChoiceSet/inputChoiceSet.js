--- conflicted
+++ resolved
@@ -59,80 +59,42 @@
 
 /**
  * @class
-<<<<<<< HEAD
+ * @descriptor avonni-input-choice-set
+ * @storyId example-input-choice-set--radio-buttons
  * @public
- * @storyId example-input-choice-set--radio-buttons
- * @descriptor avonni-input-choice-set
-=======
- * @descriptor avonni-input-choice-set
- * @example example-input-choice-set--radio-buttons
- * @public
->>>>>>> d6712121
  */
 export default class InputChoiceSet extends LightningElement {
     static delegatesFocus = true;
 
     /**
      * Text label for the input.
-<<<<<<< HEAD
-     * 
-     * @type {string}
+     *
+     * @type {string}
+     * @public
      * @required
-     * @public
      */
     @api label;
-
     /**
      * Array of option objects.
-     * 
+     *
      * @type {object[]}
+     * @public
      * @required
-     * @public
      */
     @api options;
-
     /**
      * Optional message to be displayed when no option is selected and the required attribute is set.
-     * 
-=======
+     *
+     * @type {string}
+     * @public
+     */
+    @api messageWhenValueMissing;
+    /**
+     * Specifies the name of an input element.
      *
      * @type {string}
      * @public
      * @required
-     */
-    @api label;
-    /**
-     * Array of option objects.
-     *
-     * @type {object[]}
-     * @public
-     * @required
-     */
-    @api options;
-    /**
-     * Optional message to be displayed when no option is selected and the required attribute is set.
-     *
->>>>>>> d6712121
-     * @type {string}
-     * @public
-     */
-    @api messageWhenValueMissing;
-<<<<<<< HEAD
-
-    /**
-     * Specifies the name of an input element.
-     * 
-     * @type {string}
-     * @required
-     * @public
-=======
-    /**
-     * Specifies the name of an input element.
-     *
-     * @type {string}
-     * @public
-     * @required
->>>>>>> d6712121
      */
     @api name;
 
@@ -184,21 +146,11 @@
     }
 
     /**
-<<<<<<< HEAD
-     * The list of selected options.
-     * Each array entry contains the value of a selected option.
-     * The value of each option is set in the options attribute.
-     * 
-     * @type {string[]}
+     * The list of selected options. Each array entry contains the value of a selected option. The value of each option is set in the options attribute.
+     *
+     * @type {string}
+     * @public
      * @required
-     * @public
-=======
-     * The list of selected options. Each array entry contains the value of a selected option. The value of each option is set in the options attribute.
-     *
-     * @type {string}
-     * @public
-     * @required
->>>>>>> d6712121
      */
     @api
     get value() {
@@ -211,17 +163,10 @@
 
     /**
      * If present, the input field is disabled and users cannot interact with it.
-<<<<<<< HEAD
      * 
      * @type {boolean}
      * @default false
      * @public
-=======
-     *
-     * @type {boolean}
-     * @public
-     * @default false
->>>>>>> d6712121
      */
     @api
     get disabled() {
@@ -233,17 +178,10 @@
 
     /**
      * Orientation of the input options. Valid values include vertical and horizontal.
-<<<<<<< HEAD
      * 
      * @type {string}
      * @default vertical
      * @public
-=======
-     *
-     * @type {string}
-     * @public
-     * @default vertical
->>>>>>> d6712121
      */
     @api
     get orientation() {
@@ -259,17 +197,10 @@
 
     /**
      * If present, multiple choices can be selected.
-<<<<<<< HEAD
      * 
      * @type {boolean}
      * @default false
      * @public
-=======
-     *
-     * @type {boolean}
-     * @public
-     * @default false
->>>>>>> d6712121
      */
     @api
     get isMultiSelect() {
@@ -281,17 +212,10 @@
 
     /**
      * If present, at least one option must be selected.
-<<<<<<< HEAD
      * 
      * @type {boolean}
      * @default false
      * @public
-=======
-     *
-     * @type {boolean}
-     * @public
-     * @default false
->>>>>>> d6712121
      */
     @api
     get required() {
@@ -302,7 +226,6 @@
     }
 
     /**
-<<<<<<< HEAD
      * The variant changes the appearance of the input label.
      * Accepted variants include standard, label-hidden, label-inline, and label-stacked.
      * Use label-hidden to hide the label but make it available to assistive technology.
@@ -312,13 +235,6 @@
      * @type {string}
      * @default standard
      * @public
-=======
-     * The variant changes the appearance of the input label. Accepted variants include standard, label-hidden, label-inline, and label-stacked. Use label-hidden to hide the label but make it available to assistive technology. Use label-inline to horizontally align the label and checkbox group. Use label-stacked to place the label above the checkbox group.
-     *
-     * @type {string}
-     * @public
-     * @default standard
->>>>>>> d6712121
      */
     @api
     get variant() {
@@ -332,17 +248,10 @@
 
     /**
      * Type of the input. Valid values include default and button.
-<<<<<<< HEAD
      * 
      * @type {string}
      * @default default
      * @public
-=======
-     *
-     * @type {string}
-     * @public
-     * @default default
->>>>>>> d6712121
      */
     @api
     get type() {
@@ -357,22 +266,16 @@
     }
 
     /**
-<<<<<<< HEAD
      * True if type is default.
      * 
      * @type {boolean}
-=======
-     * Check if variant is checkbox
-     *
-     * @return boolean
->>>>>>> d6712121
      */
     get checkboxVariant() {
         return this.type === 'default';
     }
 
     /**
-     * Localization
+     * Localization.
      */
     get i18n() {
         return i18n;
@@ -381,7 +284,7 @@
     /**
      * Create new InputChoiceOption object.
      *
-     * @return Object[]
+     * @type {Object[]}
      */
     get transformedOptions() {
         const { options, value } = this;
@@ -394,14 +297,9 @@
     }
 
     /**
-<<<<<<< HEAD
      * Represents the validity states that an element can be in, with respect to constraint validation.
      * 
      * @type {string}
-=======
-     * Get constraint validity.
-     *
->>>>>>> d6712121
      * @public
      */
     @api
@@ -410,15 +308,9 @@
     }
 
     /**
-<<<<<<< HEAD
      * Checks if the input is valid.
      * 
      * @returns {boolean} Indicates whether the element meets all constraint validations.
-=======
-     * Returns the valid attribute value (Boolean) on the ValidityState object.
-     *
-     * @returns boolean
->>>>>>> d6712121
      * @public
      */
     @api
@@ -427,17 +319,10 @@
     }
 
     /**
-<<<<<<< HEAD
      * Displays the error messages and returns false if the input is invalid.
      * If the input is valid, reportValidity() clears displayed error messages and returns true.
      * 
      * @returns {boolean} - The validity status of the input fields.
-=======
-     * Displays the error messages and returns false if the input is invalid. If the input is valid, reportValidity() clears displayed error messages and returns true.
-     *
-     * @returns boolean
-     * @returns {string} helpMessage
->>>>>>> d6712121
      * @public
      */
     @api
@@ -448,16 +333,10 @@
     }
 
     /**
-<<<<<<< HEAD
      * Sets a custom error message to be displayed when a form is submitted.
      * 
      * @param {string} message - The string that describes the error.
      * If message is an empty string, the error message is reset.
-=======
-     * Sets a custom error message to be displayed when the input value is submitted.
-     *
-     * @param {string} message
->>>>>>> d6712121
      * @public
      */
     @api
@@ -466,14 +345,9 @@
     }
 
     /**
-<<<<<<< HEAD
      * Displays error messages on invalid fields.
      * An invalid field fails at least one constraint validation and returns false when checkValidity() is called.
      * 
-=======
-     * Displays an error message if the input value is required and no option is selected.
-     *
->>>>>>> d6712121
      * @public
      */
     @api
@@ -484,7 +358,7 @@
     /**
      * Get element unique help ID.
      *
-     * @return string
+     * @type {string}
      */
     get computedUniqueHelpElementId() {
         const helpElement = this.template.querySelector('[data-helptext]');
@@ -492,13 +366,8 @@
     }
 
     /**
-<<<<<<< HEAD
-     * Sets focus on the first input option.
-     * 
-=======
      * Focus method. Sets focus on the first input option.
      *
->>>>>>> d6712121
      * @public
      */
     @api
@@ -510,7 +379,6 @@
     }
 
     /**
-<<<<<<< HEAD
      * Dispatch the focus event.
      */
     handleFocus() {
@@ -520,24 +388,12 @@
          * @event
          * @name focus
          * The event fired when you focus the input.
-=======
-     * Focus handler.
-     */
-    handleFocus() {
-        this.containsFocus = true;
-        /**
-         * The event fired when you focus the input.
-         *
-         * @event
-         * @name focus
->>>>>>> d6712121
          * @public
          */
         this.dispatchEvent(new CustomEvent('focus'));
     }
 
     /**
-<<<<<<< HEAD
      * Dispatch the blur event.
      */
     handleBlur() {
@@ -548,30 +404,15 @@
          * @event
          * @name blur
          * The event fired when the focus is removed from the input.
-=======
-     * Blur handler.
-     */
-    handleBlur() {
-        this.containsFocus = false;
-        /**
-         * The event fired when the focus is removed from the input.
-         *
-         * @event
-         * @name blur
->>>>>>> d6712121
          * @public
          */
         this.dispatchEvent(new CustomEvent('blur'));
     }
 
     /**
-<<<<<<< HEAD
-     * Handle the click event.
-=======
      * Click handler.
      *
      * @param {Event} event
->>>>>>> d6712121
      */
     handleClick(event) {
         if (this.template.activeElement !== event.target) {
@@ -580,8 +421,7 @@
     }
 
     /**
-<<<<<<< HEAD
-     * Computes the area of a circle.
+     * Value change handler.
      * 
      * @param {array} inputs All inputs.
      * @returns {array} Checked values.
@@ -593,12 +433,7 @@
     }
 
     /**
-     * Dispatch the change event.
-=======
-     * Change event handler.
-     *
-     * @param {Event} event
->>>>>>> d6712121
+     * Dispatches the change event.
      */
     handleChange(event) {
         event.stopPropagation();
@@ -633,16 +468,6 @@
         }
 
         /**
-<<<<<<< HEAD
-         * @event
-         * @name change
-         * The event fired when the value changed.
-         * @param {string} value The input value.
-         * @bubbles
-         * @composed
-         * @cancelable
-         * @public
-=======
          * The event fired when the value changed.
          *
          * @event
@@ -652,7 +477,6 @@
          * @bubbles
          * @cancelable
          * @composed
->>>>>>> d6712121
          */
         this.dispatchEvent(
             new CustomEvent('change', {
@@ -667,9 +491,9 @@
     }
 
     /**
-     * Get FieldConstraintApi
-     *
-     * @return constraintApi
+     * Gets FieldConstraintApi.
+     *
+     * @type {object}
      */
     get _constraint() {
         if (!this._constraintApi) {
@@ -682,15 +506,9 @@
     }
 
     /**
-<<<<<<< HEAD
-     * Class of the legend.
-     * 
-     * @type {string}
-=======
-     * Get computed Legend Class
-     *
-     * @return string
->>>>>>> d6712121
+     * Computed Legend Class styling.
+     *
+     * @type {string}
      */
     get computedLegendClass() {
         const classnames = classSet(
@@ -705,15 +523,9 @@
     }
 
     /**
-<<<<<<< HEAD
-     * Class of the button.
-     * 
-     * @type {string}
-=======
      * Computed Button Class styling.
      *
-     * @return string
->>>>>>> d6712121
+     * @type {string}
      */
     get computedButtonClass() {
         return this.checkboxVariant
@@ -722,15 +534,9 @@
     }
 
     /**
-<<<<<<< HEAD
-     * Class of checkbox container.
-     * 
-     * @type {string}
-=======
      * Computed Checkbox Container Class styling.
      *
-     * @return string
->>>>>>> d6712121
+     * @type {string}
      */
     get computedCheckboxContainerClass() {
         const checkboxClass = this.isMultiSelect
@@ -742,15 +548,9 @@
     }
 
     /**
-<<<<<<< HEAD
-     * Class of the label container.
-     * 
-     * @type {string}
-=======
-     * Computed Label Class styling
-     *
-     * @return string
->>>>>>> d6712121
+     * Computed Label Class styling.
+     *
+     * @type {string}
      */
     get computedLabelClass() {
         const buttonLabelClass = `slds-checkbox_button__label slds-align_absolute-center ${this.orientation}`;
@@ -763,15 +563,9 @@
     }
 
     /**
-<<<<<<< HEAD
-     * Return checkbox if is-multi-select is true or type is not default and radio if is-multi-select is false.
-     * 
-     * @type {string}
-=======
-     * Computed Input Type class style.
-     *
-     * @return string
->>>>>>> d6712121
+     * Returns checkbox if is-multi-select is true or type is not default and radio if is-multi-select is false.
+     * 
+     * @type {string}
      */
     get computedInputType() {
         return this.isMultiSelect || !this.checkboxVariant
@@ -780,15 +574,9 @@
     }
 
     /**
-<<<<<<< HEAD
-     * Return slds-checkbox_faux if is-multi-select is true and slds-radio_faux if is-multi-select is false.
-     * 
-     * @type {string}
-=======
-     * Computed Checkbox Shape Class style.
-     *
-     * @return string
->>>>>>> d6712121
+     * Returns slds-checkbox_faux if is-multi-select is true and slds-radio_faux if is-multi-select is false.
+     * 
+     * @type {string}
      */
     get computedCheckboxShapeClass() {
         return this.isMultiSelect ? 'slds-checkbox_faux' : 'slds-radio_faux';
