/**
 * BSD 3-Clause License
 *
 * Copyright (c) 2021, Avonni Labs, Inc.
 * All rights reserved.
 *
 * Redistribution and use in source and binary forms, with or without
 * modification, are permitted provided that the following conditions are met:
 *
 * - Redistributions of source code must retain the above copyright notice, this
 *   list of conditions and the following disclaimer.
 *
 * - Redistributions in binary form must reproduce the above copyright notice,
 *   this list of conditions and the following disclaimer in the documentation
 *   and/or other materials provided with the distribution.
 *
 * - Neither the name of the copyright holder nor the names of its
 *   contributors may be used to endorse or promote products derived from
 *   this software without specific prior written permission.
 *
 * THIS SOFTWARE IS PROVIDED BY THE COPYRIGHT HOLDERS AND CONTRIBUTORS "AS IS"
 * AND ANY EXPRESS OR IMPLIED WARRANTIES, INCLUDING, BUT NOT LIMITED TO, THE
 * IMPLIED WARRANTIES OF MERCHANTABILITY AND FITNESS FOR A PARTICULAR PURPOSE ARE
 * DISCLAIMED. IN NO EVENT SHALL THE COPYRIGHT HOLDER OR CONTRIBUTORS BE LIABLE
 * FOR ANY DIRECT, INDIRECT, INCIDENTAL, SPECIAL, EXEMPLARY, OR CONSEQUENTIAL
 * DAMAGES (INCLUDING, BUT NOT LIMITED TO, PROCUREMENT OF SUBSTITUTE GOODS OR
 * SERVICES; LOSS OF USE, DATA, OR PROFITS; OR BUSINESS INTERRUPTION) HOWEVER
 * CAUSED AND ON ANY THEORY OF LIABILITY, WHETHER IN CONTRACT, STRICT LIABILITY,
 * OR TORT (INCLUDING NEGLIGENCE OR OTHERWISE) ARISING IN ANY WAY OUT OF THE USE
 * OF THIS SOFTWARE, EVEN IF ADVISED OF THE POSSIBILITY OF SUCH DAMAGE.
 */

import { LightningElement, api } from 'lwc';
import {
    normalizeBoolean,
    normalizeString,
    normalizeArray,
    synchronizeAttrs,
    getRealDOMId,
    classListMutation
} from 'c/utilsPrivate';
import {
    FieldConstraintApi,
    InteractingState,
    normalizeVariant,
    VARIANT
} from 'c/inputUtils';
import { classSet } from 'c/utils';
import InputChoiceOption from './inputChoiceOption';

const i18n = {
    required: 'required'
};

const INPUT_CHOICE_ORIENTATIONS = {
    valid: ['vertical', 'horizontal'],
    default: 'vertical'
};
const INPUT_CHOICE_TYPES = { valid: ['default', 'button'], default: 'default' };

/**
 * @class
 * @descriptor avonni-input-choice-set
 * @storyId example-input-choice-set--radio-buttons
 * @public
 */
export default class InputChoiceSet extends LightningElement {
    static delegatesFocus = true;
    /**
     * Help text detailing the purpose and function of the input.
     *
     * @type {string}
     * @public
     */
    @api fieldLevelHelp;
    /**
     * Text label for the input.
     *
     * @type {string}
     * @public
     * @required
     */
    @api label;
    /**
     * Optional message to be displayed when no option is selected and the required attribute is set.
     *
     * @type {string}
     * @public
     */
    @api messageWhenValueMissing;
    /**
     * Specifies the name of an input element.
     *
     * @type {string}
     * @public
     * @required
     */
    @api name;
    /**
     * Array of option objects.
     *
     * @type {object[]}
     * @public
     * @required
     */
    @api options;

    _disabled = false;
    _isLoading = false;
    _isMultiSelect = false;
    _orientation = INPUT_CHOICE_ORIENTATIONS.default;
    _required = false;
    _type = INPUT_CHOICE_TYPES.default;
    _value = [];
    _variant;

    _helpMessage;
    _isConnected = false;

    constructor() {
        super();
        this.itemIndex = 0;
    }

    /**
     * Synchronize all inputs Aria help element ID.
     */
    synchronizeA11y() {
        const inputs = this.template.querySelectorAll(
            '[data-element-id^="input"]'
        );
        Array.prototype.slice.call(inputs).forEach((input) => {
            synchronizeAttrs(input, {
                'aria-describedby': this.computedUniqueHelpElementId
            });
        });
    }

    connectedCallback() {
        if (this.isMultiSelect && this.value) {
            // Make sure the value is an array when the input is multiselect
            this._value =
                typeof this.value === 'string'
                    ? [this.value]
                    : normalizeArray(this.value);
        }

        this.classList.add('slds-form-element');
        this.updateClassList();
        this.interactingState = new InteractingState();
        this.interactingState.onleave(() => this.showHelpMessageIfInvalid());
        this._isConnected = true;
    }

    renderedCallback() {
        this.synchronizeA11y();
    }

    /*
     * ------------------------------------------------------------
     *  PUBLIC PROPERTIES
     * -------------------------------------------------------------
     */

    /**
     * If present, the input field is disabled and users cannot interact with it.
     *
     * @type {boolean}
     * @default false
     * @public
     */
    @api
    get disabled() {
        return this._disabled || false;
    }
    set disabled(value) {
        this._disabled = normalizeBoolean(value);
    }

    /**
<<<<<<< HEAD
     * If present, the input is loading and a spinner is visible where the options should be.
     *
     * @type {boolean}
     * @default false
=======
     * Value of the selected option, or array of selected options' value.
     *
     * @type {(string|string[])}
>>>>>>> 932242c5
     * @public
     */
    @api
    get isLoading() {
        return this._isLoading;
    }

    set isLoading(value) {
        this._isLoading = normalizeBoolean(value);
    }

    /**
     * If present, multiple choices can be selected.
     *
     * @type {boolean}
     * @default false
     * @public
     */
    @api
    get isMultiSelect() {
        return this._isMultiSelect || false;
    }
    set isMultiSelect(value) {
        this._isMultiSelect = normalizeBoolean(value);
    }

    /**
     * Orientation of the input options. Valid values include vertical and horizontal.
     *
     * @type {string}
     * @default vertical
     * @public
     */
    @api
    get orientation() {
        return this._orientation;
    }

    set orientation(orientation) {
        this._orientation = normalizeString(orientation, {
            fallbackValue: INPUT_CHOICE_ORIENTATIONS.default,
            validValues: INPUT_CHOICE_ORIENTATIONS.valid
        });
    }

    /**
     * If present, the input field is read-only and cannot be edited by users.
     *
     * @type {boolean}
     * @default false
     * @public
     */
    @api
    get readOnly() {
        return this._readOnly || false;
    }
    set readOnly(value) {
        this._readOnly = normalizeBoolean(value);
    }

    /**
     * If present, at least one option must be selected.
     *
     * @type {boolean}
     * @default false
     * @public
     */
    @api
    get required() {
        return this._required || false;
    }
    set required(value) {
        this._required = normalizeBoolean(value);
    }

    /**
     * If present, the options stretch to full width.
     *
     * @type {boolean}
     * @default false
     * @public
     */
    @api
    get stretch() {
        return this._stretch || false;
    }
    set stretch(value) {
        this._stretch = normalizeBoolean(value);
    }

    /**
     * Type of the input. Valid values include default and button.
     *
     * @type {string}
     * @default default
     * @public
     */
    @api
    get type() {
        return this._type;
    }

    set type(type) {
        this._type = normalizeString(type, {
            fallbackValue: INPUT_CHOICE_TYPES.default,
            validValues: INPUT_CHOICE_TYPES.valid
        });
    }

    /**
     * The list of selected options. Each array entry contains the value of a selected option. The value of each option is set in the options attribute.
     *
     * @type {string}
     * @public
     * @required
     */
    @api
    get value() {
        return this._value;
    }

    set value(value) {
        this._value = value;

        if (value && this.isConnected && this.isMultiSelect) {
            this._value =
                typeof value === 'string' ? [value] : normalizeArray(value);
        }
    }

    /**
     * Represents the validity states that an element can be in, with respect to constraint validation.
     *
     * @type {string}
     * @public
     */
    @api
    get validity() {
        return this._constraint.validity;
    }

    /**
     * The variant changes the appearance of the input label.
     * Accepted variants include standard, label-hidden, label-inline, and label-stacked.
     * Use label-hidden to hide the label but make it available to assistive technology.
     * Use label-inline to horizontally align the label and checkbox group.
     * Use label-stacked to place the label above the checkbox group.
     *
     * @type {string}
     * @default standard
     * @public
     */
    @api
    get variant() {
        return this._variant || VARIANT.STANDARD;
    }

    set variant(value) {
        this._variant = normalizeVariant(value);
        this.updateClassList();
    }

    /*
     * ------------------------------------------------------------
     *  PRIVATE PROPERTIES
     * -------------------------------------------------------------
     */

    /**
     * True if type is default.
     *
     * @type {boolean}
     */
    get checkboxVariant() {
        return this.type === 'default';
    }

    /**
     * Localization.
     *
     * @type {i18n}
     */
    get i18n() {
        return i18n;
    }

    /**
     * Create new InputChoiceOption object.
     *
     * @type {Object[]}
     */
    get transformedOptions() {
        const { options, value } = this;
        if (Array.isArray(options)) {
            return options.map((option) => {
                return new InputChoiceOption(option, value, this.itemIndex++);
            });
        }
        return [];
    }

    /**
     * Get element unique help ID.
     *
     * @type {string}
     */
    get computedUniqueHelpElementId() {
        const helpElement = this.template.querySelector('[data-helptext]');
        return getRealDOMId(helpElement);
    }

    /**
     * Gets FieldConstraintApi for validation.
     *
     * @type {object}
     */
    get _constraint() {
        if (!this._constraintApi) {
            this._constraintApi = new FieldConstraintApi(() => this, {
                valueMissing: () =>
                    !this.disabled &&
                    this.required &&
                    (!this.value || !this.value.length)
            });
        }
        return this._constraintApi;
    }

    /**
     * Computed Legend Class styling.
     *
     * @type {string}
     */
    get computedLegendClass() {
        return classSet('')
            .add({
                'slds-assistive-text': this.variant === VARIANT.LABEL_HIDDEN,
                'avonni-input-choice-set__display_flex':
                    this.variant !== VARIANT.LABEL_INLINE
            })
            .toString();
    }

    /**
     * Computed Button Class styling.
     *
     * @type {string}
     */
    get computedButtonClass() {
        return classSet(`avonni-input-choice-set__${this.orientation}`).add({
            'slds-checkbox_button-group': !this.checkboxVariant,
            'avonni-input-choice-set__stretch': this.stretch
        });
    }

    /**
     * Computed Checkbox Container Class styling.
     *
     * @type {string}
     */
    get computedCheckboxContainerClass() {
        const checkboxClass = this.isMultiSelect
            ? `slds-checkbox avonni-input-choice-set__${this.orientation}`
            : `slds-radio avonni-input-choice-set__${this.orientation}`;
        const buttonClass = `slds-button slds-checkbox_button avonni-input-choice-set__${this.orientation}`;

        return this.checkboxVariant ? checkboxClass : buttonClass;
    }

    /**
     * Computed Label Class styling.
     *
     * @type {string}
     */
    get computedLabelClass() {
        const buttonLabelClass = `slds-checkbox_button__label slds-align_absolute-center avonni-input-choice-set__${this.orientation}`;
        const checkboxLabelClass =
            this.isMultiSelect && this.checkboxVariant
                ? 'slds-checkbox__label'
                : 'slds-radio__label';

        return this.checkboxVariant ? checkboxLabelClass : buttonLabelClass;
    }

    /**
     * Returns checkbox if is-multi-select is true or type is not default and radio if is-multi-select is false.
     *
     * @type {string}
     */
    get computedInputType() {
        return this.isMultiSelect || !this.checkboxVariant
            ? 'checkbox'
            : 'radio';
    }

    /**
     * Returns slds-checkbox_faux if is-multi-select is true and slds-radio_faux if is-multi-select is false.
     *
     * @type {string}
     */
    get computedCheckboxShapeClass() {
        return this.isMultiSelect ? 'slds-checkbox_faux' : 'slds-radio_faux';
    }

    /*
     * ------------------------------------------------------------
     *  PUBLIC METHODS
     * -------------------------------------------------------------
     */

    /**
     * Checks if the input is valid.
     *
     * @returns {boolean} True if the element meets all constraint validations.
     * @public
     */
    @api
    checkValidity() {
        return this._constraint.checkValidity();
    }

    /**
     * Displays the error messages. If the input is valid, <code>reportValidity()</code> clears displayed error messages.
     *
     * @returns {boolean} False if invalid, true if valid.
     * @public
     */
    @api
    reportValidity() {
        return this._constraint.reportValidity((message) => {
            this._helpMessage = message;
        });
    }

    /**
     * Sets a custom error message to be displayed when a form is submitted.
     *
     * @param {string} message The string that describes the error. If message is an empty string, the error message is reset.
     * @public
     */
    @api
    setCustomValidity(message) {
        this._constraint.setCustomValidity(message);
    }

    /**
     * Displays error messages on invalid fields.
     * An invalid field fails at least one constraint validation and returns false when <code>checkValidity()</code> is called.
     *
     * @public
     */
    @api
    showHelpMessageIfInvalid() {
        this.reportValidity();
    }

    /**
     * Sets the focus on the first input option.
     *
     * @public
     */
    @api
    focus() {
        const firstCheckbox = this.template.querySelector(
            '[data-element-id="input"]'
        );
        if (firstCheckbox) {
            firstCheckbox.focus();
        }
    }

    /*
     * ------------------------------------------------------------
     *  PRIVATE METHODS
     * -------------------------------------------------------------
     */

    /**
     * Update form class styling.
     */
    updateClassList() {
        classListMutation(this.classList, {
            'slds-form-element_stacked': this.variant === VARIANT.LABEL_STACKED,
            'slds-form-element_horizontal':
                this.variant === VARIANT.LABEL_INLINE
        });
    }

    /**
     * Dispatch the focus event.
     */
    handleFocus() {
        this.interactingState.enter();

        /**
         * The event fired when you focus the input.
         *
         * @event
         * @name focus
         * @public
         */
        this.dispatchEvent(new CustomEvent('focus'));
    }

    /**
     * Dispatch the blur event.
     */
    handleBlur() {
        this.interactingState.leave();

        /**
         * The event fired when the focus is removed from the input.
         *
         * @event
         * @name blur
         * @public
         */
        this.dispatchEvent(new CustomEvent('blur'));
    }

    /**
     * Click handler.
     *
     * @param {Event} event
     */
    handleClick(event) {
        if (this.readOnly) {
            event.preventDefault();
        }
        if (this.template.activeElement !== event.target) {
            event.target.focus();
        }
    }

    /**
     * Value change handler.
     *
     * @param {array} inputs All inputs.
     * @returns {array} Checked values.
     */
    handleValueChange(inputs) {
        const checkedValues = Array.from(inputs)
            .filter((checkbox) => checkbox.checked)
            .map((checkbox) => checkbox.value);
        return this.isMultiSelect ? checkedValues : checkedValues[0] || null;
    }

    /**
     * Dispatches the change event.
     */
    handleChange(event) {
        event.stopPropagation();

        const value = event.currentTarget.value;
        const checkboxes = this.template.querySelectorAll(
            '[data-element-id^="input"]'
        );
        if (this.isMultiSelect) {
            this._value = this.handleValueChange(checkboxes);
        } else {
            if (this.required && this.value === value) {
                // Prevent unselecting the current option when the input is required
                // (make sure the radio behaviour works when the type is 'button')
                event.currentTarget.checked = true;
                return;
            }

            const checkboxesToUncheck = Array.from(checkboxes).filter(
                (checkbox) => checkbox.value !== value
            );
            checkboxesToUncheck.forEach((checkbox) => {
                checkbox.checked = false;
            });
            this._value = this.handleValueChange(checkboxes);
        }

        /**
         * The event fired when the value changed.
         *
         * @event
         * @name change
         * @param {string|string[]} value Selected options' value. Returns an array of string if the input is multi-select. Returns a string otherwise.
         * @public
         * @bubbles
         * @cancelable
         * @composed
         */
        this.dispatchEvent(
            new CustomEvent('change', {
                detail: {
                    value: this._value
                },
                composed: true,
                bubbles: true,
                cancelable: true
            })
        );
    }
}<|MERGE_RESOLUTION|>--- conflicted
+++ resolved
@@ -178,16 +178,10 @@
     }
 
     /**
-<<<<<<< HEAD
      * If present, the input is loading and a spinner is visible where the options should be.
      *
      * @type {boolean}
      * @default false
-=======
-     * Value of the selected option, or array of selected options' value.
-     *
-     * @type {(string|string[])}
->>>>>>> 932242c5
      * @public
      */
     @api
