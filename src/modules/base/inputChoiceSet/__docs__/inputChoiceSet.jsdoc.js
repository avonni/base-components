/**
 * @typedef {Object} Option
 * @name options
 * @property {string} label Label of the option.
 * @property {string} value Value of the option.
 * @property {string} iconName The Lightning Design System name of the icon. Names are written in the format standard:opportunity. The icon is appended to the left of the header label.
 * @property {string} iconPosition The position of the icon with respect to the label. Valid options include left, right, top and bottom. This value defaults to left.
<<<<<<< HEAD
=======
 */
/**
 * @namespace stylingHooks
 */
/**
 * @memberof stylingHooks
 * @name --avonni-input-choice-set-header-text-color
 * @default #3e3e3c
 * @type color
 */
/**
 * @memberof stylingHooks
 * @name --avonni-input-choice-set-header-font-size
 * @default 0.75rem
 * @type font
 */
/**
 * @memberof stylingHooks
 * @name --avonni-input-choice-set-header-font-style
 * @default normal
 * @type font
 */
/**
 * @memberof stylingHooks
 * @name --avonni-input-choice-set-header-font-weight
 * @default 400
 * @type font
 */
/**
 * @namespace examples
 */
/**
 * @memberof examples
 * @name radioButtons
 * @storyId example-input-choice-set--radio-buttons
 */
/**
 * @memberof examples
 * @name checkboxes
 * @storyId example-input-choice-set--checkboxes
 */
/**
 * @memberof examples
 * @name horizontalCheckboxes
 * @storyId example-input-choice-set--horizontal-checkboxes
 */
/**
 * @memberof examples
 * @name checkboxesDisabled
 * @storyId example-input-choice-set--checkboxes-disabled
 */
/**
 * @memberof examples
 * @name checkboxesWithNoLabel
 * @storyId example-input-choice-set--checkboxes-with-no-label
 */
/**
 * @memberof examples
 * @name checkboxesWithLabelStacked
 * @storyId example-input-choice-set--checkboxes-with-label-stacked
 */
/**
 * @memberof examples
 * @name checkboxesRequired
 * @storyId example-input-choice-set--checkboxes-required
 */
/**
 * @memberof examples
 * @name checkboxesWithRightIcons
 * @storyId example-input-choice-set--checkboxes-with-right-icons
 */
/**
 * @memberof examples
 * @name buttons
 * @storyId example-input-choice-set--buttons
 */
/**
 * @memberof examples
 * @name horizontalButtons
 * @storyId example-input-choice-set--horizontal-buttons
 */
/**
 * @memberof examples
 * @name buttonsWithLabelInline
 * @storyId example-input-choice-set--buttons-with-label-inline
 */
/**
 * @memberof examples
 * @name buttonsDisabled
 * @storyId example-input-choice-set--buttons-disabled
 */
/**
 * @memberof examples
 * @name buttonsWithMultiSelect
 * @storyId example-input-choice-set--buttons-with-multi-select
 */
/**
 * @memberof examples
 * @name buttonsWithRightIcons
 * @storyId example-input-choice-set--buttons-with-right-icons
>>>>>>> db502307
 */<|MERGE_RESOLUTION|>--- conflicted
+++ resolved
@@ -5,9 +5,8 @@
  * @property {string} value Value of the option.
  * @property {string} iconName The Lightning Design System name of the icon. Names are written in the format standard:opportunity. The icon is appended to the left of the header label.
  * @property {string} iconPosition The position of the icon with respect to the label. Valid options include left, right, top and bottom. This value defaults to left.
-<<<<<<< HEAD
-=======
  */
+
 /**
  * @namespace stylingHooks
  */
@@ -34,78 +33,4 @@
  * @name --avonni-input-choice-set-header-font-weight
  * @default 400
  * @type font
- */
-/**
- * @namespace examples
- */
-/**
- * @memberof examples
- * @name radioButtons
- * @storyId example-input-choice-set--radio-buttons
- */
-/**
- * @memberof examples
- * @name checkboxes
- * @storyId example-input-choice-set--checkboxes
- */
-/**
- * @memberof examples
- * @name horizontalCheckboxes
- * @storyId example-input-choice-set--horizontal-checkboxes
- */
-/**
- * @memberof examples
- * @name checkboxesDisabled
- * @storyId example-input-choice-set--checkboxes-disabled
- */
-/**
- * @memberof examples
- * @name checkboxesWithNoLabel
- * @storyId example-input-choice-set--checkboxes-with-no-label
- */
-/**
- * @memberof examples
- * @name checkboxesWithLabelStacked
- * @storyId example-input-choice-set--checkboxes-with-label-stacked
- */
-/**
- * @memberof examples
- * @name checkboxesRequired
- * @storyId example-input-choice-set--checkboxes-required
- */
-/**
- * @memberof examples
- * @name checkboxesWithRightIcons
- * @storyId example-input-choice-set--checkboxes-with-right-icons
- */
-/**
- * @memberof examples
- * @name buttons
- * @storyId example-input-choice-set--buttons
- */
-/**
- * @memberof examples
- * @name horizontalButtons
- * @storyId example-input-choice-set--horizontal-buttons
- */
-/**
- * @memberof examples
- * @name buttonsWithLabelInline
- * @storyId example-input-choice-set--buttons-with-label-inline
- */
-/**
- * @memberof examples
- * @name buttonsDisabled
- * @storyId example-input-choice-set--buttons-disabled
- */
-/**
- * @memberof examples
- * @name buttonsWithMultiSelect
- * @storyId example-input-choice-set--buttons-with-multi-select
- */
-/**
- * @memberof examples
- * @name buttonsWithRightIcons
- * @storyId example-input-choice-set--buttons-with-right-icons
->>>>>>> db502307
  */