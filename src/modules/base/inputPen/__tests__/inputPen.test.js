import InputPen from 'c/inputPen';
import { createElement } from 'lwc';

let element;
const DATA_URL = 'data:image/png;base64,validValue';
let position = {
    x: 1,
    y: 1
};
const MOUSEDOWN_EVENT = new CustomEvent('mousedown');
const MOUSEUP_EVENT = new CustomEvent('mouseup');
const MOUSEMOVE_EVENT = new CustomEvent('mousemove');

const MOCKED_CONTEXT = {
    clearRect: () => {},
    rect: () => {},
    fill: () => {},
    lineTo: () => {},
    bezierCurveTo: () => {},
    stroke: () => {},
    moveTo: () => {},
    arc: () => {},
    beginPath: () => {},
    drawImage: () => {}
};

// Mock for HTMLCanvasElement in tests.
HTMLCanvasElement.prototype.getContext = () => {
    return MOCKED_CONTEXT;
};

HTMLCanvasElement.prototype.toDataURL = () => {
    return undefined;
};

HTMLCanvasElement.prototype.getBoundingClientRect = () => {
    return { left: 0, top: 0 };
};

global.Image = class {
    constructor() {
        setTimeout(() => {
            this.onload();
        }, 100);
    }
};

function mockValueAssessment() {
    const spy = jest.spyOn(HTMLCanvasElement.prototype, 'toDataURL');
    spy.mockReturnValue(DATA_URL)
        .mockReturnValueOnce(DATA_URL)
        .mockReturnValueOnce(DATA_URL)
        .mockReturnValueOnce('');
}

function initMouseEvents() {
    MOUSEDOWN_EVENT.clientX = position.x;
    MOUSEDOWN_EVENT.clientY = position.y;

    MOUSEUP_EVENT.clientX = position.x;
    MOUSEUP_EVENT.clientY = position.y;

    MOUSEMOVE_EVENT.clientX = position.x;
    MOUSEMOVE_EVENT.clientY = position.y;
}

function nextMoveEvent(increase) {
    if (increase) {
        MOUSEMOVE_EVENT.clientX =
            MOUSEMOVE_EVENT.clientX + MOUSEMOVE_EVENT.clientX;
        MOUSEMOVE_EVENT.clientY =
            MOUSEMOVE_EVENT.clientY + MOUSEMOVE_EVENT.clientY;
    } else {
        MOUSEMOVE_EVENT.clientX =
            MOUSEMOVE_EVENT.clientX - MOUSEMOVE_EVENT.clientX / 2;
        MOUSEMOVE_EVENT.clientY =
            MOUSEMOVE_EVENT.clientY - MOUSEMOVE_EVENT.clientY / 2;
    }
}

// Not covered:
// default switch cases that are unreachable

describe('Input pen', () => {
    afterEach(() => {
        while (document.body.firstChild) {
            document.body.removeChild(document.body.firstChild);
        }
        jest.restoreAllMocks();
        jest.clearAllTimers();
    });

    beforeEach(() => {
        element = createElement('base-input-pen', {
            is: InputPen
        });
        document.body.appendChild(element);
        const canvas = document.createElement('canvas');
        canvas.width = 100;
        canvas.height = 100;
        jest.spyOn(HTMLCanvasElement.prototype, 'width', 'get').mockReturnValue(
            100
        );
        jest.spyOn(
            HTMLCanvasElement.prototype,
            'height',
            'get'
        ).mockReturnValue(100);
        position._x = 1;
        position._y = 1;
        jest.useFakeTimers();
    });

    describe('Attributes', () => {
        it('Default attributes', () => {
            expect(element.backgroundColor).toBe('#ffffff00');
            expect(element.backgroundButtonAlternativeText).toBe(
                'Background color'
            );
            expect(element.clearButtonAlternativeText).toBe('Clear');
            expect(element.color).toBe('#000');
            expect(element.colorButtonAlternativeText).toBe('Pen color');
            expect(element.disabled).toBeFalsy();
            expect(element.disabledButtons).toMatchObject([]);
            expect(element.downloadButtonAlternativeText).toBe('Download PNG');
            expect(element.drawButtonAlternativeText).toBe('Draw');
            expect(element.eraseButtonAlternativeText).toBe('Erase');
            expect(element.fieldLevelHelp).toBeUndefined();
            expect(element.hideControls).toBeFalsy();
            expect(element.inkButtonAlternativeText).toBe('Ink');
            expect(element.label).toBeUndefined();
            expect(element.messageWhenValueMissing).toBeUndefined();
            expect(element.mode).toBe('draw');
            expect(element.paintButtonAlternativeText).toBe('Paint');
            expect(element.readOnly).toBeFalsy();
            expect(element.redoButtonAlternativeText).toBe('Redo');
            expect(element.required).toBeFalsy();
            expect(element.showSignaturePad).toBeFalsy();
            expect(element.size).toBe(3);
            expect(element.sizeButtonAlternativeText).toBe('Size');
            expect(element.undoButtonAlternativeText).toBe('Undo');
            expect(element.validity).toBe(true);
            expect(element.value).toBeUndefined();
            expect(element.variant).toBe('bottom-toolbar');
        });

        describe('Alternative texts', () => {
            it('Background Alternative Text', () => {
                element.backgroundButtonAlternativeText = 'Arrière-plan';
                return Promise.resolve().then(() => {
                    const background = element.shadowRoot.querySelector(
                        '[data-element-id="background-color-picker-li"]'
                    );
                    expect(background.title).toBe('Arrière-plan');
                });
            });

            it('Clear Alternative Text', () => {
                element.clearButtonAlternativeText = 'Effacer';
                return Promise.resolve().then(() => {
                    const clear = element.shadowRoot.querySelector(
                        '[data-element-id="clear-button"]'
                    );
                    expect(clear.alternativeText).toBe('Effacer');
                });
            });

            it('Color Alternative Text', () => {
                element.colorButtonAlternativeText = 'Couleur';

                return Promise.resolve().then(() => {
                    const color = element.shadowRoot.querySelector(
                        '[data-element-id="color-picker-li"]'
                    );
                    expect(color.title).toBe('Couleur');
                });
            });

            it('Download Alternative Text', () => {
                element.downloadButtonAlternativeText = 'Télécharger';

                return Promise.resolve().then(() => {
                    const download = element.shadowRoot.querySelector(
                        '[data-element-id="download-button"]'
                    );
                    expect(download.alternativeText).toBe('Télécharger');
                });
            });

            it('Draw Alternative Text', () => {
                element.drawButtonAlternativeText = 'Dessiner';

                return Promise.resolve().then(() => {
                    const draw = element.shadowRoot.querySelector(
                        '[data-element-id="draw-tool"]'
                    );
                    expect(draw.alternativeText).toBe('Dessiner');
                });
            });

            it('Erase Alternative Text', () => {
                element.eraseButtonAlternativeText = 'Effacer';

                return Promise.resolve().then(() => {
                    const erase = element.shadowRoot.querySelector(
                        '[data-element-id="erase-tool"]'
                    );
                    expect(erase.title).toBe('Effacer');
                });
            });

            it('Ink Alternative Text', () => {
                element.inkButtonAlternativeText = 'Ink';

                return Promise.resolve().then(() => {
                    const ink = element.shadowRoot.querySelector(
                        '[data-element-id="ink-tool"]'
                    );
                    expect(ink.title).toBe('Ink');
                });
            });

            it('Paint Alternative Text', () => {
                element.paintButtonAlternativeText = 'Peindre';
                return Promise.resolve().then(() => {
                    const paint = element.shadowRoot.querySelector(
                        '[data-element-id="paint-tool"]'
                    );
                    expect(paint.alternativeText).toBe('Peindre');
                });
            });

            it('Redo Alternative Text', () => {
                element.redoButtonAlternativeText = 'Refaire';

                return Promise.resolve().then(() => {
                    const redo = element.shadowRoot.querySelector(
                        '[data-element-id="redo-button"]'
                    );
                    expect(redo.alternativeText).toBe('Refaire');
                });
            });

            it('Size Alternative Text', () => {
                element.sizeButtonAlternativeText = 'Taille';

                return Promise.resolve().then(() => {
                    const size = element.shadowRoot.querySelector(
                        '[data-element-id="size-picker-li"]'
                    );
                    expect(size.title).toBe('Taille');
                });
            });

            it('Undo Alternative Text', () => {
                element.undoButtonAlternativeText = 'Annuler';

                return Promise.resolve().then(() => {
                    const undo = element.shadowRoot.querySelector(
                        '[data-element-id="undo-button"]'
                    );
                    expect(undo.alternativeText).toBe('Annuler');
                });
            });
        });

        describe('backgroundColor', () => {
            it('Passed to the component', () => {
                element.backgroundColor = '#00aa00';

                return Promise.resolve().then(() => {
                    const backgroundCtx = element.shadowRoot
                        .querySelector('[data-element-id="background-canvas"]')
                        .getContext('2d');
                    expect(backgroundCtx.fillStyle).toBe('#00aa00');
                });
            });
        });

        describe('color', () => {
            it('Passed to the component', () => {
                element.color = '#ff0000';

                return Promise.resolve().then(() => {
                    const cursor = element.shadowRoot.querySelector(
                        '[data-element-id="cursor"]'
                    );
                    expect(cursor.style.getPropertyValue('--color')).toEqual(
                        '#ff0000'
                    );
                });
            });

            it('Invalid color', () => {
                element.color = 'invalid';

                return Promise.resolve().then(() => {
                    const cursor = element.shadowRoot.querySelector(
                        '[data-element-id="cursor"]'
                    );
                    expect(cursor.style.getPropertyValue('--color')).toEqual(
                        '#000'
                    );
                });
            });
        });

        describe('disabled', () => {
            it('Passed to the component', () => {
                element.disabled = true;

                return Promise.resolve().then(() => {
                    const buttons = element.shadowRoot.querySelectorAll(
                        '[data-group-name="button"]'
                    );
                    buttons.forEach((button) => {
                        expect(button.disabled).toBeTruthy();
                    });
                    expect(element.classList).toContain('avonni-disabled');
                });
            });
        });

        describe('label', () => {
            it('Passed to the component', () => {
                element.label = 'This is a label';

                return Promise.resolve().then(() => {
                    const label = element.shadowRoot.querySelector(
                        '[data-element-id="label"]'
                    );
                    expect(label.textContent).toBe('This is a label');
                });
            });
        });

        describe('fieldLevelHelp', () => {
            it('Passed to the component', () => {
                element.fieldLevelHelp = 'This is a fieldLevelHelp text';

                return Promise.resolve().then(() => {
                    const helpText = element.shadowRoot.querySelector(
                        '[data-element-id="field-level-help"]'
                    );
                    expect(helpText.content).toBe(
                        'This is a fieldLevelHelp text'
                    );
                });
            });
        });

        describe('readOnly', () => {
            it('Passed to the component', () => {
                element.readOnly = true;

                return Promise.resolve().then(() => {
                    expect(element.classList).toContain('avonni-disabled');
                });
            });
        });

        describe('required', () => {
            it('Passed to the component', () => {
                element.label = 'label';
                element.required = true;

                return Promise.resolve().then(() => {
                    const required = element.shadowRoot.querySelector(
                        '[data-element-id="required-asterix"]'
                    );
                    expect(required).toBeTruthy();
                    expect(required.textContent).toBe('*');
                });
            });
        });

        describe('variant', () => {
            it('bottom-toolbar', () => {
                element.variant = 'bottom-toolbar';

                return Promise.resolve().then(() => {
                    expect(
                        element.shadowRoot.querySelector(
                            '[data-element-id="rich-text-editor"]'
                        ).classList
                    ).toContain('slds-grid_vertical-reverse');
                });
            });

            it('top-toolbar', () => {
                element.variant = 'top-toolbar';

                return Promise.resolve().then(() => {
                    expect(
                        element.shadowRoot.querySelector(
                            '[data-element-id="rich-text-editor"]'
                        ).classList
                    ).not.toContain('slds-grid_vertical-reverse');
                });
            });
        });

        describe('hideControls', () => {
            it('Passed to the component', () => {
                element.hideControls = true;

                return Promise.resolve().then(() => {
                    const toolbar = element.shadowRoot.querySelector(
                        '[data-element-id="toolbar"]'
                    );
                    expect(toolbar).toBeFalsy();
                });
            });
        });

        describe('disabledButtons', () => {
            it('All disabled buttons', () => {
                element.disabledButtons = [
                    'background',
                    'clear',
                    'color',
                    'download',
                    'eraser',
                    'ink',
                    'paintbrush',
                    'pen',
                    'redo',
                    'size',
                    'undo'
                ];

                return Promise.resolve().then(() => {
                    const toolbar = element.shadowRoot.querySelector(
                        '[data-element-id="toolbar"]'
                    );
                    expect(toolbar).toBeFalsy();
                });
            });

            it('background', () => {
                element.disabledButtons = 'background';

                return Promise.resolve().then(() => {
                    const background = element.shadowRoot.querySelector(
                        '[data-element-id="background-color-picker"]'
                    );
                    expect(background).toBeFalsy();
                });
            });

            it('clear', () => {
                element.disabledButtons = 'clear';

                return Promise.resolve().then(() => {
                    const erase = element.shadowRoot.querySelector(
                        '[data-element-id="clear-button"]'
                    );
                    expect(erase).toBeFalsy();
                });
            });

            it('color', () => {
                element.disabledButtons = 'color';

                return Promise.resolve().then(() => {
                    const color = element.shadowRoot.querySelector(
                        '[data-element-id="color-picker"]'
                    );
                    expect(color).toBeFalsy();
                });
            });

            it('download', () => {
                element.disabledButtons = 'download';

                return Promise.resolve().then(() => {
                    const download = element.shadowRoot.querySelector(
                        '[data-element-id="download-button"]'
                    );
                    expect(download).toBeFalsy();
                });
            });

            it('eraser', () => {
                element.disabledButtons = 'eraser';

                return Promise.resolve().then(() => {
                    const erase = element.shadowRoot.querySelector(
                        '[data-element-id="erase-tool"]'
                    );
                    expect(erase).toBeFalsy();
                });
            });

            it('ink', () => {
                element.disabledButtons = 'ink';

                return Promise.resolve().then(() => {
                    const ink = element.shadowRoot.querySelector(
                        '[data-element-id="ink-tool"]'
                    );
                    expect(ink).toBeFalsy();
                });
            });

            it('paint', () => {
                element.disabledButtons = 'paintbrush';

                return Promise.resolve().then(() => {
                    const paint = element.shadowRoot.querySelector(
                        '[data-element-id="paint-tool"]'
                    );
                    expect(paint).toBeFalsy();
                });
            });

            it('pen', () => {
                element.disabledButtons = 'pen';

                return Promise.resolve().then(() => {
                    const draw = element.shadowRoot.querySelector(
                        '[data-element-id="draw-tool"]'
                    );
                    expect(draw).toBeFalsy();
                });
            });

            it('redo', () => {
                element.disabledButtons = 'redo';

                return Promise.resolve().then(() => {
                    const redo = element.shadowRoot.querySelector(
                        '[data-element-id="redo-button"]'
                    );
                    expect(redo).toBeFalsy();
                });
            });

            it('size', () => {
                element.disabledButtons = 'size';

                return Promise.resolve().then(() => {
                    const size = element.shadowRoot.querySelector(
                        '[data-element-id="size-picker"]'
                    );
                    expect(size).toBeFalsy();
                });
            });

            it('undo', () => {
                element.disabledButtons = 'undo';

                return Promise.resolve().then(() => {
                    const undo = element.shadowRoot.querySelector(
                        '[data-element-id="undo-button"]'
                    );
                    expect(undo).toBeFalsy();
                });
            });
        });

        describe('showSignaturePad', () => {
            it('false', () => {
                element.showSignaturePad = false;

                return Promise.resolve().then(() => {
                    expect(element.mode).toEqual('draw');
                    expect(
                        element.shadowRoot.querySelector(
                            '[data-element-id="x-field"]'
                        )
                    ).toBeFalsy();
                    expect(
                        element.shadowRoot.querySelector(
                            '[data-element-id="signature-underline"]'
                        )
                    ).toBeFalsy();
                });
            });

            it('true', () => {
                element.showSignaturePad = true;

                return Promise.resolve().then(() => {
                    expect(element.mode).toEqual('ink');
                    expect(
                        element.shadowRoot.querySelector(
                            '[data-element-id="x-field"]'
                        )
                    ).toBeTruthy();
                    expect(
                        element.shadowRoot.querySelector(
                            '[data-element-id="signature-underline"]'
                        )
                    ).toBeTruthy();
                });
            });
        });

        describe('size', () => {
            it('20', () => {
                element.size = 20;

                return Promise.resolve().then(() => {
                    const cursor = element.shadowRoot.querySelector(
                        '[data-element-id="cursor"]'
                    );
                    expect(element.size).toEqual(20);
                    expect(cursor.style.getPropertyValue('--size')).toEqual(
                        '20'
                    );
                });
            });

            it('invalid', () => {
                element.size = 'invalid';

                return Promise.resolve().then(() => {
                    const cursor = element.shadowRoot.querySelector(
                        '[data-element-id="cursor"]'
                    );
                    expect(element.size).toEqual(3);
                    expect(cursor.style.getPropertyValue('--size')).toEqual(
                        '3'
                    );
                });
            });
        });
    });

    describe('Tools & Buttons', () => {
        it('pen tool', () => {
            element.mode = 'erase';
            return Promise.resolve().then(() => {
                const penButton = element.shadowRoot.querySelector(
                    '[data-element-id="draw-tool"]'
                );
                penButton.click();
                expect(penButton).toBeTruthy();
                expect(element.mode).toEqual('draw');
            });
        });

        it('paintbrush tool', () => {
            return Promise.resolve().then(() => {
                const brushButton = element.shadowRoot.querySelector(
                    '[data-element-id="paint-tool"]'
                );
                brushButton.click();
                expect(brushButton).toBeTruthy();
                expect(element.mode).toEqual('paint');
            });
        });

<<<<<<< HEAD
        it('ink tool', () => {
            return Promise.resolve().then(() => {
                const inkButton = element.shadowRoot.querySelector(
                    '[data-element-id="ink-tool"]'
                );
                inkButton.click();
                expect(inkButton).toBeTruthy();
                expect(element.mode).toEqual('ink');
            });
        });

        it('eraser tool', () => {
            return Promise.resolve().then(() => {
                const eraseButton = element.shadowRoot.querySelector(
                    '[data-element-id="erase-tool"]'
                );
                eraseButton.click();
                expect(eraseButton).toBeTruthy();
                expect(element.mode).toEqual('erase');
            });
        });

        it('size picker', () => {
            return Promise.resolve().then(() => {
                const sizePicker = element.shadowRoot.querySelector(
                    '[data-element-id="size-picker"]'
                );
                sizePicker.dispatchEvent(
                    CustomEvent('change', { detail: { value: 20 } })
                );
                expect(element.size).toEqual(20);
=======
    describe('reset button', () => {
        it('mouseclick', () => {
            const clearSpy = jest.spyOn(MOCKED_CONTEXT, 'clearRect');

            return Promise.resolve().then(() => {
                const clearButton = element.shadowRoot.querySelector(
                    '[data-element-id="clear-button"]'
                );
                clearButton.dispatchEvent(new CustomEvent('mousedown'));
                expect(clearSpy).toHaveBeenCalled();
            });
        });

        it('keydown', () => {
            const clearSpy = jest.spyOn(MOCKED_CONTEXT, 'clearRect');

            return Promise.resolve().then(() => {
                const clearButton = element.shadowRoot.querySelector(
                    '[data-element-id="clear-button"]'
                );
                clearButton.dispatchEvent(
                    new KeyboardEvent('keydown', {
                        key: 'Enter',
                        bubbles: true
                    })
                );
                expect(clearSpy).toHaveBeenCalled();
>>>>>>> 99038b49
            });
        });

        it('color picker', () => {
            return Promise.resolve().then(() => {
                const colorPicker = element.shadowRoot.querySelector(
                    '[data-element-id="color-picker"]'
                );
                colorPicker.dispatchEvent(
                    CustomEvent('change', { detail: { hex: '#cc1913' } })
                );
                expect(element.color).toEqual('#cc1913');
            });
        });

        it('background color picker', () => {
            let ctxBackgroundColor;

            Object.defineProperty(MOCKED_CONTEXT, 'fillStyle', {
                set: jest.fn((value) => {
                    ctxBackgroundColor = value;
                })
            });
            return Promise.resolve().then(() => {
                const backgroundColorPicker = element.shadowRoot.querySelector(
                    '[data-element-id="background-color-picker"]'
                );
                backgroundColorPicker.dispatchEvent(
                    CustomEvent('change', { detail: { hexa: '#cc1913ff' } })
                );
                expect(ctxBackgroundColor).toEqual('#cc1913ff');
            });
        });

        it('download button (with no content)', () => {
            let downloaded = false;
            let linkValue;
            const link = {
                click: () => {
                    downloaded = true;
                }
            };
            Object.defineProperty(link, 'href', {
                set: jest.fn((value) => {
                    linkValue = value;
                })
            });

            jest.spyOn(document, 'createElement').mockReturnValue(link);

            return Promise.resolve().then(() => {
                const downloadButton = element.shadowRoot.querySelector(
                    '[data-element-id="download-button"]'
                );
                downloadButton.click();
                expect(downloaded).toBeTruthy();
                expect(linkValue).toEqual(
                    'data:image/png;base64,R0lGODlhAQABAIAAAAAAAP///yH5BAEAAAAALAAAAAABAAEAAAIBRAA7'
                );
            });
        });

        it('undo (nothing to undo)', () => {
            const undoSpy = jest.spyOn(element, 'undo');

            return Promise.resolve().then(() => {
                const undoButton = element.shadowRoot.querySelector(
                    '[data-element-id="undo-button"]'
                );
                undoButton.click();
                expect(undoSpy).not.toHaveBeenCalled();
            });
        });

        it('redo (nothing to redo)', () => {
            const redoSpy = jest.spyOn(element, 'redo');

            return Promise.resolve().then(() => {
                const redoButton = element.shadowRoot.querySelector(
                    '[data-element-id="redo-button"]'
                );
                redoButton.click();
                expect(redoSpy).not.toHaveBeenCalled();
            });
        });

        it('reset button', () => {
            const clearSpy = jest.spyOn(MOCKED_CONTEXT, 'clearRect');

            return Promise.resolve().then(() => {
                const clearButton = element.shadowRoot.querySelector(
                    '[data-element-id="clear-button"]'
                );
                clearButton.dispatchEvent(new CustomEvent('mousedown'));
                expect(clearSpy).toHaveBeenCalled();
            });
        });
    });

    describe('Validity', () => {
        it('reportValidity() should return true', () => {
            element.required = true;
            mockValueAssessment();
            element.value = DATA_URL;

            return Promise.resolve()
                .then(() => {
                    jest.advanceTimersToNextTimer();
                    expect(element.reportValidity()).toEqual(true);
                })
                .then(() => {
                    expect(
                        element.shadowRoot.querySelector(
                            '[data-element-id="help-message"]'
                        )
                    ).toBeFalsy();
                });
        });

        it('reportValidity() should return false', () => {
            element.required = true;
            return Promise.resolve()
                .then(() => {
                    expect(element.reportValidity()).toEqual(false);
                })
                .then(() => {
                    expect(
                        element.shadowRoot.querySelector(
                            '[data-element-id="help-message"]'
                        )
                    ).toBeTruthy();
                });
        });

        it('checkValidity() should return true', () => {
            element.required = true;
            mockValueAssessment();
            element.value = DATA_URL;
            return Promise.resolve().then(() => {
                jest.advanceTimersToNextTimer();
                expect(element.checkValidity()).toEqual(true);
            });
        });

        it('checkValidity() should return false', () => {
            element.required = true;
            return Promise.resolve().then(() => {
                expect(element.checkValidity()).toEqual(false);
            });
        });

        it('showHelpMessageIfInvalid() should not show message', () => {
            element.required = true;
            mockValueAssessment();
            element.value = DATA_URL;
            return Promise.resolve()
                .then(() => {
                    jest.advanceTimersToNextTimer();
                    element.showHelpMessageIfInvalid();
                })
                .then(() => {
                    expect(
                        element.shadowRoot.querySelector(
                            '[data-element-id="help-message"]'
                        )
                    ).toBeFalsy();
                });
        });

        it('showHelpMessageIfInvalid() should show message', () => {
            element.required = true;
            return Promise.resolve()
                .then(() => {
                    element.showHelpMessageIfInvalid();
                })
                .then(() => {
                    const helpMessage = element.shadowRoot.querySelector(
                        '[data-element-id="help-message"]'
                    );
                    expect(helpMessage).toBeTruthy();
                    expect(helpMessage.textContent).toEqual(
                        'Complete this field.'
                    );
                });
        });

        it('setCustomValidity() should set the display for custom message when invalid', () => {
            element.required = true;
            return Promise.resolve()
                .then(() => {
                    element.setCustomValidity('custom help message');
                    element.showHelpMessageIfInvalid();
                })
                .then(() => {
                    const helpMessage = element.shadowRoot.querySelector(
                        '[data-element-id="help-message"]'
                    );
                    expect(helpMessage).toBeTruthy();
                    expect(helpMessage.textContent).toEqual(
                        'custom help message'
                    );
                });
        });
    });

    describe('Scenarios & Events', () => {
        it('background alpha is correct when value is hexa', () => {
            element.backgroundColor = '#00aa0080';
            return Promise.resolve().then(() => {
                const backgroundCtx = element.shadowRoot
                    .querySelector('[data-element-id="background-canvas"]')
                    .getContext('2d');
                expect(Math.round(backgroundCtx.globalAlpha * 100)).toBe(50);
            });
        });

        it('background alpha is correct when value is rgba', () => {
            element.backgroundColor = 'rgba(0, 170, 0, 0.5)';
            return Promise.resolve().then(() => {
                const backgroundCtx = element.shadowRoot
                    .querySelector('[data-element-id="background-canvas"]')
                    .getContext('2d');
                expect(backgroundCtx.globalAlpha).toBe(0.5);
            });
        });

        it('background alpha is correct when value is hsla', () => {
            element.backgroundColor = 'hsla(120, 100%, 25%, 0.5)';
            return Promise.resolve().then(() => {
                const backgroundCtx = element.shadowRoot
                    .querySelector('[data-element-id="background-canvas"]')
                    .getContext('2d');
                expect(backgroundCtx.globalAlpha).toBe(0.5);
            });
        });

        it('background alpha is correct when value is hex', () => {
            element.backgroundColor = '#00aa00';
            return Promise.resolve().then(() => {
                const backgroundCtx = element.shadowRoot
                    .querySelector('[data-element-id="background-canvas"]')
                    .getContext('2d');
                expect(backgroundCtx.globalAlpha).toBe(1);
            });
        });

        it('background alpha is correct when value is rgb', () => {
            element.backgroundColor = 'rgb(0, 170, 0)';
            return Promise.resolve().then(() => {
                const backgroundCtx = element.shadowRoot
                    .querySelector('[data-element-id="background-canvas"]')
                    .getContext('2d');
                expect(backgroundCtx.globalAlpha).toBe(1);
            });
        });

        it('background alpha is correct when value is hsl', () => {
            element.backgroundColor = 'hsl(120, 100%, 25%)';
            return Promise.resolve().then(() => {
                const backgroundCtx = element.shadowRoot
                    .querySelector('[data-element-id="background-canvas"]')
                    .getContext('2d');
                expect(backgroundCtx.globalAlpha).toBe(1);
            });
        });

        it('drawing on canvas should clear message if invalid', () => {
            element.required = true;
            const drawArea = element.shadowRoot.querySelector(
                '[data-element-id="drawing-area"]'
            );
            initMouseEvents();
            return Promise.resolve()
                .then(() => {
                    element.reportValidity();
                })
                .then(() => {
                    expect(
                        element.shadowRoot.querySelector(
                            '[data-element-id="help-message"]'
                        )
                    ).toBeTruthy();
                })
                .then(() => {
                    mockValueAssessment();
                    drawArea.dispatchEvent(MOUSEDOWN_EVENT);
                    window.dispatchEvent(MOUSEUP_EVENT);
                })
                .then(() => {
                    expect(
                        element.shadowRoot.querySelector(
                            '[data-element-id="help-message"]'
                        )
                    ).toBeFalsy();
                });
        });

        it('drawing on canvas should add stroke (draw)', () => {
            const drawArea = element.shadowRoot.querySelector(
                '[data-element-id="drawing-area"]'
            );
            initMouseEvents();
            const strokeSpy = jest.spyOn(MOCKED_CONTEXT, 'stroke');
            return Promise.resolve()
                .then(() => {
                    mockValueAssessment();
                    drawArea.dispatchEvent(MOUSEDOWN_EVENT);
                    nextMoveEvent(true);
                    window.dispatchEvent(MOUSEMOVE_EVENT);
                    window.dispatchEvent(MOUSEUP_EVENT);
                })
                .then(() => {
                    expect(strokeSpy).toHaveBeenCalled();
                });
        });

        it('drawing on canvas should add a stroke (paint)', () => {
            element.mode = 'paint';
            const drawArea = element.shadowRoot.querySelector(
                '[data-element-id="drawing-area"]'
            );
            initMouseEvents();
            const strokeSpy = jest.spyOn(MOCKED_CONTEXT, 'stroke');
            return Promise.resolve()
                .then(() => {
                    mockValueAssessment();
                    drawArea.dispatchEvent(MOUSEDOWN_EVENT);
                    nextMoveEvent(true);
                    window.dispatchEvent(MOUSEMOVE_EVENT);
                    window.dispatchEvent(MOUSEUP_EVENT);
                })
                .then(() => {
                    expect(strokeSpy).toHaveBeenCalled();
                });
        });

        it('drawing on canvas should add stroke (ink)', () => {
            element.mode = 'ink';
            const drawArea = element.shadowRoot.querySelector(
                '[data-element-id="drawing-area"]'
            );
            initMouseEvents();
            const strokeSpy = jest.spyOn(MOCKED_CONTEXT, 'stroke');
            return Promise.resolve()
                .then(() => {
                    mockValueAssessment();
                    drawArea.dispatchEvent(MOUSEDOWN_EVENT);
                    nextMoveEvent(true);
                    window.dispatchEvent(MOUSEMOVE_EVENT);
                    nextMoveEvent(true);
                    window.dispatchEvent(MOUSEMOVE_EVENT);
                    nextMoveEvent(true);
                    window.dispatchEvent(MOUSEMOVE_EVENT);
                    nextMoveEvent(true);
                    window.dispatchEvent(MOUSEMOVE_EVENT);
                    nextMoveEvent(false);
                    window.dispatchEvent(MOUSEMOVE_EVENT);
                    nextMoveEvent(false);
                    window.dispatchEvent(MOUSEMOVE_EVENT);
                    nextMoveEvent(false);
                    window.dispatchEvent(MOUSEMOVE_EVENT);
                    nextMoveEvent(false);
                    window.dispatchEvent(MOUSEMOVE_EVENT);
                    nextMoveEvent(false);
                    window.dispatchEvent(MOUSEMOVE_EVENT);
                    nextMoveEvent(true);
                    window.dispatchEvent(MOUSEUP_EVENT);
                })
                .then(() => {
                    expect(strokeSpy).toHaveBeenCalled();
                });
        });

        it('drawing on canvas should add stroke (erase)', () => {
            element.mode = 'erase';
            const drawArea = element.shadowRoot.querySelector(
                '[data-element-id="drawing-area"]'
            );
            initMouseEvents();
            const strokeSpy = jest.spyOn(MOCKED_CONTEXT, 'stroke');
            return Promise.resolve()
                .then(() => {
                    mockValueAssessment();
                    drawArea.dispatchEvent(MOUSEDOWN_EVENT);
                    nextMoveEvent(true);
                    window.dispatchEvent(MOUSEMOVE_EVENT);
                    nextMoveEvent(true);
                    window.dispatchEvent(MOUSEMOVE_EVENT);
                    nextMoveEvent(true);
                    window.dispatchEvent(MOUSEMOVE_EVENT);
                    nextMoveEvent(true);
                    window.dispatchEvent(MOUSEMOVE_EVENT);
                    nextMoveEvent(false);
                    window.dispatchEvent(MOUSEMOVE_EVENT);
                    nextMoveEvent(false);
                    window.dispatchEvent(MOUSEMOVE_EVENT);
                    nextMoveEvent(false);
                    window.dispatchEvent(MOUSEMOVE_EVENT);
                    nextMoveEvent(false);
                    window.dispatchEvent(MOUSEMOVE_EVENT);
                    nextMoveEvent(false);
                    window.dispatchEvent(MOUSEMOVE_EVENT);
                    nextMoveEvent(true);
                    window.dispatchEvent(MOUSEUP_EVENT);
                })
                .then(() => {
                    expect(strokeSpy).toHaveBeenCalled();
                });
        });

        it('drawing on disabled canvas should not add stroke', () => {
            element.disabled = true;
            const drawArea = element.shadowRoot.querySelector(
                '[data-element-id="drawing-area"]'
            );
            initMouseEvents();
            const strokeSpy = jest.spyOn(MOCKED_CONTEXT, 'stroke');
            return Promise.resolve()
                .then(() => {
                    mockValueAssessment();
                    drawArea.dispatchEvent(MOUSEDOWN_EVENT);
                    nextMoveEvent(true);
                    window.dispatchEvent(MOUSEMOVE_EVENT);
                    window.dispatchEvent(MOUSEUP_EVENT);
                })
                .then(() => {
                    expect(strokeSpy).not.toHaveBeenCalled();
                });
        });

        it('when mouse leaves or enters, its visibility is adjusted', () => {
            const drawArea = element.shadowRoot.querySelector(
                '[data-element-id="drawing-area"]'
            );
            const cursor = element.shadowRoot.querySelector(
                '[data-element-id="cursor"]'
            );
            return Promise.resolve()
                .then(() => {
                    drawArea.dispatchEvent(new CustomEvent('mouseenter'));
                })
                .then(() => {
                    expect(cursor.style.opacity).toEqual('1');
                })
                .then(() => {
                    drawArea.dispatchEvent(new CustomEvent('mouseleave'));
                })
                .then(() => {
                    expect(cursor.style.opacity).toEqual('0');
                });
        });

        it('picking a color when tool is erase, makes it draw', () => {
            element.mode = 'erase';
            return Promise.resolve().then(() => {
                const colorPicker = element.shadowRoot.querySelector(
                    '[data-element-id="color-picker"]'
                );
                colorPicker.dispatchEvent(
                    CustomEvent('change', { detail: { hex: '#cc1913' } })
                );
                expect(element.color).toEqual('#cc1913');
                expect(element.mode).toEqual('draw');
            });
        });

        it('setting an invalid value clears the canvas', () => {
            const clearSpy = jest.spyOn(MOCKED_CONTEXT, 'clearRect');
            element.value = 'invalidValue';
            return Promise.resolve().then(() => {
                expect(clearSpy).toHaveBeenCalled();
            });
        });

        it('setting value should dispatch change', () => {
            const handler = jest.fn();
            element.addEventListener('change', handler);
            mockValueAssessment();
            element.value = DATA_URL;
            jest.advanceTimersToNextTimer();
            return Promise.resolve().then(() => {
                expect(handler).toHaveBeenCalledTimes(1);
                const details = handler.mock.calls[0][0].detail;
                expect(details).toEqual({ dataURL: DATA_URL });
                handler.mockClear();

                // Same value should not trigger change event.
                element.value = DATA_URL;
                jest.advanceTimersToNextTimer();
                expect(handler).not.toHaveBeenCalled();
            });
        });
    });

    describe('Other Public Methods', () => {
        it('clear calls clearRect on canvas and resets value', () => {
            const clearSpy = jest.spyOn(MOCKED_CONTEXT, 'clearRect');
            return Promise.resolve()
                .then(() => {
                    element.clear(true);
                })
                .then(() => {
                    expect(clearSpy).toHaveBeenCalledTimes(2); //one for the background, the other for the foreground
                    expect(element.value).toEqual(undefined);
                })
                .then(() => {
                    element.clear();
                })
                .then(() => {
                    expect(clearSpy).toHaveBeenCalledTimes(4);
                    expect(element.value).toEqual(undefined);
                });
        });

        it('undo on 3 actions should redraw those 2 previous actions (strokes)', () => {
            const drawArea = element.shadowRoot.querySelector(
                '[data-element-id="drawing-area"]'
            );
            initMouseEvents();
            const strokeSpy = jest.spyOn(MOCKED_CONTEXT, 'stroke');
            return Promise.resolve()
                .then(() => {
                    mockValueAssessment();
                    drawArea.dispatchEvent(MOUSEDOWN_EVENT);
                    nextMoveEvent(true);
                    window.dispatchEvent(MOUSEMOVE_EVENT);
                    window.dispatchEvent(MOUSEUP_EVENT);
                    expect(strokeSpy).toHaveBeenCalledTimes(1);
                })
                .then(() => {
                    mockValueAssessment();
                    drawArea.dispatchEvent(MOUSEDOWN_EVENT);
                    nextMoveEvent(true);
                    window.dispatchEvent(MOUSEMOVE_EVENT);
                    window.dispatchEvent(MOUSEUP_EVENT);
                    expect(strokeSpy).toHaveBeenCalledTimes(2);
                })
                .then(() => {
                    mockValueAssessment();
                    drawArea.dispatchEvent(MOUSEDOWN_EVENT);
                    nextMoveEvent(true);
                    window.dispatchEvent(MOUSEMOVE_EVENT);
                    window.dispatchEvent(MOUSEUP_EVENT);
                    expect(strokeSpy).toHaveBeenCalledTimes(3);
                    // 3 actions drawn
                })
                .then(() => {
                    const undoButton = element.shadowRoot.querySelector(
                        '[data-element-id="undo"]'
                    );
                    undoButton.click();
                    expect(strokeSpy).toHaveBeenCalledTimes(5); // 2 more since last time
                });
        });

        it('redo after an undo should redraw the missing action (strokes)', () => {
            const drawArea = element.shadowRoot.querySelector(
                '[data-element-id="drawing-area"]'
            );
            initMouseEvents();
            const strokeSpy = jest.spyOn(MOCKED_CONTEXT, 'stroke');
            return Promise.resolve()
                .then(() => {
                    mockValueAssessment();
                    drawArea.dispatchEvent(MOUSEDOWN_EVENT);
                    nextMoveEvent(true);
                    window.dispatchEvent(MOUSEMOVE_EVENT);
                    window.dispatchEvent(MOUSEUP_EVENT);
                    expect(strokeSpy).toHaveBeenCalledTimes(1);
                })
                .then(() => {
                    mockValueAssessment();
                    drawArea.dispatchEvent(MOUSEDOWN_EVENT);
                    nextMoveEvent(true);
                    window.dispatchEvent(MOUSEMOVE_EVENT);
                    window.dispatchEvent(MOUSEUP_EVENT);
                    expect(strokeSpy).toHaveBeenCalledTimes(2);
                    // 2 actions drawn
                })
                .then(() => {
                    const undoButton = element.shadowRoot.querySelector(
                        '[data-element-id="undo"]'
                    );
                    undoButton.click();
                    expect(strokeSpy).toHaveBeenCalledTimes(3); // 1 more since last time
                })
                .then(() => {
                    const redoButton = element.shadowRoot.querySelector(
                        '[data-element-id="redo"]'
                    );
                    redoButton.click();
                    expect(strokeSpy).toHaveBeenCalledTimes(4); // 1 more since last time
                })
                .then(() => {
                    const redoButton = element.shadowRoot.querySelector(
                        '[data-element-id="redo"]'
                    );
                    redoButton.click();
                    expect(strokeSpy).toHaveBeenCalledTimes(4); // nothing more to redo
                });
        });

        it('redo and undo keyboard shortcuts', () => {
            const drawArea = element.shadowRoot.querySelector(
                '[data-element-id="drawing-area"]'
            );
            initMouseEvents();
            const strokeSpy = jest.spyOn(MOCKED_CONTEXT, 'stroke');
            return Promise.resolve()
                .then(() => {
                    mockValueAssessment();
                    drawArea.dispatchEvent(MOUSEDOWN_EVENT);
                    nextMoveEvent(true);
                    window.dispatchEvent(MOUSEMOVE_EVENT);
                    window.dispatchEvent(MOUSEUP_EVENT);
                    expect(strokeSpy).toHaveBeenCalledTimes(1);
                })
                .then(() => {
                    mockValueAssessment();
                    drawArea.dispatchEvent(MOUSEDOWN_EVENT);
                    nextMoveEvent(true);
                    window.dispatchEvent(MOUSEMOVE_EVENT);
                    window.dispatchEvent(MOUSEUP_EVENT);
                    expect(strokeSpy).toHaveBeenCalledTimes(2);
                })
                .then(() => {
                    window.dispatchEvent(
                        new KeyboardEvent('keydown', {
                            key: 'z',
                            ctrlKey: true
                        }) // ctrl-z
                    );
                    expect(strokeSpy).toHaveBeenCalledTimes(3);
                })
                .then(() => {
                    window.dispatchEvent(
                        new KeyboardEvent('keydown', {
                            key: 'y',
                            ctrlKey: true
                        }) // ctrl-y
                    );
                    expect(strokeSpy).toHaveBeenCalledTimes(4);
                });
        });

        it('redo and undo on background fill', () => {
            let ctxBackgroundColor;
            const fillRectSpy = jest.spyOn(MOCKED_CONTEXT, 'rect');
            Object.defineProperty(MOCKED_CONTEXT, 'fillStyle', {
                set: jest.fn((value) => {
                    ctxBackgroundColor = value;
                })
            });
            return Promise.resolve()
                .then(() => {
                    const backgroundColorPicker =
                        element.shadowRoot.querySelector(
                            '[data-element-id="background-color-picker"]'
                        );
                    backgroundColorPicker.dispatchEvent(
                        CustomEvent('change', {
                            detail: { hexa: '#cc1913ff' }
                        })
                    );
                    expect(fillRectSpy).toHaveBeenCalledTimes(1);
                    expect(ctxBackgroundColor).toEqual('#cc1913ff');
                })
                .then(() => {
                    const backgroundColorPicker =
                        element.shadowRoot.querySelector(
                            '[data-element-id="background-color-picker"]'
                        );
                    backgroundColorPicker.dispatchEvent(
                        CustomEvent('change', {
                            detail: { hexa: '#1c298bff' }
                        })
                    );
                    expect(fillRectSpy).toHaveBeenCalledTimes(2);
                    expect(ctxBackgroundColor).toEqual('#1c298bff');
                })
                .then(() => {
                    element.undo();
                    expect(fillRectSpy).toHaveBeenCalledTimes(7);
                    expect(ctxBackgroundColor).toEqual('#cc1913ff');
                })
                .then(() => {
                    element.undo();
                    expect(fillRectSpy).toHaveBeenCalledTimes(10);
                    expect(ctxBackgroundColor).toEqual('#ffffff00');
                })
                .then(() => {
                    element.redo();
                    expect(fillRectSpy).toHaveBeenCalledTimes(13);
                    expect(ctxBackgroundColor).toEqual('#cc1913ff');
                })
                .then(() => {
                    element.redo();
                    expect(fillRectSpy).toHaveBeenCalledTimes(16);
                    expect(ctxBackgroundColor).toEqual('#1c298bff');
                });
        });

        it('redo and undo on clear', () => {
            const clearSpy = jest.spyOn(MOCKED_CONTEXT, 'clearRect');
            return Promise.resolve()
                .then(() => {
                    element.clear();
                })
                .then(() => {
                    expect(clearSpy).toHaveBeenCalledTimes(2);
                })
                .then(() => {
                    element.clear();
                })
                .then(() => {
                    expect(clearSpy).toHaveBeenCalledTimes(4);
                })
                .then(() => {
                    element.undo();
                    expect(clearSpy).toHaveBeenCalledTimes(11);
                })
                .then(() => {
                    element.redo();
                    expect(clearSpy).toHaveBeenCalledTimes(15);
                });
        });
    });
});<|MERGE_RESOLUTION|>--- conflicted
+++ resolved
@@ -374,6 +374,37 @@
             });
         });
 
+        describe('reset button', () => {
+            it('mouseclick', () => {
+                const clearSpy = jest.spyOn(MOCKED_CONTEXT, 'clearRect');
+
+                return Promise.resolve().then(() => {
+                    const clearButton = element.shadowRoot.querySelector(
+                        '[data-element-id="clear-button"]'
+                    );
+                    clearButton.dispatchEvent(new CustomEvent('mousedown'));
+                    expect(clearSpy).toHaveBeenCalled();
+                });
+            });
+
+            it('keydown', () => {
+                const clearSpy = jest.spyOn(MOCKED_CONTEXT, 'clearRect');
+
+                return Promise.resolve().then(() => {
+                    const clearButton = element.shadowRoot.querySelector(
+                        '[data-element-id="clear-button"]'
+                    );
+                    clearButton.dispatchEvent(
+                        new KeyboardEvent('keydown', {
+                            key: 'Enter',
+                            bubbles: true
+                        })
+                    );
+                    expect(clearSpy).toHaveBeenCalled();
+                });
+            });
+        });
+
         describe('variant', () => {
             it('bottom-toolbar', () => {
                 element.variant = 'bottom-toolbar';
@@ -652,7 +683,6 @@
             });
         });
 
-<<<<<<< HEAD
         it('ink tool', () => {
             return Promise.resolve().then(() => {
                 const inkButton = element.shadowRoot.querySelector(
@@ -684,35 +714,6 @@
                     CustomEvent('change', { detail: { value: 20 } })
                 );
                 expect(element.size).toEqual(20);
-=======
-    describe('reset button', () => {
-        it('mouseclick', () => {
-            const clearSpy = jest.spyOn(MOCKED_CONTEXT, 'clearRect');
-
-            return Promise.resolve().then(() => {
-                const clearButton = element.shadowRoot.querySelector(
-                    '[data-element-id="clear-button"]'
-                );
-                clearButton.dispatchEvent(new CustomEvent('mousedown'));
-                expect(clearSpy).toHaveBeenCalled();
-            });
-        });
-
-        it('keydown', () => {
-            const clearSpy = jest.spyOn(MOCKED_CONTEXT, 'clearRect');
-
-            return Promise.resolve().then(() => {
-                const clearButton = element.shadowRoot.querySelector(
-                    '[data-element-id="clear-button"]'
-                );
-                clearButton.dispatchEvent(
-                    new KeyboardEvent('keydown', {
-                        key: 'Enter',
-                        bubbles: true
-                    })
-                );
-                expect(clearSpy).toHaveBeenCalled();
->>>>>>> 99038b49
             });
         });
 
