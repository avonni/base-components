--- conflicted
+++ resolved
@@ -113,10 +113,7 @@
                                 hide-color-input
                                 disabled={disabled}
                                 variant="label-hidden"
-<<<<<<< HEAD
                                 onchange={handleColorChange}
-=======
->>>>>>> db502307
                             ></c-color-picker>
                         </li>
                     </ul>
