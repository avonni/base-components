/**
 * BSD 3-Clause License
 *
 * Copyright (c) 2021, Avonni Labs, Inc.
 * All rights reserved.
 *
 * Redistribution and use in source and binary forms, with or without
 * modification, are permitted provided that the following conditions are met:
 *
 * - Redistributions of source code must retain the above copyright notice, this
 *   list of conditions and the following disclaimer.
 *
 * - Redistributions in binary form must reproduce the above copyright notice,
 *   this list of conditions and the following disclaimer in the documentation
 *   and/or other materials provided with the distribution.
 *
 * - Neither the name of the copyright holder nor the names of its
 *   contributors may be used to endorse or promote products derived from
 *   this software without specific prior written permission.
 *
 * THIS SOFTWARE IS PROVIDED BY THE COPYRIGHT HOLDERS AND CONTRIBUTORS "AS IS"
 * AND ANY EXPRESS OR IMPLIED WARRANTIES, INCLUDING, BUT NOT LIMITED TO, THE
 * IMPLIED WARRANTIES OF MERCHANTABILITY AND FITNESS FOR A PARTICULAR PURPOSE ARE
 * DISCLAIMED. IN NO EVENT SHALL THE COPYRIGHT HOLDER OR CONTRIBUTORS BE LIABLE
 * FOR ANY DIRECT, INDIRECT, INCIDENTAL, SPECIAL, EXEMPLARY, OR CONSEQUENTIAL
 * DAMAGES (INCLUDING, BUT NOT LIMITED TO, PROCUREMENT OF SUBSTITUTE GOODS OR
 * SERVICES; LOSS OF USE, DATA, OR PROFITS; OR BUSINESS INTERRUPTION) HOWEVER
 * CAUSED AND ON ANY THEORY OF LIABILITY, WHETHER IN CONTRACT, STRICT LIABILITY,
 * OR TORT (INCLUDING NEGLIGENCE OR OTHERWISE) ARISING IN ANY WAY OUT OF THE USE
 * OF THIS SOFTWARE, EVEN IF ADVISED OF THE POSSIBILITY OF SUCH DAMAGE.
 */

import { LightningElement, api } from 'lwc';
import { classSet } from 'c/utils';
import { normalizeString, normalizeBoolean } from 'c/utilsPrivate';
import { normalizeArray } from '../utilsPrivate/normalize';

const AVATAR_SIZES = {
    valid: [
        'xx-small',
        'x-small',
        'small',
        'medium',
        'large',
        'x-large',
        'xx-large'
    ],
    default: 'medium'
};
const AVATAR_VARIANTS = {
    valid: ['circle', 'square'],
    default: 'square'
};
const STATUS = {
    valid: ['approved', 'locked', 'declined', 'unknown'],
    default: null
};
const POSITIONS = {
    valid: ['top-left', 'top-right', 'bottom-left', 'bottom-right'],
    presenceDefault: 'bottom-right',
    statusDefault: 'top-right',
    entityDefault: 'top-left'
};
const PRESENCE = {
    valid: ['online', 'busy', 'focus', 'offline', 'blocked', 'away'],
    default: null
};

const TEXT_POSITIONS = {
    valid: ['left', 'right', 'center'],
    default: 'right'
};

const DEFAULT_ALTERNATIVE_TEXT = 'Avatar';
const DEFAULT_ENTITY_TITLE = 'Entity';
const DEFAULT_PRESENCE_TITLE = 'Presence';
const DEFAULT_STATUS_TITLE = 'Status';

export default class Avatar extends LightningElement {
    @api entityInitials;
    @api entityIconName;
    @api fallbackIconName;
    @api initials;
    @api primaryText;
    @api secondaryText;
    @api tertiaryText;

    mediaObjectClass;

    _alternativeText = DEFAULT_ALTERNATIVE_TEXT;
    _entityPosition = POSITIONS.entityDefault;
    _entitySrc;
    _entityTitle = DEFAULT_ENTITY_TITLE;
    _entityVariant = AVATAR_VARIANTS.default;
    _hideAvatarDetails = false;
    _presence = PRESENCE.default;
    _presencePosition = POSITIONS.presenceDefault;
    _presenceTitle = DEFAULT_PRESENCE_TITLE;
    _size = AVATAR_SIZES.default;
    _src;
    _status = STATUS.default;
    _statusPosition = POSITIONS.statusDefault;
    _statusTitle = DEFAULT_STATUS_TITLE;
<<<<<<< HEAD
    _variant = VARIANT.default;
    _textPosition = TEXT_POSITION.default;
    _tags;
    _computedTags;
=======
    _variant = AVATAR_VARIANTS.default;
    _textPosition = TEXT_POSITIONS.default;

>>>>>>> 32003d69
    /**
     * Main avatar logic
     */

    connectedCallback() {
        this._updateClassList();
    }

    @api
    get hideAvatarDetails() {
        return this._hideAvatarDetails;
    }

    set hideAvatarDetails(value) {
        this._hideAvatarDetails = normalizeBoolean(value);
    }

    @api
    get alternativeText() {
        return this._alternativeText;
    }

    set alternativeText(value) {
        this._alternativeText =
            typeof value === 'string' ? value.trim() : DEFAULT_ALTERNATIVE_TEXT;
    }

    @api
    get size() {
        return this._size;
    }

    set size(value) {
        this._size = normalizeString(value, {
            fallbackValue: AVATAR_SIZES.default,
            validValues: AVATAR_SIZES.valid
        });
    }

    @api
    get src() {
        return this._src;
    }

    set src(value) {
        this._src = (typeof value === 'string' && value.trim()) || '';
    }

    @api
    get variant() {
        return this._variant;
    }

    set variant(value) {
        this._variant = normalizeString(value, {
            fallbackValue: AVATAR_VARIANTS.default,
            validValues: AVATAR_VARIANTS.valid
        });
    }

    @api
    get textPosition() {
        return this._textPosition;
    }

    set textPosition(position) {
        this._textPosition = normalizeString(position, {
            fallbackValue: TEXT_POSITIONS.default,
            validValues: TEXT_POSITIONS.valid
        });
        this._updateClassList();
    }

    /**
     * Status
     */

    @api
    get status() {
        return this._status;
    }

    set status(value) {
        this._status = normalizeString(value, {
            fallbackValue: STATUS.default,
            validValues: STATUS.valid
        });
    }

    @api
    get statusTitle() {
        return this._statusTitle;
    }

    set statusTitle(value) {
        this._statusTitle =
            typeof value === 'string' ? value.trim() : DEFAULT_STATUS_TITLE;
    }

    @api
    get statusPosition() {
        return this._statusPosition;
    }

    set statusPosition(value) {
        this._statusPosition = normalizeString(value, {
            fallbackValue: POSITIONS.statusDefault,
            validValues: POSITIONS.valid
        });
    }

    /**
     * Presence
     */

    @api
    get presence() {
        return this._presence;
    }

    set presence(value) {
        this._presence = normalizeString(value, {
            fallbackValue: PRESENCE.default,
            validValues: PRESENCE.valid
        });
    }

    @api
    get presencePosition() {
        return this._presencePosition;
    }

    set presencePosition(value) {
        this._presencePosition = normalizeString(value, {
            fallbackValue: POSITIONS.presenceDefault,
            validValues: POSITIONS.valid
        });
    }

    @api
    get presenceTitle() {
        return this._presenceTitle;
    }

    set presenceTitle(value) {
        this._presenceTitle =
            typeof value === 'string' ? value.trim() : DEFAULT_PRESENCE_TITLE;
    }

    /**
     * Entity
     */

    @api
    get entityPosition() {
        return this._entityPosition;
    }

    set entityPosition(value) {
        this._entityPosition = normalizeString(value, {
            fallbackValue: POSITIONS.entityDefault,
            validValues: POSITIONS.valid
        });
    }

    @api
    get entitySrc() {
        return this._entitySrc;
    }

    set entitySrc(value) {
        this._entitySrc = (typeof value === 'string' && value.trim()) || '';
    }

    @api
    get entityTitle() {
        return this._entityTitle;
    }

    set entityTitle(value) {
        this._entityTitle =
            (typeof value === 'string' && value.trim()) || DEFAULT_ENTITY_TITLE;
    }

    @api
    get entityVariant() {
        return this._entityVariant;
    }

    set entityVariant(value) {
        this._entityVariant = normalizeString(value, {
            fallbackValue: AVATAR_VARIANTS.default,
            validValues: AVATAR_VARIANTS.valid
        });
    }
    @api
    get tags() {
        return this._tags;
    }
    set tags(tags) {
        this._tags = normalizeArray(tags);
    }

    get computedTags() {
        this._computedTags = JSON.parse(JSON.stringify(this._tags));
        this._computedTags.forEach((tag) => {
            if (tag) {
                tag.class = this._determineBadgeStyle(tag);
            }
        });
        return this._computedTags;
    }

    get showAvatar() {
        return this.src || this.initials || this.fallbackIconName;
    }

    get showTertiaryText() {
        return this.size === 'x-large' || this.size === 'xx-large';
    }

    get textPositionLeft() {
        return this.textPosition === 'left';
    }

    get computedMediaObjectInline() {
        return this.textPosition === 'center';
    }

    _updateClassList() {
        this.mediaObjectClass = classSet('').add({
            'slds-text-align_right': this.textPosition === 'left',
            'slds-text-align_center': this.textPosition === 'center'
        });
    }
    _determineBadgeStyle(tag) {
        switch (tag.variant) {
            case 'inverse':
                return 'slds-badge_inverse';
            case 'lightest':
                return 'slds-badge_lightest';
            case 'success':
                return 'slds-theme_success';
            case 'warning':
                return 'slds-theme_warning';
            case 'error':
                return 'slds-theme_error';
            default:
                return 'slds-badge';
        }
    }
}<|MERGE_RESOLUTION|>--- conflicted
+++ resolved
@@ -101,16 +101,11 @@
     _status = STATUS.default;
     _statusPosition = POSITIONS.statusDefault;
     _statusTitle = DEFAULT_STATUS_TITLE;
-<<<<<<< HEAD
-    _variant = VARIANT.default;
-    _textPosition = TEXT_POSITION.default;
+    _variant = AVATAR_VARIANTS.default;
+    _textPosition = TEXT_POSITIONS.default;
     _tags;
     _computedTags;
-=======
-    _variant = AVATAR_VARIANTS.default;
-    _textPosition = TEXT_POSITIONS.default;
-
->>>>>>> 32003d69
+
     /**
      * Main avatar logic
      */
