<<<<<<< HEAD
.avonni-avatar__light-text {
    color: #696969;
=======
.avonni-avatar {
    display: inline-block;
    line-height: 0;
}
.avonni-avatar .slds-avatar:first-child {
    border-style: solid;
    border-color: var(--avonni-avatar-color-border, transparent);
    border-width: var(--avonni-avatar-sizing-border, 0);
}
/* If the avatar is in a group, the cursor changes for a pointer */
:host(.avonni-avatar-group__avatar) .slds-avatar,
:host(.avonni-avatar-group__avatar) .slds-avatar__initials {
    cursor: pointer;
}

/**
* Size
*/
.avonni-avatar_xx-small .slds-avatar {
    font-size: 0.6rem;
    height: 0.875rem;
    width: 0.875rem;
}
.slds-avatar_x-small .slds-avatar,
.slds-avatar_small .slds-avatar,
.slds-avatar_medium .slds-avatar,
.slds-avatar_large .slds-avatar {
    width: inherit;
    height: inherit;
    font-size: inherit;
}
.avonni-avatar_x-large .slds-avatar {
    font-size: 1.25rem;
    width: 56px;
    height: 56px;
}
.avonni-avatar_xx-large .slds-avatar {
    font-size: 1.5rem;
    width: 72px;
    height: 72px;
}
/* Makes the icon container size grow with the avatar */
.avonni-avatar__icon {
    display: flex;
    align-items: center;
    justify-content: center;
    height: 100%;
    width: 100%;
    border-radius: 0;
}
/* If the avatar is in a group, the size is set by the parent */
:host(.slds-avatar-grouped) .avonni-avatar,
:host(.slds-avatar-grouped) .slds-avatar {
    width: 100%;
    height: 100%;
}
/**
* Positionning
*/
.avonni-avatar_square .avonni-avatar_top-right {
    top: -4px;
    right: -4px;
}
.avonni-avatar_square .avonni-avatar_top-left {
    top: -4px;
    left: -4px;
}
.avonni-avatar_square .avonni-avatar_bottom-right {
    bottom: -4px;
    right: -4px;
}
.avonni-avatar_square .avonni-avatar_bottom-left {
    bottom: -4px;
    left: -4px;
}
.avonni-avatar_circle .avonni-avatar_top-right {
    top: -3px;
    right: -3px;
}
.avonni-avatar_circle .avonni-avatar_top-left {
    top: -3px;
    left: -3px;
}
.avonni-avatar_circle .avonni-avatar_bottom-right {
    bottom: -3px;
    right: -3px;
}
.avonni-avatar_circle .avonni-avatar_bottom-left {
    bottom: -3px;
    left: -3px;
}
/**
* Status
*/
.avonni-avatar__status {
    color: var(--lwc-colorTextInverse, #fff);
    position: absolute;
    border-radius: var(--lwc-borderRadiusCircle, 50%);
    display: flex;
    align-items: center;
    justify-content: center;
    padding: 1px;
    border-style: solid;
    border-color: #fff;
}
.avonni-avatar__status_approved {
    background-color: #04844b;
}
.avonni-avatar__status_locked {
    color: #514f4d;
    background-color: #ecebea;
}
.avonni-avatar__status_declined {
    background-color: #c23934;
}
.avonni-avatar__status_unknown {
    background-color: #706e6b;
}
.avonni-avatar_xx-small .avonni-avatar__status {
    width: 8px;
    height: 8px;
    border-width: 1px;
    margin: 1px;
}
.slds-avatar_x-small .avonni-avatar__status {
    width: 10px;
    height: 10px;
    border-width: 2px;
}
.slds-avatar_small .avonni-avatar__status {
    width: 12px;
    height: 12px;
    border-width: 2px;
}
.slds-avatar_medium .avonni-avatar__status {
    width: 14px;
    height: 14px;
    border-width: 2px;
}
.slds-avatar_large .avonni-avatar__status {
    width: 18px;
    height: 18px;
    border-width: 2px;
    padding: 2px;
}
.avonni-avatar_x-large .avonni-avatar__status {
    width: 20px;
    height: 20px;
    border-width: 2px;
    padding: 3px;
}
.avonni-avatar_xx-large .avonni-avatar__status {
    width: 24px;
    height: 24px;
    border-width: 2px;
    padding: 3px;
}
/**
* Presence
*/
.avonni-avatar__presence {
    position: absolute;
    border-radius: var(--lwc-borderRadiusCircle, 50%);
    border-style: solid;
    border-color: #fff;
}
.avonni-avatar_xx-small .avonni-avatar__presence {
    width: 8px;
    height: 8px;
    border-width: 1px;
    margin: 1px;
}
.slds-avatar_x-small .avonni-avatar__presence {
    width: 10px;
    height: 10px;
    border-width: 2px;
}
.slds-avatar_small .avonni-avatar__presence {
    width: 12px;
    height: 12px;
    border-width: 2px;
}
.slds-avatar_medium .avonni-avatar__presence {
    width: 14px;
    height: 14px;
    border-width: 2px;
}
.slds-avatar_large .avonni-avatar__presence {
    width: 18px;
    height: 18px;
    border-width: 2px;
}
.avonni-avatar_x-large .avonni-avatar__presence {
    width: 20px;
    height: 20px;
    border-width: 2px;
}
.avonni-avatar_xx-large .avonni-avatar__presence {
    width: 24px;
    height: 24px;
    border-width: 2px;
}
.avonni-avatar__presence_online {
    background-color: #04844b;
}
.avonni-avatar__presence_busy {
    background-color: #bf0201;
}
.avonni-avatar__presence_focus {
    background-color: #1589ee;
}
.avonni-avatar__presence_offline {
    background-color: #3e3e3c;
}
.avonni-avatar__presence_blocked {
    background-color: #ecebea;
}
.avonni-avatar__presence_away {
    background-color: #ff9a3c;
}
/**
* Entity
*/
.avonni-avatar__entity {
    position: absolute;
    display: flex;
    align-items: center;
    justify-content: center;
    color: var(--lwc-colorTextInverse, #fff);
}
/* Makes the icon size change with its container's */
.avonni-avatar__entity-icon {
    display: flex;
    width: inherit;
}
.avonni-avatar_xx-small .avonni-avatar__entity {
    width: 8px;
    height: 8px;
    font-size: 0.1rem;
}
.slds-avatar_x-small .avonni-avatar__entity {
    width: 10px;
    height: 10px;
    font-size: 0.1rem;
}
.slds-avatar_small .avonni-avatar__entity {
    width: 12px;
    height: 12px;
    font-size: 0.1rem;
}
.slds-avatar_medium .avonni-avatar__entity {
    width: 14px;
    height: 14px;
    font-size: 0.1rem;
}
.slds-avatar_large .avonni-avatar__entity {
    width: 18px;
    height: 18px;
    font-size: 0.6rem;
}
.avonni-avatar_x-large .avonni-avatar__entity {
    width: 20px;
    height: 20px;
    font-size: 0.6rem;
}
.avonni-avatar_xx-large .avonni-avatar__entity {
    width: 24px;
    height: 24px;
    font-size: 0.6rem;
>>>>>>> 8f5c292e
}<|MERGE_RESOLUTION|>--- conflicted
+++ resolved
@@ -1,275 +1,3 @@
-<<<<<<< HEAD
 .avonni-avatar__light-text {
     color: #696969;
-=======
-.avonni-avatar {
-    display: inline-block;
-    line-height: 0;
-}
-.avonni-avatar .slds-avatar:first-child {
-    border-style: solid;
-    border-color: var(--avonni-avatar-color-border, transparent);
-    border-width: var(--avonni-avatar-sizing-border, 0);
-}
-/* If the avatar is in a group, the cursor changes for a pointer */
-:host(.avonni-avatar-group__avatar) .slds-avatar,
-:host(.avonni-avatar-group__avatar) .slds-avatar__initials {
-    cursor: pointer;
-}
-
-/**
-* Size
-*/
-.avonni-avatar_xx-small .slds-avatar {
-    font-size: 0.6rem;
-    height: 0.875rem;
-    width: 0.875rem;
-}
-.slds-avatar_x-small .slds-avatar,
-.slds-avatar_small .slds-avatar,
-.slds-avatar_medium .slds-avatar,
-.slds-avatar_large .slds-avatar {
-    width: inherit;
-    height: inherit;
-    font-size: inherit;
-}
-.avonni-avatar_x-large .slds-avatar {
-    font-size: 1.25rem;
-    width: 56px;
-    height: 56px;
-}
-.avonni-avatar_xx-large .slds-avatar {
-    font-size: 1.5rem;
-    width: 72px;
-    height: 72px;
-}
-/* Makes the icon container size grow with the avatar */
-.avonni-avatar__icon {
-    display: flex;
-    align-items: center;
-    justify-content: center;
-    height: 100%;
-    width: 100%;
-    border-radius: 0;
-}
-/* If the avatar is in a group, the size is set by the parent */
-:host(.slds-avatar-grouped) .avonni-avatar,
-:host(.slds-avatar-grouped) .slds-avatar {
-    width: 100%;
-    height: 100%;
-}
-/**
-* Positionning
-*/
-.avonni-avatar_square .avonni-avatar_top-right {
-    top: -4px;
-    right: -4px;
-}
-.avonni-avatar_square .avonni-avatar_top-left {
-    top: -4px;
-    left: -4px;
-}
-.avonni-avatar_square .avonni-avatar_bottom-right {
-    bottom: -4px;
-    right: -4px;
-}
-.avonni-avatar_square .avonni-avatar_bottom-left {
-    bottom: -4px;
-    left: -4px;
-}
-.avonni-avatar_circle .avonni-avatar_top-right {
-    top: -3px;
-    right: -3px;
-}
-.avonni-avatar_circle .avonni-avatar_top-left {
-    top: -3px;
-    left: -3px;
-}
-.avonni-avatar_circle .avonni-avatar_bottom-right {
-    bottom: -3px;
-    right: -3px;
-}
-.avonni-avatar_circle .avonni-avatar_bottom-left {
-    bottom: -3px;
-    left: -3px;
-}
-/**
-* Status
-*/
-.avonni-avatar__status {
-    color: var(--lwc-colorTextInverse, #fff);
-    position: absolute;
-    border-radius: var(--lwc-borderRadiusCircle, 50%);
-    display: flex;
-    align-items: center;
-    justify-content: center;
-    padding: 1px;
-    border-style: solid;
-    border-color: #fff;
-}
-.avonni-avatar__status_approved {
-    background-color: #04844b;
-}
-.avonni-avatar__status_locked {
-    color: #514f4d;
-    background-color: #ecebea;
-}
-.avonni-avatar__status_declined {
-    background-color: #c23934;
-}
-.avonni-avatar__status_unknown {
-    background-color: #706e6b;
-}
-.avonni-avatar_xx-small .avonni-avatar__status {
-    width: 8px;
-    height: 8px;
-    border-width: 1px;
-    margin: 1px;
-}
-.slds-avatar_x-small .avonni-avatar__status {
-    width: 10px;
-    height: 10px;
-    border-width: 2px;
-}
-.slds-avatar_small .avonni-avatar__status {
-    width: 12px;
-    height: 12px;
-    border-width: 2px;
-}
-.slds-avatar_medium .avonni-avatar__status {
-    width: 14px;
-    height: 14px;
-    border-width: 2px;
-}
-.slds-avatar_large .avonni-avatar__status {
-    width: 18px;
-    height: 18px;
-    border-width: 2px;
-    padding: 2px;
-}
-.avonni-avatar_x-large .avonni-avatar__status {
-    width: 20px;
-    height: 20px;
-    border-width: 2px;
-    padding: 3px;
-}
-.avonni-avatar_xx-large .avonni-avatar__status {
-    width: 24px;
-    height: 24px;
-    border-width: 2px;
-    padding: 3px;
-}
-/**
-* Presence
-*/
-.avonni-avatar__presence {
-    position: absolute;
-    border-radius: var(--lwc-borderRadiusCircle, 50%);
-    border-style: solid;
-    border-color: #fff;
-}
-.avonni-avatar_xx-small .avonni-avatar__presence {
-    width: 8px;
-    height: 8px;
-    border-width: 1px;
-    margin: 1px;
-}
-.slds-avatar_x-small .avonni-avatar__presence {
-    width: 10px;
-    height: 10px;
-    border-width: 2px;
-}
-.slds-avatar_small .avonni-avatar__presence {
-    width: 12px;
-    height: 12px;
-    border-width: 2px;
-}
-.slds-avatar_medium .avonni-avatar__presence {
-    width: 14px;
-    height: 14px;
-    border-width: 2px;
-}
-.slds-avatar_large .avonni-avatar__presence {
-    width: 18px;
-    height: 18px;
-    border-width: 2px;
-}
-.avonni-avatar_x-large .avonni-avatar__presence {
-    width: 20px;
-    height: 20px;
-    border-width: 2px;
-}
-.avonni-avatar_xx-large .avonni-avatar__presence {
-    width: 24px;
-    height: 24px;
-    border-width: 2px;
-}
-.avonni-avatar__presence_online {
-    background-color: #04844b;
-}
-.avonni-avatar__presence_busy {
-    background-color: #bf0201;
-}
-.avonni-avatar__presence_focus {
-    background-color: #1589ee;
-}
-.avonni-avatar__presence_offline {
-    background-color: #3e3e3c;
-}
-.avonni-avatar__presence_blocked {
-    background-color: #ecebea;
-}
-.avonni-avatar__presence_away {
-    background-color: #ff9a3c;
-}
-/**
-* Entity
-*/
-.avonni-avatar__entity {
-    position: absolute;
-    display: flex;
-    align-items: center;
-    justify-content: center;
-    color: var(--lwc-colorTextInverse, #fff);
-}
-/* Makes the icon size change with its container's */
-.avonni-avatar__entity-icon {
-    display: flex;
-    width: inherit;
-}
-.avonni-avatar_xx-small .avonni-avatar__entity {
-    width: 8px;
-    height: 8px;
-    font-size: 0.1rem;
-}
-.slds-avatar_x-small .avonni-avatar__entity {
-    width: 10px;
-    height: 10px;
-    font-size: 0.1rem;
-}
-.slds-avatar_small .avonni-avatar__entity {
-    width: 12px;
-    height: 12px;
-    font-size: 0.1rem;
-}
-.slds-avatar_medium .avonni-avatar__entity {
-    width: 14px;
-    height: 14px;
-    font-size: 0.1rem;
-}
-.slds-avatar_large .avonni-avatar__entity {
-    width: 18px;
-    height: 18px;
-    font-size: 0.6rem;
-}
-.avonni-avatar_x-large .avonni-avatar__entity {
-    width: 20px;
-    height: 20px;
-    font-size: 0.6rem;
-}
-.avonni-avatar_xx-large .avonni-avatar__entity {
-    width: 24px;
-    height: 24px;
-    font-size: 0.6rem;
->>>>>>> 8f5c292e
 }