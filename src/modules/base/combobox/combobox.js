--- conflicted
+++ resolved
@@ -634,14 +634,8 @@
 
     /**
      * Sets a custom error message to be displayed when a form is submitted.
-<<<<<<< HEAD
-     *
-     * @param {string} message - The string that describes the error.
-     * If message is an empty string, the error message is reset.
-=======
      * 
      * @param {string} message - The string that describes the error. If message is an empty string, the error message is reset.
->>>>>>> a25d851e
      * @public
      */
     @api
@@ -749,10 +743,6 @@
          * 
          * @event
          * @name change
-<<<<<<< HEAD
-         * The event fired when an option is selected or unselected.
-=======
->>>>>>> a25d851e
          * @param {string[]} value The new value of the combobox.
          * @bubbles
          * @public
