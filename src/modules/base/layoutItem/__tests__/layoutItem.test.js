import { createElement } from 'lwc';
import LayoutItem from '../layoutItem';

let element;
describe('Layout Item', () => {
    afterEach(() => {
        while (document.body.firstChild) {
            document.body.removeChild(document.body.firstChild);
        }
    });

    beforeEach(() => {
        element = createElement('avonni-layout-item', {
            is: LayoutItem
        });
    });

    it('Default attributes', () => {
        document.body.appendChild(element);
        expect(element.alignmentBump).toBeUndefined();
        expect(element.grow).toBe(0);
        expect(element.largeContainerOrder).toBeUndefined();
        expect(element.largeContainerSize).toBeUndefined();
        expect(element.mediumContainerOrder).toBeUndefined();
        expect(element.mediumContainerSize).toBeUndefined();
        expect(element.order).toBeUndefined();
        expect(element.shrink).toBe(1);
        expect(element.size).toBeUndefined();
        expect(element.smallContainerOrder).toBeUndefined();
        expect(element.smallContainerSize).toBeUndefined();
    });

    /*
     * ------------------------------------------------------------
     *  ATTRIBUTES
     * -------------------------------------------------------------
     */

    // alignment-bump
    it('Layout Item: alignmentBump = left', () => {
        document.body.appendChild(element);
        element.alignmentBump = 'left';
        expect(element.shadowRoot.host.classList).toContain(
            'slds-col_bump-left'
        );
    });

    it('Layout Item: alignmentBump = right', () => {
        document.body.appendChild(element);
        element.alignmentBump = 'right';
        expect(element.shadowRoot.host.classList).toContain(
            'slds-col_bump-right'
        );
    });

    it('Layout Item: alignmentBump = top', () => {
        document.body.appendChild(element);
        element.alignmentBump = 'top';
        expect(element.shadowRoot.host.classList).toContain(
            'slds-col_bump-top'
        );
    });

    it('Layout Item: alignmentBump = bottom', () => {
        document.body.appendChild(element);
        element.alignmentBump = 'bottom';
        expect(element.shadowRoot.host.classList).toContain(
            'slds-col_bump-bottom'
        );
    });

    // grow
    it('Layout Item: grow', () => {
        document.body.appendChild(element);
        element.grow = '2';
        expect(element.shadowRoot.host.style.flexGrow).toBe('2');
    });

    // Container orders
    it('Layout Item: container orders', () => {
        let setContainerSize;
        element.addEventListener('privatelayoutitemconnected', (event) => {
            setContainerSize = event.detail.callbacks.setContainerSize;
        });
        document.body.appendChild(element);
        expect(element.shadowRoot.host.style.order).toBe('0');

        element.largeContainerOrder = 3;
        element.mediumContainerOrder = 2;
        element.smallContainerOrder = 1;
        element.order = 6;

        setContainerSize('default');
        expect(element.shadowRoot.host.style.order).toBe('6');
        setContainerSize('large');
        expect(element.shadowRoot.host.style.order).toBe('3');
        setContainerSize('medium');
        expect(element.shadowRoot.host.style.order).toBe('2');
        setContainerSize('small');
        expect(element.shadowRoot.host.style.order).toBe('1');
    });

<<<<<<< HEAD
    // shrink
    it('Layout Item: shrink', () => {
        document.body.appendChild(element);
        element.shrink = '2';
        expect(element.shadowRoot.host.style.flexShrink).toBe('2');
=======
    it('Layout Item: container orders inheritance', () => {
        let setContainerSize;
        element.addEventListener('privatelayoutitemconnected', (event) => {
            setContainerSize = event.detail.callbacks.setContainerSize;
        });
        document.body.appendChild(element);
        setContainerSize('large');
        expect(element.shadowRoot.host.style.order).toBe('0');

        element.order = 6;
        expect(element.shadowRoot.host.style.order).toBe('6');
        element.largeContainerOrder = 3;
        expect(element.shadowRoot.host.style.order).toBe('3');
>>>>>>> 7077a88d
    });

    // Container sizes
    it('Layout Item: container sizes', () => {
        let setContainerSize;
        element.addEventListener('privatelayoutitemconnected', (event) => {
            setContainerSize = event.detail.callbacks.setContainerSize;
        });
        document.body.appendChild(element);
        expect(element.shadowRoot.host.style.flexBasis).toBe('auto');

        element.largeContainerSize = '3';
        element.mediumContainerSize = 12;
        element.smallContainerSize = 'auto';
        element.size = '4rem';

        setContainerSize('default');
        expect(element.shadowRoot.host.style.flexBasis).toBe('4rem');
        setContainerSize('large');
        expect(element.shadowRoot.host.style.flexBasis).toBe('25%');
        setContainerSize('medium');
        expect(element.shadowRoot.host.style.flexBasis).toBe('100%');
        setContainerSize('small');
        expect(element.shadowRoot.host.style.flexBasis).toBe('auto');
    });

    /*
     * ------------------------------------------------------------
     *  EVENTS
     * -------------------------------------------------------------
     */

    // Connected and disconnected event
    it('Layout Item: connected and disconnected events', () => {
        const connectedHandler = jest.fn();
        const disconnectedHandler = jest.fn();
        element.addEventListener(
            'privatelayoutitemconnected',
            connectedHandler
        );
        element.addEventListener(
            'privatelayoutitemdisconnected',
            disconnectedHandler
        );
        document.body.appendChild(element);

        expect(connectedHandler).toHaveBeenCalled();
        const connectedCall = connectedHandler.mock.calls[0][0];
        expect(connectedCall.detail.name).toBeTruthy();
        expect(typeof connectedCall.detail.name).toBe('string');
        expect(connectedCall.detail.callbacks.setContainerSize).toBeInstanceOf(
            Function
        );
        expect(connectedCall.bubbles).toBeTruthy();
        expect(connectedCall.composed).toBeFalsy();
        expect(connectedCall.cancelable).toBeFalsy();

        while (document.body.firstChild) {
            document.body.removeChild(document.body.firstChild);
        }
        expect(disconnectedHandler).toHaveBeenCalled();
        const disconnectedCall = connectedHandler.mock.calls[0][0];
        expect(disconnectedCall.detail.name).toBeTruthy();
        expect(typeof disconnectedCall.detail.name).toBe('string');
        expect(disconnectedCall.bubbles).toBeTruthy();
        expect(disconnectedCall.composed).toBeFalsy();
        expect(disconnectedCall.cancelable).toBeFalsy();
    });
});<|MERGE_RESOLUTION|>--- conflicted
+++ resolved
@@ -18,13 +18,11 @@
     it('Default attributes', () => {
         document.body.appendChild(element);
         expect(element.alignmentBump).toBeUndefined();
-        expect(element.grow).toBe(0);
         expect(element.largeContainerOrder).toBeUndefined();
         expect(element.largeContainerSize).toBeUndefined();
         expect(element.mediumContainerOrder).toBeUndefined();
         expect(element.mediumContainerSize).toBeUndefined();
         expect(element.order).toBeUndefined();
-        expect(element.shrink).toBe(1);
         expect(element.size).toBeUndefined();
         expect(element.smallContainerOrder).toBeUndefined();
         expect(element.smallContainerSize).toBeUndefined();
@@ -69,13 +67,6 @@
         );
     });
 
-    // grow
-    it('Layout Item: grow', () => {
-        document.body.appendChild(element);
-        element.grow = '2';
-        expect(element.shadowRoot.host.style.flexGrow).toBe('2');
-    });
-
     // Container orders
     it('Layout Item: container orders', () => {
         let setContainerSize;
@@ -90,7 +81,6 @@
         element.smallContainerOrder = 1;
         element.order = 6;
 
-        setContainerSize('default');
         expect(element.shadowRoot.host.style.order).toBe('6');
         setContainerSize('large');
         expect(element.shadowRoot.host.style.order).toBe('3');
@@ -100,13 +90,6 @@
         expect(element.shadowRoot.host.style.order).toBe('1');
     });
 
-<<<<<<< HEAD
-    // shrink
-    it('Layout Item: shrink', () => {
-        document.body.appendChild(element);
-        element.shrink = '2';
-        expect(element.shadowRoot.host.style.flexShrink).toBe('2');
-=======
     it('Layout Item: container orders inheritance', () => {
         let setContainerSize;
         element.addEventListener('privatelayoutitemconnected', (event) => {
@@ -120,7 +103,6 @@
         expect(element.shadowRoot.host.style.order).toBe('6');
         element.largeContainerOrder = 3;
         expect(element.shadowRoot.host.style.order).toBe('3');
->>>>>>> 7077a88d
     });
 
     // Container sizes
@@ -137,7 +119,6 @@
         element.smallContainerSize = 'auto';
         element.size = '4rem';
 
-        setContainerSize('default');
         expect(element.shadowRoot.host.style.flexBasis).toBe('4rem');
         setContainerSize('large');
         expect(element.shadowRoot.host.style.flexBasis).toBe('25%');
