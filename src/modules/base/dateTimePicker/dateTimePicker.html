<template>
    <c-layout class="slds-m-bottom_small slds-show" multiple-rows>
        <c-layout-item
            class="slds-p-right_small"
            grow="1"
            size="12"
            medium-container-size="auto"
        >
            <c-layout>
                <c-layout-item if:true={showAvatar} class="slds-m-right_small">
                    <c-avatar
                        alternative-text={avatar.alternativeText}
                        fallback-icon-name={avatar.fallbackIconName}
                        hide-avatar-details
                        initials={avatar.initials}
                        size={avatar.size}
                        src={avatar.src}
                        variant={avatar.variant}
                    ></c-avatar>
                </c-layout-item>
                <c-layout-item grow="1">
                    <!-- Input label -->
                    <p
                        if:false={hideLabel}
                        class="
                            slds-form-element__legend slds-form-element__label
                            avonni-date-time-picker__label
                            slds-p-top_none
                        "
                    >
                        <abbr
                            if:true={required}
                            title="required"
                            aria-label="required"
                            class="slds-required"
                            >*</abbr
                        >
                        {label}
                    </p>
                    <!-- Help text -->
                    <lightning-helptext
                        if:true={fieldLevelHelp}
                        content={fieldLevelHelp}
                        data-element-id="lightning-helptext"
                    ></lightning-helptext>
                    <!-- Current date range -->
                    <p
                        if:false={hideDateLabel}
                        class="
                            avonni-date-time-picker__date
                            slds-m-bottom_x-small
                        "
                        data-element-id="p-date-label"
                    >
                        {currentDateRangeString}
                    </p>
                </c-layout-item>
            </c-layout>
        </c-layout-item>

        <!-- Time zone -->
        <c-layout-item if:true={showTimeZone} class="slds-p-right_small">
            <lightning-combobox
                name="timezone"
                label="Time zone"
                value={timezone}
                placeholder="Select time zone"
                options={timezones}
                variant="label-hidden"
                class="slds-m-bottom_small avonni-date-time-picker__time-zone"
                data-element-id="lightning-combobox"
                onchange={handleTimeZoneChange}
            ></lightning-combobox>
        </c-layout-item>

        <!-- Navigation -->
        <c-layout-item if:false={hideNavigation} class="slds-p-right_small">
            <lightning-button-group class="slds-m-bottom_small">
                <lightning-button-icon
                    alternative-text="Previous dates"
                    icon-name="utility:left"
                    onclick={handlePrevNextClick}
                    title="Previous dates"
                    variant="border-filled"
                    disabled={prevButtonIsDisabled}
                    data-direction="previous"
                    data-element-id="lightning-button-icon-previous"
                ></lightning-button-icon>
                <lightning-button
                    label="Today"
                    data-element-id="lightning-button-today"
                    onclick={handleTodayClick}
                ></lightning-button>
                <lightning-button-icon
                    alternative-text="Next dates"
                    icon-name="utility:right"
                    onclick={handlePrevNextClick}
                    title="Next dates"
                    variant="border-filled"
                    disabled={nextButtonIsDisabled}
                    data-direction="next"
                    data-element-id="lightning-button-icon-next"
                ></lightning-button-icon>
            </lightning-button-group>
        </c-layout-item>

        <!-- Date picker -->
        <c-layout-item if:false={hideDatePicker} size={datePickerColumnSize}>
            <!-- Input date picker -->
            <lightning-input
                if:false={showInlineDatePicker}
                label="Date"
                name={name}
                max={maxToString}
                min={minToString}
                timezone={timezone}
                type="date"
                value={datePickerValue}
                variant="label-hidden"
                data-element-id="lightning-input"
                onchange={handleDateChange}
            ></lightning-input>

            <!-- Inline date picker -->
            <div
                if:true={showInlineDatePicker}
                class="
                    slds-is-relative
                    avonni-date-time-picker__inline-date-picker
                    slds-scrollable_none
                    slds-border_bottom
                "
                data-element-id="div-inline-date-picker-wrapper"
                onmousedown={handleInlineDatePickerDrag}
                ontouchstart={handleInlineDatePickerDrag}
            >
                <!-- Left arrow -->
                <lightning-button-icon
                    class="
                        slds-is-absolute
                        avonni-date-time-picker__inline-date-picker-previous-button
                    "
                    icon-name="utility:chevronleft"
                    size="large"
                    variant="bare"
                    onclick={handleInlineDatePickerPrevClick}
                ></lightning-button-icon>

                <!-- Weekday labels -->
                <c-layout class="slds-show" aria-hidden="true">
                    <template for:each={datePickerWeekdays} for:item="day">
                        <c-layout-item
                            key={day.date.ts}
                            class="
                                slds-text-align_center
                                slds-theme_shade
                                slds-p-around_xx-small
                                slds-border_bottom slds-border_top
                                slds-truncate
                            "
                            size="calc(100%/7)"
                            data-element-id="avonni-layout-item-inline-date-picker-weekday-label"
                        >
                            {day.weekdayLabel}
                        </c-layout-item>
                    </template>
                </c-layout>

                <!-- Selectable days -->
                <c-layout
                    class="slds-show"
                    data-element-id="div-inline-date-picker"
                >
                    <template for:each={datePickerWeekdays} for:item="day">
                        <c-layout-item
                            key={day.date.ts}
                            class="slds-text-align_center"
                            size="calc(100%/7)"
                        >
                            <button
                                class="
                                    slds-show
                                    avonni-date-time-picker__inline-date-picker-button
                                    slds-p-vertical_small
                                "
                                aria-selected={day.isSelected}
                                type="button"
                                data-date={day.date.ts}
                                data-element-id="button-inline-date-picker"
                                onclick={handleInlineDatePickerClick}
                            >
                                <span class="slds-show slds-text-heading_medium"
                                    >{day.date.day}</span
                                >
                                <span class="slds-show slds-truncate"
                                    >{day.monthLabel}</span
                                >
                            </button>
                        </c-layout-item>
                    </template>
                </c-layout>

                <lightning-button-icon
                    class="
                        slds-is-absolute
                        avonni-date-time-picker__inline-date-picker-next-button
                    "
                    icon-name="utility:chevronright"
                    size="large"
                    variant="bare"
                    onclick={handleInlineDatePickerNextClick}
                ></lightning-button-icon>
            </div>
        </c-layout-item>
    </c-layout>

    <template if:true={entirePeriodIsDisabled}>
        <p if:false={isMonthly} data-element-id="p-empty-message">
            No available time slots for this period.
        </p>
    </template>

<<<<<<< HEAD
    <c-layout multiple-rows>
        <c-layout-item if:true={isMonthly} class="slds-m-right_medium">
            <!-- Monthly calendar -->
            <c-calendar
                value={firstWeekDayToString}
                disabled-dates={disabledDateTimes}
                disabled={disabled}
                max={computedMax}
                min={computedMin}
                timezone={timezone}
                data-element-id="avonni-calendar"
                onchange={handleDateChange}
            ></c-calendar>
        </c-layout-item>
=======
    <lightning-layout multiple-rows="true" pull-to-boundary="medium">
        <template if:true={isMonthly}>
            <lightning-layout-item padding="horizontal-medium">
                <!-- Monthly calendar -->
                <c-calendar
                    value={firstWeekDayToString}
                    disabled-dates={disabledFullDays}
                    disabled={disabled}
                    max={computedMax}
                    min={computedMin}
                    timezone={timezone}
                    data-element-id="avonni-calendar"
                    onchange={handleDateChange}
                    onnavigate={handleCalendarNavigate}
                ></c-calendar>
            </lightning-layout-item>
        </template>
>>>>>>> 7077a88d

        <c-layout-item grow="1">
            <template if:true={entirePeriodIsDisabled}>
                <p if:true={isMonthly} class="slds-text-align_right">
                    No available time slots for this period.
                </p>
            </template>
            <!-- Hour table -->
            <c-layout class="slds-show slds-scrollable_x" column-gap="4">
                <template for:each={table} for:item="day">
                    <c-layout-item
                        if:true={day.show}
                        key={day.key}
                        grow="1"
                        class="slds-text-align_center"
                        data-element-id="div-day"
                    >
                        <c-layout
                            column-gap="4"
                            direction={tableDirection}
                            multiple-rows={isInline}
                            row-gap="4"
                        >
                            <!-- Day label -->
                            <c-layout-item
                                if:true={day.label}
                                aria-selected={day.selected}
                                grow="1"
                                data-today={day.isToday}
                                class="
                                    avonni-date-time-picker__day-label
                                    slds-p-around_medium
                                "
                            >
                                {day.label}
                            </c-layout-item>

                            <!-- Hours -->
                            <template for:each={day.times} for:item="time">
                                <!-- Timeline variant -->
                                <c-layout-item
                                    if:true={isTimeline}
                                    key={time.hour}
                                    class="avonni-date-time-picker__timeline"
                                >
                                    <c-layout>
                                        <c-layout-item
                                            class="
                                                avonni-date-time-picker__timeline-hour-col
                                                slds-p-around_medium
                                                slds-text-align_center
                                            "
                                        >
                                            <lightning-formatted-date-time
                                                value={time.hour}
                                                time-zone={timezone}
                                                hour={timeFormatHour}
                                                minute={timeFormatMinute}
                                                second={timeFormatSecond}
                                                hour12={timeFormatHour12}
                                            ></lightning-formatted-date-time>
                                        </c-layout-item>

                                        <c-layout-item grow="1">
                                            <c-layout
                                                column-gap="4"
                                                multiple-rows
                                                row-gap="4"
                                            >
                                                <template
                                                    for:each={time.times}
                                                    for:item="timelineTime"
                                                >
                                                    <c-layout-item
                                                        if:true={timelineTime.show}
                                                        key={timelineTime.startTimeISO}
                                                        data-element-id="avonni-layout-item-time-timeline"
                                                    >
                                                        <button
                                                            aria-selected={timelineTime.selected}
                                                            class="
                                                                avonni-date-time-picker__time-button
                                                                slds-p-around_medium
                                                            "
                                                            disabled={timelineTime.disabled}
                                                            type="button"
                                                            onclick={handleTimeSlotClick}
                                                            aria-readonly={readOnly}
                                                            onblur={handleValueBlur}
                                                            onfocus={handleValueFocus}
                                                        >
                                                            <lightning-formatted-date-time
                                                                value={timelineTime.startTimeISO}
                                                                time-zone={timezone}
                                                                hour={timeFormatHour}
                                                                minute={timeFormatMinute}
                                                                second={timeFormatSecond}
                                                                hour12={timeFormatHour12}
                                                            ></lightning-formatted-date-time>
                                                            <template
                                                                if:true={showEndTime}
                                                            >
                                                                &nbsp;-&nbsp;
                                                                <lightning-formatted-date-time
                                                                    class="
                                                                        date-time-picker__formatted-end-time
                                                                    "
                                                                    value={timelineTime.endTimeISO}
                                                                    time-zone={timezone}
                                                                    hour={timeFormatHour}
                                                                    minute={timeFormatMinute}
                                                                    second={timeFormatSecond}
                                                                    hour12={timeFormatHour12}
                                                                ></lightning-formatted-date-time>
                                                            </template>
                                                        </button>
                                                    </c-layout-item>
                                                </template>
                                            </c-layout>
                                        </c-layout-item>
                                    </c-layout>
                                </c-layout-item>

                                <!-- Default -->
                                <template if:false={isTimeline}>
                                    <c-layout-item
                                        if:true={time.show}
                                        key={time.startTimeISO}
                                        size="4"
                                        small-container-size="3"
                                        medium-container-size="2"
                                        large-container-size="1"
                                        data-element-id="avonni-layout-item-time"
                                    >
                                        <button
                                            aria-selected={time.selected}
                                            class="
                                                avonni-date-time-picker__time-button
                                                slds-p-around_medium
                                                slds-theme_default
                                            "
                                            disabled={time.disabled}
                                            type="button"
                                            aria-readonly={readOnly}
                                            data-element-id="button-default"
                                            data-time={time.startTimeISO}
                                            onclick={handleTimeSlotClick}
                                            onblur={handleValueBlur}
                                            onfocus={handleValueFocus}
                                        >
                                            <lightning-formatted-date-time
                                                value={time.startTimeISO}
                                                time-zone={timezone}
                                                hour={timeFormatHour}
                                                minute={timeFormatMinute}
                                                second={timeFormatSecond}
                                                hour12={timeFormatHour12}
                                                data-element-id="lightning-formatted-date-time-default-start"
                                            ></lightning-formatted-date-time>
                                            <template if:true={showEndTime}>
                                                &nbsp;-&nbsp;
                                                <lightning-formatted-date-time
                                                    class="
                                                        date-time-picker__formatted-end-time
                                                    "
                                                    value={time.endTimeISO}
                                                    time-zone={timezone}
                                                    hour={timeFormatHour}
                                                    minute={timeFormatMinute}
                                                    second={timeFormatSecond}
                                                    hour12={timeFormatHour12}
                                                    data-element-id="lightning-formatted-date-time-default-end"
                                                ></lightning-formatted-date-time>
                                            </template>
                                        </button>
                                    </c-layout-item>
                                </template>
                            </template>
                        </c-layout>
                    </c-layout-item>
                </template>
            </c-layout>
        </c-layout-item>
    </c-layout>
    <!-- Error message -->
    <div class="slds-has-error" if:true={helpMessage}>
        <div
            id="help-message"
            class="slds-form-element__help"
            data-help-message
            role="alert"
        >
            {helpMessage}
        </div>
    </div>
</template><|MERGE_RESOLUTION|>--- conflicted
+++ resolved
@@ -220,7 +220,6 @@
         </p>
     </template>
 
-<<<<<<< HEAD
     <c-layout multiple-rows>
         <c-layout-item if:true={isMonthly} class="slds-m-right_medium">
             <!-- Monthly calendar -->
@@ -233,27 +232,9 @@
                 timezone={timezone}
                 data-element-id="avonni-calendar"
                 onchange={handleDateChange}
+                onnavigate={handleCalendarNavigate}
             ></c-calendar>
         </c-layout-item>
-=======
-    <lightning-layout multiple-rows="true" pull-to-boundary="medium">
-        <template if:true={isMonthly}>
-            <lightning-layout-item padding="horizontal-medium">
-                <!-- Monthly calendar -->
-                <c-calendar
-                    value={firstWeekDayToString}
-                    disabled-dates={disabledFullDays}
-                    disabled={disabled}
-                    max={computedMax}
-                    min={computedMin}
-                    timezone={timezone}
-                    data-element-id="avonni-calendar"
-                    onchange={handleDateChange}
-                    onnavigate={handleCalendarNavigate}
-                ></c-calendar>
-            </lightning-layout-item>
-        </template>
->>>>>>> 7077a88d
 
         <c-layout-item grow="1">
             <template if:true={entirePeriodIsDisabled}>
