<template>
    <c-layout
        class="slds-m-bottom_small slds-show avonni-date-time-picker__toolbar"
        multiple-rows
        data-element-id="avonni-layout-toolbar"
    >
<<<<<<< HEAD
        <c-layout-item class="avonni-date-time-picker__toolbar-items-wrapper">
            <c-layout multiple-rows class="slds-p-around_small slds-show">
                <c-layout-item
                    class="slds-p-right_small avonni-date-time-picker__flex-col"
                    size="12"
                    medium-container-size="auto"
                >
                    <c-layout>
                        <c-layout-item
                            if:true={showAvatar}
                            class="slds-m-right_small"
=======
        <c-layout-item
            class="slds-p-right_small"
            grow="1"
            size="12"
            medium-container-size="auto"
        >
            <c-layout>
                <c-layout-item if:true={showAvatar} class="slds-m-right_small">
                    <c-avatar
                        alternative-text={avatar.alternativeText}
                        fallback-icon-name={avatar.fallbackIconName}
                        hide-avatar-details
                        initials={avatar.initials}
                        size={avatar.size}
                        src={avatar.src}
                        variant={avatar.variant}
                        data-element-id="avonni-avatar"
                    ></c-avatar>
                </c-layout-item>
                <c-layout-item grow="1">
                    <!-- Input label -->
                    <p
                        if:false={hideLabel}
                        class="
                            slds-form-element__legend slds-form-element__label
                            avonni-date-time-picker__label
                            slds-p-top_none
                        "
                    >
                        <abbr
                            if:true={required}
                            title="required"
                            aria-label="required"
                            class="slds-required"
                            >*</abbr
>>>>>>> 56d68c11
                        >
                            <c-avatar
                                alternative-text={avatar.alternativeText}
                                fallback-icon-name={avatar.fallbackIconName}
                                hide-avatar-details
                                initials={avatar.initials}
                                size={avatar.size}
                                src={avatar.src}
                                variant={avatar.variant}
                                data-element-id="avonni-avatar"
                            ></c-avatar>
                        </c-layout-item>
                        <c-layout-item
                            class="avonni-date-time-picker__flex-col"
                        >
                            <!-- Input label -->
                            <p
                                if:false={hideLabel}
                                class="
                                    slds-form-element__legend
                                    slds-form-element__label
                                    avonni-date-time-picker__label
                                    slds-p-top_none
                                "
                            >
                                <abbr
                                    if:true={required}
                                    title="required"
                                    aria-label="required"
                                    class="slds-required"
                                    >*</abbr
                                >
                                {label}
                            </p>
                            <!-- Help text -->
                            <lightning-helptext
                                if:true={fieldLevelHelp}
                                content={fieldLevelHelp}
                                data-element-id="lightning-helptext"
                            ></lightning-helptext>
                            <!-- Current date range -->
                            <p
                                if:false={hideDateLabel}
                                class="avonni-date-time-picker__date"
                                data-element-id="p-date-label"
                            >
                                {currentDateRangeString}
                            </p>
                            <!-- Time zone -->
                            <div
                                if:true={showTimeZone}
                                class="slds-p-bottom_x-small"
                            >
                                <lightning-combobox
                                    name="timezone"
                                    label="Time Zone:"
                                    value={timezone}
                                    placeholder="Select time zone"
                                    options={timezones}
                                    class="avonni-date-time-picker__time-zone"
                                    data-element-id="lightning-combobox"
                                    onchange={handleTimeZoneChange}
                                ></lightning-combobox>
                            </div>
                        </c-layout-item>
                    </c-layout>
                </c-layout-item>

                <!-- Navigation -->
                <c-layout-item
                    if:false={hideNavigation}
                    class="slds-p-right_small"
                >
                    <lightning-button-group class="slds-m-bottom_small">
                        <lightning-button-icon
                            alternative-text="Previous dates"
                            icon-name="utility:left"
                            onclick={handlePrevNextClick}
                            title="Previous dates"
                            variant="border-filled"
                            disabled={prevButtonIsDisabled}
                            data-direction="previous"
                            data-element-id="lightning-button-icon-previous"
                        ></lightning-button-icon>
                        <lightning-button
                            label="Today"
                            data-element-id="lightning-button-today"
                            onclick={handleTodayClick}
                        ></lightning-button>
                        <lightning-button-icon
                            alternative-text="Next dates"
                            icon-name="utility:right"
                            onclick={handlePrevNextClick}
                            title="Next dates"
                            variant="border-filled"
                            disabled={nextButtonIsDisabled}
                            data-direction="next"
                            data-element-id="lightning-button-icon-next"
                        ></lightning-button-icon>
                    </lightning-button-group>
                </c-layout-item>

                <!-- Date picker -->
                <template if:false={showInlineDatePicker}>
                    <c-layout-item
                        if:false={hideDatePicker}
                        class="avonni-date-time-picker__date-picker"
                        size={datePickerColumnSize}
                    >
                        <!-- Input date picker -->
                        <lightning-input
                            label="Date"
                            name={name}
                            max={maxToString}
                            min={minToString}
                            timezone={timezone}
                            type="date"
                            value={datePickerValue}
                            variant="label-hidden"
                            data-element-id="lightning-input"
                            onchange={handleDateChange}
                        ></lightning-input>
                    </c-layout-item>
                </template>
            </c-layout>
        </c-layout-item>

        <template if:true={showInlineDatePicker}>
            <c-layout-item
                if:false={hideDatePicker}
                class="avonni-date-time-picker__date-picker"
                size={datePickerColumnSize}
            >
                <!-- Inline date picker -->
                <div
                    class="
                        slds-is-relative
                        avonni-date-time-picker__inline-date-picker
                        slds-scrollable_none
                        slds-border_bottom
                        slds-m-top_x-small
                    "
                    data-element-id="div-inline-date-picker-wrapper"
                    onmousedown={handleInlineDatePickerDrag}
                    ontouchstart={handleInlineDatePickerDrag}
                >
                    <!-- Left arrow -->
                    <lightning-button-icon
                        class="
                            slds-is-absolute
                            avonni-date-time-picker__inline-date-picker-previous-button
                        "
                        icon-name="utility:chevronleft"
                        size="large"
                        variant="bare"
                        onclick={handleInlineDatePickerPrevClick}
                    ></lightning-button-icon>

<<<<<<< HEAD
                    <!-- Weekday labels -->
                    <c-layout
                        class="
                            slds-show
                            avonni-date-time-picker__inline-date-picker-days-labels
                        "
                        aria-hidden="true"
                    >
                        <template for:each={datePickerWeekdays} for:item="day">
                            <c-layout-item
                                key={day.date.ts}
=======
                <!-- Selectable days -->
                <c-layout
                    class="
                        slds-show
                        avonni-date-time-picker__inline-date-picker-days
                    "
                    data-element-id="div-inline-date-picker"
                >
                    <template for:each={datePickerWeekdays} for:item="day">
                        <c-layout-item
                            key={day.date.ts}
                            class="
                                slds-text-align_center
                                slds-has-flexi-truncate
                            "
                            grow="1"
                            size={day.size}
                        >
                            <button
>>>>>>> 56d68c11
                                class="
                                    slds-text-align_center
                                    slds-theme_shade
                                    slds-p-around_xx-small
                                    slds-border_bottom slds-border_top
                                    slds-truncate
                                "
                                size={day.size}
                                data-element-id="avonni-layout-item-inline-date-picker-weekday-label"
                            >
                                {day.weekdayLabel}
                            </c-layout-item>
                        </template>
                    </c-layout>

                    <!-- Selectable days -->
                    <c-layout
                        class="
                            slds-show
                            avonni-date-time-picker__inline-date-picker-days
                        "
                        data-element-id="div-inline-date-picker"
                    >
                        <template for:each={datePickerWeekdays} for:item="day">
                            <c-layout-item
                                key={day.date.ts}
                                class="
                                    slds-text-align_center
                                    avonni-date-time-picker__flex-col
                                    slds-has-flexi-truncate
                                "
                                size={day.size}
                            >
                                <button
                                    class="
                                        slds-show
                                        avonni-date-time-picker__inline-date-picker-button
                                        slds-p-vertical_small
                                    "
                                    aria-selected={day.isSelected}
                                    type="button"
                                    data-date={day.date.ts}
                                    data-element-id="button-inline-date-picker"
                                    onclick={handleInlineDatePickerClick}
                                >
                                    <span
                                        class="
                                            slds-show
                                            slds-text-heading_medium
                                        "
                                        >{day.date.day}</span
                                    >
                                    <span class="slds-show slds-truncate"
                                        >{day.monthLabel}</span
                                    >
                                </button>
                            </c-layout-item>
                        </template>
                    </c-layout>

                    <lightning-button-icon
                        class="
                            slds-is-absolute
                            avonni-date-time-picker__inline-date-picker-next-button
                        "
                        icon-name="utility:chevronright"
                        size="large"
                        variant="bare"
                        onclick={handleInlineDatePickerNextClick}
                    ></lightning-button-icon>
                </div>
            </c-layout-item>
        </template>
    </c-layout>

    <template if:true={entirePeriodIsDisabled}>
        <p if:false={isMonthly} data-element-id="p-empty-message">
            No available time slots for this period.
        </p>
    </template>

    <c-layout multiple-rows>
        <c-layout-item if:true={isMonthly} class="slds-m-right_medium">
            <!-- Monthly calendar -->
            <c-calendar
                value={firstWeekDayToString}
                disabled-dates={disabledDateTimes}
                disabled={disabled}
                max={computedMax}
                min={computedMin}
                timezone={timezone}
                data-element-id="avonni-calendar"
                onchange={handleDateChange}
                onnavigate={handleCalendarNavigate}
            ></c-calendar>
        </c-layout-item>

        <c-layout-item grow="1">
            <template if:true={entirePeriodIsDisabled}>
                <p if:true={isMonthly} class="slds-text-align_right">
                    No available time slots for this period.
                </p>
            </template>
            <!-- Hour table -->
            <c-layout class={computedTableClass}>
                <c-layout-item
                    if:true={isWeekly}
                    class="
                        avonni-date-time-picker__hour-table-header-border
                        slds-border_bottom
                    "
                ></c-layout-item>
                <template for:each={table} for:item="day">
                    <c-layout-item
                        if:true={day.show}
                        key={day.key}
                        class="slds-text-align_center"
                        grow="1"
                        data-element-id="div-day"
                    >
                        <c-layout
                            direction={tableDirection}
                            multiple-rows={isInline}
                        >
                            <!-- Day label -->
                            <c-layout-item
                                if:true={day.label}
                                class="
                                    avonni-date-time-picker__day-label
<<<<<<< HEAD
                                    avonni-date-time-picker__flex-col
=======
                                    slds-p-around_medium
>>>>>>> 56d68c11
                                "
                                aria-selected={day.selected}
                                grow="1"
                                data-today={day.isToday}
                            >
                                {day.label}
                            </c-layout-item>
                            <!-- Hours -->
                            <template for:each={day.times} for:item="time">
                                <!-- Timeline variant -->
                                <c-layout-item
                                    if:true={isTimeline}
                                    key={time.hour}
                                    class="avonni-date-time-picker__timeline"
                                >
                                    <c-layout>
                                        <c-layout-item
                                            class="
                                                avonni-date-time-picker__timeline-hour-col
                                                slds-p-around_medium
                                                slds-text-align_center
                                            "
                                        >
                                            <lightning-formatted-date-time
                                                value={time.hour}
                                                time-zone={timezone}
                                                hour={timeFormatHour}
                                                minute={timeFormatMinute}
                                                second={timeFormatSecond}
                                                hour12={timeFormatHour12}
                                            ></lightning-formatted-date-time>
                                        </c-layout-item>

                                        <c-layout-item grow="1">
                                            <c-layout multiple-rows>
                                                <template
                                                    for:each={time.times}
                                                    for:item="timelineTime"
                                                >
                                                    <c-layout-item
                                                        if:true={timelineTime.show}
                                                        key={timelineTime.startTimeISO}
                                                        data-element-id="avonni-layout-item-time-timeline"
                                                    >
                                                        <button
                                                            aria-selected={timelineTime.selected}
                                                            class="
                                                                avonni-date-time-picker__time-button
                                                                slds-p-around_medium
                                                            "
                                                            disabled={timelineTime.disabled}
                                                            type="button"
                                                            onclick={handleTimeSlotClick}
                                                            aria-readonly={readOnly}
                                                            onblur={handleValueBlur}
                                                            onfocus={handleValueFocus}
                                                        >
                                                            <lightning-formatted-date-time
                                                                value={timelineTime.startTimeISO}
                                                                time-zone={timezone}
                                                                hour={timeFormatHour}
                                                                minute={timeFormatMinute}
                                                                second={timeFormatSecond}
                                                                hour12={timeFormatHour12}
                                                            ></lightning-formatted-date-time>
                                                            <template
                                                                if:true={showEndTime}
                                                            >
                                                                &nbsp;-&nbsp;
                                                                <lightning-formatted-date-time
                                                                    class="
                                                                        date-time-picker__formatted-end-time
                                                                    "
                                                                    value={timelineTime.endTimeISO}
                                                                    time-zone={timezone}
                                                                    hour={timeFormatHour}
                                                                    minute={timeFormatMinute}
                                                                    second={timeFormatSecond}
                                                                    hour12={timeFormatHour12}
                                                                ></lightning-formatted-date-time>
                                                            </template>
                                                        </button>
                                                    </c-layout-item>
                                                </template>
                                            </c-layout>
                                        </c-layout-item>
                                    </c-layout>
                                </c-layout-item>

                                <!-- Default -->
                                <template if:false={isTimeline}>
                                    <c-layout-item
                                        if:true={time.show}
                                        key={time.startTimeISO}
                                        size="calc(100% / 3 - 8px)"
                                        small-container-size="calc(25% - 8px)"
                                        medium-container-size="calc(100% / 6 - 8px)"
                                        large-container-size="calc(100% / 12 - 8px)"
                                        data-element-id="avonni-layout-item-time"
                                    >
                                        <button
                                            aria-selected={time.selected}
                                            class="
                                                avonni-date-time-picker__time-button
                                                slds-p-around_small
                                                slds-theme_default
                                            "
                                            disabled={time.disabled}
                                            type="button"
                                            aria-readonly={readOnly}
                                            data-element-id="button-default"
                                            data-time={time.startTimeISO}
                                            onclick={handleTimeSlotClick}
                                            onblur={handleValueBlur}
                                            onfocus={handleValueFocus}
                                        >
                                            <lightning-formatted-date-time
                                                value={time.startTimeISO}
                                                time-zone={timezone}
                                                hour={timeFormatHour}
                                                minute={timeFormatMinute}
                                                second={timeFormatSecond}
                                                hour12={timeFormatHour12}
                                                data-element-id="lightning-formatted-date-time-default-start"
                                            ></lightning-formatted-date-time>
                                            <template if:true={showEndTime}>
                                                &nbsp;-&nbsp;
                                                <lightning-formatted-date-time
                                                    class="
                                                        date-time-picker__formatted-end-time
                                                    "
                                                    value={time.endTimeISO}
                                                    time-zone={timezone}
                                                    hour={timeFormatHour}
                                                    minute={timeFormatMinute}
                                                    second={timeFormatSecond}
                                                    hour12={timeFormatHour12}
                                                    data-element-id="lightning-formatted-date-time-default-end"
                                                ></lightning-formatted-date-time>
                                            </template>
                                        </button>
                                    </c-layout-item>
                                </template>
                            </template>
                        </c-layout>
                    </c-layout-item>
                </template>
            </c-layout>
        </c-layout-item>
    </c-layout>
    <!-- Error message -->
    <div class="slds-has-error" if:true={helpMessage}>
        <div
            id="help-message"
            class="slds-form-element__help"
            data-help-message
            role="alert"
        >
            {helpMessage}
        </div>
    </div>
</template><|MERGE_RESOLUTION|>--- conflicted
+++ resolved
@@ -4,11 +4,11 @@
         multiple-rows
         data-element-id="avonni-layout-toolbar"
     >
-<<<<<<< HEAD
         <c-layout-item class="avonni-date-time-picker__toolbar-items-wrapper">
             <c-layout multiple-rows class="slds-p-around_small slds-show">
                 <c-layout-item
-                    class="slds-p-right_small avonni-date-time-picker__flex-col"
+                    class="slds-p-right_small"
+                    grow="1"
                     size="12"
                     medium-container-size="auto"
                 >
@@ -16,43 +16,6 @@
                         <c-layout-item
                             if:true={showAvatar}
                             class="slds-m-right_small"
-=======
-        <c-layout-item
-            class="slds-p-right_small"
-            grow="1"
-            size="12"
-            medium-container-size="auto"
-        >
-            <c-layout>
-                <c-layout-item if:true={showAvatar} class="slds-m-right_small">
-                    <c-avatar
-                        alternative-text={avatar.alternativeText}
-                        fallback-icon-name={avatar.fallbackIconName}
-                        hide-avatar-details
-                        initials={avatar.initials}
-                        size={avatar.size}
-                        src={avatar.src}
-                        variant={avatar.variant}
-                        data-element-id="avonni-avatar"
-                    ></c-avatar>
-                </c-layout-item>
-                <c-layout-item grow="1">
-                    <!-- Input label -->
-                    <p
-                        if:false={hideLabel}
-                        class="
-                            slds-form-element__legend slds-form-element__label
-                            avonni-date-time-picker__label
-                            slds-p-top_none
-                        "
-                    >
-                        <abbr
-                            if:true={required}
-                            title="required"
-                            aria-label="required"
-                            class="slds-required"
-                            >*</abbr
->>>>>>> 56d68c11
                         >
                             <c-avatar
                                 alternative-text={avatar.alternativeText}
@@ -65,9 +28,7 @@
                                 data-element-id="avonni-avatar"
                             ></c-avatar>
                         </c-layout-item>
-                        <c-layout-item
-                            class="avonni-date-time-picker__flex-col"
-                        >
+                        <c-layout-item grow="1">
                             <!-- Input label -->
                             <p
                                 if:false={hideLabel}
@@ -211,7 +172,6 @@
                         onclick={handleInlineDatePickerPrevClick}
                     ></lightning-button-icon>
 
-<<<<<<< HEAD
                     <!-- Weekday labels -->
                     <c-layout
                         class="
@@ -223,27 +183,6 @@
                         <template for:each={datePickerWeekdays} for:item="day">
                             <c-layout-item
                                 key={day.date.ts}
-=======
-                <!-- Selectable days -->
-                <c-layout
-                    class="
-                        slds-show
-                        avonni-date-time-picker__inline-date-picker-days
-                    "
-                    data-element-id="div-inline-date-picker"
-                >
-                    <template for:each={datePickerWeekdays} for:item="day">
-                        <c-layout-item
-                            key={day.date.ts}
-                            class="
-                                slds-text-align_center
-                                slds-has-flexi-truncate
-                            "
-                            grow="1"
-                            size={day.size}
-                        >
-                            <button
->>>>>>> 56d68c11
                                 class="
                                     slds-text-align_center
                                     slds-theme_shade
@@ -272,9 +211,9 @@
                                 key={day.date.ts}
                                 class="
                                     slds-text-align_center
-                                    avonni-date-time-picker__flex-col
                                     slds-has-flexi-truncate
                                 "
+                                grow="1"
                                 size={day.size}
                             >
                                 <button
@@ -373,11 +312,7 @@
                                 if:true={day.label}
                                 class="
                                     avonni-date-time-picker__day-label
-<<<<<<< HEAD
-                                    avonni-date-time-picker__flex-col
-=======
                                     slds-p-around_medium
->>>>>>> 56d68c11
                                 "
                                 aria-selected={day.selected}
                                 grow="1"
