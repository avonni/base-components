/**
 * BSD 3-Clause License
 *
 * Copyright (c) 2021, Avonni Labs, Inc.
 * All rights reserved.
 *
 * Redistribution and use in source and binary forms, with or without
 * modification, are permitted provided that the following conditions are met:
 *
 * - Redistributions of source code must retain the above copyright notice, this
 *   list of conditions and the following disclaimer.
 *
 * - Redistributions in binary form must reproduce the above copyright notice,
 *   this list of conditions and the following disclaimer in the documentation
 *   and/or other materials provided with the distribution.
 *
 * - Neither the name of the copyright holder nor the names of its
 *   contributors may be used to endorse or promote products derived from
 *   this software without specific prior written permission.
 *
 * THIS SOFTWARE IS PROVIDED BY THE COPYRIGHT HOLDERS AND CONTRIBUTORS "AS IS"
 * AND ANY EXPRESS OR IMPLIED WARRANTIES, INCLUDING, BUT NOT LIMITED TO, THE
 * IMPLIED WARRANTIES OF MERCHANTABILITY AND FITNESS FOR A PARTICULAR PURPOSE ARE
 * DISCLAIMED. IN NO EVENT SHALL THE COPYRIGHT HOLDER OR CONTRIBUTORS BE LIABLE
 * FOR ANY DIRECT, INDIRECT, INCIDENTAL, SPECIAL, EXEMPLARY, OR CONSEQUENTIAL
 * DAMAGES (INCLUDING, BUT NOT LIMITED TO, PROCUREMENT OF SUBSTITUTE GOODS OR
 * SERVICES; LOSS OF USE, DATA, OR PROFITS; OR BUSINESS INTERRUPTION) HOWEVER
 * CAUSED AND ON ANY THEORY OF LIABILITY, WHETHER IN CONTRACT, STRICT LIABILITY,
 * OR TORT (INCLUDING NEGLIGENCE OR OTHERWISE) ARISING IN ANY WAY OUT OF THE USE
 * OF THIS SOFTWARE, EVEN IF ADVISED OF THE POSSIBILITY OF SUCH DAMAGE.
 */

import { LightningElement, api } from 'lwc';
import {
    dateTimeObjectFrom,
    getStartOfWeek,
    getWeekday,
    normalizeBoolean,
    normalizeString,
    normalizeArray
} from 'c/utilsPrivate';
import { FieldConstraintApi, InteractingState } from 'c/inputUtils';
import { classSet } from 'c/utils';
import { TIME_ZONES } from './timezones';
import { DateTime } from 'c/luxon';

const DAYS = ['Sun', 'Mon', 'Tue', 'Wed', 'Thu', 'Fri', 'Sat'];

const DATE_TIME_VARIANTS = {
    valid: ['daily', 'weekly', 'inline', 'timeline', 'monthly'],
    default: 'daily'
};
const DATE_TIME_TYPES = {
    valid: ['radio', 'checkbox'],
    default: 'radio'
};
const DATE_TIME_FORMATS = {
    valid: ['numeric', '2-digit'],
    dayDefault: 'numeric',
    hourDefault: 'numeric',
    minuteDefault: '2-digit'
};
const WEEKDAY_FORMATS = {
    valid: ['narrow', 'short', 'long'],
    default: 'short'
};
const MONTH_FORMATS = {
    valid: ['2-digit', 'numeric', 'narrow', 'short', 'long'],
    default: 'long'
};

const DEFAULT_START_TIME = '08:00';
const DEFAULT_END_TIME = '18:00';
const DEFAULT_TIME_SLOT_DURATION = 1800000;
const DEFAULT_MAX = '2099-12-31';
const DEFAULT_MIN = '1900-01-01';
const DEFAULT_TIME_ZONE = Intl.DateTimeFormat().resolvedOptions().timeZone;

/**
 * @class
 * @public
 * @storyId example-date-time-picker--daily
 * @descriptor avonni-date-time-picker
 */
export default class DateTimePicker extends LightningElement {
    /**
     * Help text detailing the purpose and function of the input.
     *
     * @type {string}
     * @public
     */
    @api fieldLevelHelp;

    /**
     * Text label for the input.
     *
     * @type {string}
     * @required
     * @public
     */
    @api label;

    /**
     * Error message to be displayed when the value is missing.
     * The valueMissing error can be returned when you specify the required attribute for any input type.
     *
     * @type {string}
     * @public
     */
    @api messageWhenValueMissing;

    /**
     * Specifies the name of an input element.
     *
     * @type {string}
     * @public
     */
    @api name;

    _dateFormatDay = DATE_TIME_FORMATS.dayDefault;
    _dateFormatWeekday = WEEKDAY_FORMATS.default;
    _dateFormatMonth = MONTH_FORMATS.default;
    _dateFormatYear;
    _disabledDateTimes = [];
    _endTime = DEFAULT_END_TIME;
    _hideDatePicker = false;
    _hideLabel;
    _hideNavigation = false;
    _max = DEFAULT_MAX;
    _min = DEFAULT_MIN;
    _readOnly = false;
    _required = false;
    _startTime = DEFAULT_START_TIME;
    _timeSlotDuration = DEFAULT_TIME_SLOT_DURATION;
    _timeSlots;
    _timeFormatHour;
    _timeFormatHour12;
    _timeFormatMinute;
    _timeFormatSecond;
    _timezone = DEFAULT_TIME_ZONE;
    _showEndTime;
    _showDisabledDates;
    _type = DATE_TIME_TYPES.default;
    _showTimeZone = false;
    _disabled = false;
    _value;
    _variant = DATE_TIME_VARIANTS.default;

    computedMin;
    computedMax;
    table;
    firstWeekDay;
    lastWeekDay;
    helpMessage;
    datePickerValue;
    timezones = TIME_ZONES;

    _computedEndTime;
    _computedStartTime;
    _computedValue = [];
    _connected = false;
    _goToDate;
    _selectedDayTime;
    _today;
    _valid = true;

    connectedCallback() {
        this._initDates();
        this._initTimeSlots();
<<<<<<< HEAD

        const firstDay =
            this._today < this.computedMin ? this.computedMin : this._today;
        this._setFirstWeekDay(firstDay);
=======
        const now = new Date();
        this.today = now;
        this.datePickerValue = now.toISOString();
        this._setFirstWeekDay();
>>>>>>> ab1df01e

        // If no time format is provided, defaults to hour:minutes (0:00)
        // The default is set here so it is possible to have only the hour, minutes:seconds, etc.
        this._initTimeFormat();

        this.interactingState = new InteractingState();
        this.interactingState.onleave(() => this.showHelpMessageIfInvalid());
        this._connected = true;
    }

    renderedCallback() {
        if (this._goToDate) {
            const monthlyCalendar = this.template.querySelector(
                '[data-element-id="avonni-calendar"]'
            );
            if (monthlyCalendar) {
                monthlyCalendar.goToDate(this._goToDate);
            }
            this._goToDate = undefined;
        }
    }

    /*
     * ------------------------------------------------------------
     *  PUBLIC PROPERTIES
     * -------------------------------------------------------------
     */

    /**
     * Valid values include numeric and 2-digit.
     *
     * @type {string}
     * @default numeric
     * @public
     */
    @api
    get dateFormatDay() {
        return this._dateFormatDay;
    }

    set dateFormatDay(value) {
        this._dateFormatDay = normalizeString(value, {
            fallbackValue: DATE_TIME_FORMATS.dayDefault,
            validValues: DATE_TIME_FORMATS.valid
        });

        if (this._connected && this.variant === 'weekly') this._generateTable();
    }

    /**
     * Valid values are numeric, 2-digit, long, short or narrow.
     *
     * @type {string}
     * @default long
     * @public
     */
    @api
    get dateFormatMonth() {
        return this._dateFormatMonth;
    }

    set dateFormatMonth(value) {
        this._dateFormatMonth = normalizeString(value, {
            fallbackValue: MONTH_FORMATS.default,
            validValues: MONTH_FORMATS.valid
        });
    }

    /**
     * Specifies how to display the day of the week. Valid values are narrow, short, or long.
     *
     * @type {string}
     * @default short
     * @public
     */
    @api
    get dateFormatWeekday() {
        return this._dateFormatWeekday;
    }

    set dateFormatWeekday(value) {
        this._dateFormatWeekday = normalizeString(value, {
            fallbackValue: WEEKDAY_FORMATS.default,
            validValues: WEEKDAY_FORMATS.valid
        });

        if (this._connected && this.variant === 'weekly') this._generateTable();
    }

    /**
     * Valid values include numeric and 2-digit.
     *
     * @type {string}
     * @public
     */
    @api
    get dateFormatYear() {
        return this._dateFormatYear;
    }

    set dateFormatYear(value) {
        this._dateFormatYear = normalizeString(value, {
            validValues: DATE_TIME_FORMATS.valid
        });
    }

    /**
     * If present, the date time picker is disabled and users cannot interact with it.
     *
     * @type {boolean}
     * @default false
     * @public
     */
    @api
    get disabled() {
        return this._disabled;
    }

    set disabled(value) {
        this._disabled = normalizeBoolean(value);
        if (this._connected) {
            this._initTimeFormat();
            this._generateTable();
        }
    }

    /**
     * Array of disabled dates. The dates must be Date objects or valid ISO8601 strings.
     *
     * @type {object[]}
     * @public
     */
    @api
    get disabledDateTimes() {
        return this._disabledDateTimes;
    }

    set disabledDateTimes(value) {
        this._disabledDateTimes = normalizeArray(value);

        if (this._connected) {
            this._generateTable();
        }
    }

    /**
     * End of the time slots. Must be an ISO8601 formatted time string.
     *
     * @type {string}
     * @default 18:00
     * @public
     */
    @api
    get endTime() {
        return this._endTime;
    }

    set endTime(value) {
        const isValid = value && this._processDate(`1970-01-01T${value}`);
        this._endTime = isValid ? value : DEFAULT_END_TIME;

        if (this._connected) {
            this._computedEndTime = this._processDate(
                `1970-01-01T${this.endTime}`
            );
            this._initTimeSlots();
            this._generateTable();
        }
    }

    /**
     * If present, hide the date picker button.
     *
     * @type {boolean}
     * @default false
     * @public
     */
    @api
    get hideDatePicker() {
        return this._hideDatePicker;
    }

    set hideDatePicker(value) {
        this._hideDatePicker = normalizeBoolean(value);
    }

    /**
     * If present, hides the label.
     *
     * @type {boolean}
     * @default false
     * @public
     */
    @api
    get hideLabel() {
        return this._hideLabel;
    }

    set hideLabel(boolean) {
        this._hideLabel = normalizeBoolean(boolean);
    }

    /**
     * If present, hide next, previous and today buttons.
     *
     * @type {boolean}
     * @default false
     * @public
     */
    @api
    get hideNavigation() {
        return this._hideNavigation;
    }

    set hideNavigation(value) {
        this._hideNavigation = normalizeBoolean(value);
    }

    /**
     * Maximum date the calendar can show. The value should be a Date object, a timestamp, or an ISO8601 formatted string.
     *
     * @type {object|string}
     * @default 2099-12-31
     * @public
     */
    @api
    get max() {
        return this._max;
    }

    set max(value) {
<<<<<<< HEAD
        this._max = this._processDate(value) ? value : DEFAULT_MAX;

        if (this._connected) {
            this.computedMax = this._processDate(this.max).endOf('day');
            this._generateTable();
=======
        const date = this._processDate(value);
        this._max = date
            ? new Date(date.setHours(0, 0, 0, 0))
            : new Date(DEFAULT_MAX);

        if (this._connected) {
            this._setFirstWeekDay();
>>>>>>> ab1df01e
        }
    }

    /**
     * Minimum date the calendar can show. The value should be a Date object, a timestamp, or an ISO8601 formatted string.
     *
     * @type {object|string}
     * @default 1900-01-01
     * @public
     */
    @api
    get min() {
        return this._min;
    }

    set min(value) {
<<<<<<< HEAD
        this._min = this._processDate(value) ? value : DEFAULT_MIN;

        if (this._connected) {
            this.computedMin = this._processDate(this.min).startOf('day');
            const firstDay =
                this._today < this.computedMin ? this.computedMin : this._today;
            this._setFirstWeekDay(firstDay);
            this._generateTable();
=======
        const date = this._processDate(value);
        this._min = date
            ? new Date(date.setHours(0, 0, 0, 0))
            : new Date(DEFAULT_MIN);

        if (this._connected) {
            this._setFirstWeekDay();
>>>>>>> ab1df01e
        }
    }

    /**
     * If present, the input field is read-only and cannot be edited by users.
     *
     * @type {boolean}
     * @default false
     * @public
     */
    @api
    get readOnly() {
        return this._readOnly;
    }

    set readOnly(boolean) {
        this._readOnly = normalizeBoolean(boolean);
    }

    /**
     * If present, the input field must be filled out before the form is submitted.
     *
     * @type {boolean}
     * @default false
     * @public
     */
    @api
    get required() {
        return this._required;
    }

    set required(boolean) {
        this._required = normalizeBoolean(boolean);
    }

    /**
     * If present, show the disabled dates in the date time picker.
     * Ex: 1:00 PM - 1:30 PM.
     *
     * @type {boolean}
     * @public
     */
    @api
    get showDisabledDates() {
        return this._showDisabledDates;
    }

    set showDisabledDates(boolean) {
        this._showDisabledDates = normalizeBoolean(boolean);

        if (this._connected) {
            this._generateTable();
        }
    }

    /**
     * If present, show the end time in each slots.
     * Ex: 1:00 PM - 1:30 PM.
     *
     * @type {boolean}
     * @public
     */
    @api
    get showEndTime() {
        return this._showEndTime;
    }

    set showEndTime(boolean) {
        this._showEndTime = normalizeBoolean(boolean);
    }

    /**
     * If present, show the time zone.
     *
     * @type {boolean}
     * @default false
     * @public
     */
    @api
    get showTimeZone() {
        return this._showTimeZone;
    }

    set showTimeZone(value) {
        this._showTimeZone = normalizeBoolean(value);
    }

    /**
     * Start of the time slots. Must be an ISO8601 formatted time string.
     *
     * @type {string}
     * @default 08:00
     * @public
     */
    @api
    get startTime() {
        return this._startTime;
    }

    set startTime(value) {
        const isValid = value && this._processDate(`1970-01-01T${value}`);
        this._startTime = isValid ? value : DEFAULT_START_TIME;

        if (this._connected) {
            this._computedStartTime = this._processDate(
                `1970-01-01T${this.startTime}`
            );
            this._initTimeSlots();
            this._generateTable();
        }
    }

    /**
     * Valid values include numeric and 2-digit.
     *
     * @type {string}
     * @default numeric
     * @public
     */
    @api
    get timeFormatHour() {
        return this._timeFormatHour || undefined;
    }

    set timeFormatHour(value) {
        this._timeFormatHour = normalizeString(value, {
            validValues: DATE_TIME_FORMATS.valid
        });
    }

    /**
     * Determines whether time is displayed as 12-hour.
     * If false, time displays as 24-hour. The default setting is determined by the user's locale.
     *
     * @type {boolean}
     * @public
     */
    @api
    get timeFormatHour12() {
        return this._timeFormatHour12;
    }

    set timeFormatHour12(boolean) {
        if (boolean !== undefined) {
            this._timeFormatHour12 = normalizeBoolean(boolean);
        }
    }

    /**
     * Valid values include numeric and 2-digit.
     *
     * @type {string}
     * @default 2-digit
     * @public
     */
    @api
    get timeFormatMinute() {
        return this._timeFormatMinute || undefined;
    }

    set timeFormatMinute(value) {
        this._timeFormatMinute = normalizeString(value, {
            validValues: DATE_TIME_FORMATS.valid
        });
    }

    /**
     * Valid values include numeric and 2-digit.
     *
     * @type {string}
     * @public
     */
    @api
    get timeFormatSecond() {
        return this._timeFormatSecond || undefined;
    }

    set timeFormatSecond(value) {
        this._timeFormatSecond = normalizeString(value, {
            validValues: DATE_TIME_FORMATS.valid
        });
    }

    /**
     * Duration of each time slot. Must be an ISO8601 formatted time string.
     *
     * @type {string}
     * @default 00:30
     * @public
     */
    @api
    get timeSlotDuration() {
        return this._timeSlotDuration;
    }

    set timeSlotDuration(value) {
        const duration =
            typeof value === 'string' &&
            value.match(/(\d{2}):(\d{2}):?(\d{2})?/);
        let durationMilliseconds = 0;
        if (duration) {
            const durationHours = parseInt(duration[1], 10);
            const durationMinutes = parseInt(duration[2], 10);
            const durationSeconds = parseInt(duration[3], 10) || 0;
            durationMilliseconds =
                durationHours * 3600000 +
                durationMinutes * 60000 +
                durationSeconds * 1000;
        }

        // Return duration in ms. Default value is 00:30.
        this._timeSlotDuration =
            durationMilliseconds > 0
                ? durationMilliseconds
                : DEFAULT_TIME_SLOT_DURATION;

        if (this._connected) {
            this._initTimeSlots();
            this._generateTable();
        }
    }

    /**
     * Time zone used, in a valid IANA format. If empty, the browser's time zone is used.
     *
     * @type {string}
     * @public
     */
    @api
    get timezone() {
        return this._timezone;
    }
    set timezone(value) {
        this._timezone = value || DEFAULT_TIME_ZONE;

        if (this._connected) {
            this._initDates();
            this._initTimeSlots();
            const firstDay =
                this._today < this.computedMin ? this.computedMin : this._today;
            this._setFirstWeekDay(firstDay);
            this._generateTable();
        }
    }

    /**
     * Valid values include radio and checkbox.
     *
     * @type {string}
     * @default radio
     * @public
     */
    @api
    get type() {
        return this._type;
    }

    set type(value) {
        this._type = normalizeString(value, {
            fallbackValue: DATE_TIME_TYPES.default,
            validValues: DATE_TIME_TYPES.valid
        });
        if (this._connected) {
            this._processValue();
            this._generateTable();
        }
    }

    /**
     * Represents the validity states that an element can be in, with respect to constraint validation.
     *
     * @type {string}
     * @public
     */
    @api
    get validity() {
        return this._constraint.validity;
    }

    /**
     * The value of the date selected, which can be a Date object, timestamp, or an ISO8601 formatted string.
     *
     * @type {string}
     * @public
     */
    @api
    get value() {
        return this._value;
    }

    set value(value) {
        this._value = value;

        if (this._connected) {
            this._processValue();
            this._setFirstWeekDay();
        }
    }

    /**
     * The variant changes the appearance of the time picker.
     * Accepted variants include daily, weekly, monthly, inline and timeline.
     *
     * @type {string}
     * @default daily
     * @public
     */
    @api
    get variant() {
        return this._variant;
    }

    set variant(value) {
        this._variant = normalizeString(value, {
            fallbackValue: DATE_TIME_VARIANTS.default,
            validValues: DATE_TIME_VARIANTS.valid
        });

        if (this._connected) {
<<<<<<< HEAD
            this._generateTable();
=======
            this._setFirstWeekDay();
>>>>>>> ab1df01e
        }
    }

    /*
     * ------------------------------------------------------------
     *  PRIVATE PROPERTIES
     * -------------------------------------------------------------
     */

    /**
     * Retrieve constraint API for validation.
     *
     * @type {object}
     */
    get _constraint() {
        if (!this._constraintApi) {
            this._constraintApi = new FieldConstraintApi(() => this, {
                valueMissing: () =>
                    !this.disabled &&
                    this.required &&
                    !this._computedValue.length
            });
        }
        return this._constraintApi;
    }

    /**
     * Returns an array of all the disabled date time.
     *
     * @type {array}
     */
    get _disabledFullDateTimes() {
        let dateTimes = [];

        this.disabledDateTimes.forEach((dateTime) => {
            const date = this._processDate(dateTime);
            if (date) {
                dateTimes.push(date.ts);
            }
        });

        return dateTimes;
    }

    /**
     * Returns an array of all the disabled weekdays.
     *
     * @type {array}
     */
    get _disabledWeekDays() {
        let dates = [];

        this.disabledDateTimes.forEach((date) => {
            if (typeof date === 'string') {
                dates.push(DAYS.indexOf(date));
            }
        });

        return dates;
    }

    /**
     * Returns an array of all the disabled monthdays.
     *
     * @type {array}
     */
    get _disabledMonthDays() {
        let dates = [];

        this.disabledDateTimes.forEach((date) => {
            if (typeof date === 'number') {
                dates.push(date);
            }
        });

        return dates;
    }

    /**
     * Returns a string with the date range depending on if variant is weekly or not.
     *
     * @type {string}
     */
    get currentDateRangeString() {
        const options = {
            month: this.dateFormatMonth,
            day: this.dateFormatDay
        };

        if (this.dateFormatYear) options.year = this.dateFormatYear;

        const firstWeekDay = this.firstWeekDay.toLocaleString({
            weekday: this.dateFormatWeekday
        });
        const firstDay = this.firstWeekDay.toLocaleString(options);
        const lastDay = this.lastWeekDay.toLocaleString(options);

        return this.variant === 'weekly'
            ? `${firstDay} - ${lastDay}`
            : `${firstWeekDay}, ${firstDay}`;
    }

    get dayClass() {
        return classSet('slds-text-align_center slds-grid')
            .add({
                'avonni-date-time-picker__day_inline':
                    this._variant === 'inline',
                'avonni-date-time-picker__day': this._variant !== 'inline'
            })
            .toString();
    }

    /**
     * Returns first weekday in an ISO8601 string format.
     *
     * @type {string}
     */
    get firstWeekDayToString() {
        return this.firstWeekDay.toISO();
    }

    /**
     * Returns min in an ISO8601 string format.
     *
     * @type {string}
     */
    get minToString() {
        return this.computedMin.toISO();
    }

    /**
     * Returns max in an ISO8601 string format.
     *
     * @type {string}
     */
    get maxToString() {
        return this.computedMax.toISO();
    }

    /**
     * Returns true if the first weekday is smaller than min. It disables the prev button.
     *
     * @type {boolean}
     */
    get prevButtonIsDisabled() {
        return this.firstWeekDay <= this.computedMin;
    }

    /**
     * Returns true if the last weekday is bigger than min. It disables the next button.
     *
     * @type {boolean}
     */
    get nextButtonIsDisabled() {
        return this.lastWeekDay >= this.computedMax;
    }

    /**
     * Returns true if every day is disabled. It disables the entire period.
     *
     * @type {boolean}
     */
    get entirePeriodIsDisabled() {
        return this.table.every((day) => day.disabled);
    }

    /**
     * Returns true if variant is timeline.
     *
     * @type {boolean}
     */
    get isTimeline() {
        return this.variant === 'timeline';
    }

    /**
     * Returns true if variant is monthly.
     *
     * @type {boolean}
     */
    get isMonthly() {
        return this.variant === 'monthly';
    }

    /*
     * ------------------------------------------------------------
     *  PUBLIC METHODS
     * -------------------------------------------------------------
     */

    /**
     * Checks if the input is valid.
     *
     * @returns {boolean} True if the element meets all constraint validations.
     * @public
     */
    @api
    checkValidity() {
        return this._constraint.checkValidity();
    }

    /**
     * Move the position of the picker so the specified date is visible.
     *
     * @param {(string | number | Date)} date Date the picker should be positioned on.
     * @public
     */
    @api
    goToDate(date) {
        const normalizedDate = new Date(date);
        if (isNaN(normalizedDate)) {
            console.error(
                `Invalid date passed to the goToDate() method: ${date} \nThe date must be a valid date string, timestamp, or Date object.`
            );
            return;
        }
        if (this.variant === 'weekly') {
            const dateDay = normalizedDate.getDate() - normalizedDate.getDay();
            const dateTime = new Date(date).setDate(dateDay);
            this.firstWeekDay = new Date(dateTime);
        } else {
            this.firstWeekDay = normalizedDate;
        }
        this._generateTable();
        this.datePickerValue = this.firstWeekDayToString;
        this._goToDate = normalizedDate;
    }

    /**
     * Displays the error messages. If the input is valid, <code>reportValidity()</code> clears displayed error messages.
     *
     * @returns {boolean} False if invalid, true if valid.
     * @public
     */
    @api
    reportValidity() {
        return this._constraint.reportValidity((message) => {
            this.helpMessage = message;
        });
    }

    /**
     * Sets a custom error message to be displayed when a form is submitted.
     *
     * @param {string} message The string that describes the error. If message is an empty string, the error message is reset.
     * @public
     */
    @api
    setCustomValidity(message) {
        this._constraint.setCustomValidity(message);
    }

    /**
     * Displays error messages on invalid fields.
     * An invalid field fails at least one constraint validation and returns false when <code>checkValidity()</code> is called.
     *
     * @public
     */
    @api
    showHelpMessageIfInvalid() {
        this.reportValidity();

        // Show errors on date picker
        const datePicker = this.template.querySelector(
            '[data-element-id="lightning-input"]'
        );
        if (datePicker) datePicker.reportValidity();
    }

    /*
     * ------------------------------------------------------------
     *  PRIVATE METHODS
     * -------------------------------------------------------------
     */

    /**
     * Transform the given value into a Date object, or return null.
     *
     * @param {string} value The value of the date selected.
     * @returns {Date|boolean} Returns a date object or false.
     */
    _processDate(value) {
        return dateTimeObjectFrom(value, { zone: this.timezone });
    }

    /**
     * Processes the values to make sure it's an ISOstring.
     */
    _processValue() {
        this._computedValue = [];
        const normalizedValue =
            this.value && !Array.isArray(this.value)
                ? [this.value]
                : normalizeArray(this.value);

        if (this.type === 'checkbox') {
            const selectedDayTimes = [];

            normalizedValue.forEach((val) => {
                const date = this._processDate(val);
                if (date) {
                    selectedDayTimes.push(date.ts);
                    this._computedValue.push(date.toISO());
                }
            });

            this._selectedDayTime = selectedDayTimes;
            return;
        }

        const date = this._processDate(normalizedValue[0]);
        if (date) {
            this._selectedDayTime = date.ts;
            this._computedValue = [date.toISO()];
        } else {
            this._selectedDayTime = null;
        }
    }

    _initDates() {
        this.computedMax = this._processDate(this.max).endOf('day');
        this.computedMin = this._processDate(this.min).startOf('day');
        this._computedEndTime = this._processDate(`1970-01-01T${this.endTime}`);
        this._computedStartTime = this._processDate(
            `1970-01-01T${this.startTime}`
        );
        this._today = this._processDate(new Date());
        this.datePickerValue = this._today.toISO();
        this._processValue();
    }

    /**
     * Time slots initialization.
     */
    _initTimeSlots() {
        const timeSlots = [];
        let currentTime = this._computedStartTime;

        while (currentTime < this._computedEndTime) {
            timeSlots.push(
                new Date(currentTime).toLocaleTimeString('default', {
                    hour: '2-digit',
                    minute: '2-digit',
                    second: '2-digit',
                    hour12: false
                })
            );
            currentTime = currentTime + this.timeSlotDuration;
        }
        this._timeSlots = timeSlots;
    }

    /**
     * Time format initialization.
     */
    _initTimeFormat() {
        if (
            !this.timeFormatHour &&
            !this.timeFormatMinute &&
            !this.timeFormatSecond
        ) {
            this._timeFormatHour = DATE_TIME_FORMATS.hourDefault;
            this._timeFormatMinute = DATE_TIME_FORMATS.minuteDefault;
        }
    }

    /**
     * Center the picker on the right date.
     */
<<<<<<< HEAD
    _setFirstWeekDay(date) {
        this.firstWeekDay =
            this.variant === 'weekly' ? getStartOfWeek(date) : date;
=======
    _setFirstWeekDay() {
        let date = this.value.length
            ? this._processDate(this.value[0])
            : this.today;

        if (date < this.min) {
            date = new Date(this.min);
        } else if (date > this.max) {
            date = new Date(this.max);
        }
        this.goToDate(date);
>>>>>>> ab1df01e
    }

    /**
     * Generates table depending on the variant.
     */
    _generateTable() {
        const processedTable = [];
        const daysDisplayed = this.variant === 'weekly' ? 7 : 1;

        for (let i = 0; i < daysDisplayed; i++) {
            const day = this.firstWeekDay.plus({ days: i });
            const disabled = this.disabled || this._isDisabled(day);

            // Create dayTime object
            const dayTime = {
                key: i,
                day,
                disabled,
                show: !disabled || this.showDisabledDates,
                isToday:
                    this._today.startOf('day').ts === day.startOf('day').ts,
                times: []
            };

            // Add a label to the day only if variant is 'week'
            if (this.variant === 'weekly') {
                const labelWeekday = day.toLocaleString({
                    weekday: this.dateFormatWeekday
                });
                const labelDay = day.toLocaleString({
                    day: this.dateFormatDay
                });
                dayTime.label = `${labelWeekday} ${labelDay}`;
            }

            this._createTimeSlots(dayTime);
            processedTable.push(dayTime);
        }

        this.lastWeekDay = processedTable[processedTable.length - 1].day;
        this.table = processedTable;
    }

    //  /!\ Changes the dayTime object passed as argument.
    _createTimeSlots(dayTime) {
        const disabledDates = this._disabledFullDateTimes;

        this._timeSlots.forEach((timeSlot) => {
            // Add time to day
            const hours = parseInt(timeSlot.slice(0, 2), 10);
            const minutes = parseInt(timeSlot.slice(3, 5), 10);
            const seconds = parseInt(timeSlot.slice(6, 8), 10);
            const day = dayTime.day.set({
                hours,
                minutes,
                seconds,
                milliseconds: 0
            });

            const timestamp = day.ts;
            const selected =
                this._selectedDayTime && this._isSelected(timestamp);

            if (selected) dayTime.selected = true;

            const disabled =
                dayTime.disabled || disabledDates.indexOf(timestamp) > -1;

            const time = {
                startTimeISO: day.toISO(),
                endTimeISO: this._processDate(
                    new Date(timestamp + this.timeSlotDuration)
                ).toISO(),
                disabled,
                selected,
                show: !disabled || this.showDisabledDates
            };

            // If the variant is 'timeline', pushes a two-level deep object into dayTime.times
            // {
            //     hour: ISO datetime,
            //     times: [ time objects ]
            // }
            if (this.isTimeline) {
                const timelineHour = this._processDate(day)
                    .startOf('day')
                    .set({ hours })
                    .toISO();

                const index = dayTime.times.findIndex(
                    (timeObject) => timeObject.hour === timelineHour
                );

                if (index < 0) {
                    dayTime.times.push({
                        hour: timelineHour,
                        times: [time]
                    });
                } else {
                    dayTime.times[index].times.push(time);
                }
                // For other variants, pushes the time object directly into dayTime.times
            } else {
                dayTime.times.push(time);
            }
        });
    }

    /**
     * Generates table depending on the variant.
     *
     * @param {object} time timestamp
     * @returns {boolean} returns false if selection === time.
     */
    _isSelected(time) {
        const selection = this._selectedDayTime;

        return Array.isArray(selection)
            ? selection.indexOf(time) > -1
            : selection === time;
    }

    /**
     * Generates table depending on the variant.
     *
     * @param {object} dayObject
     * @returns {boolean} true if disabled, false if not.
     */
    _isDisabled(dayObject) {
        // Remove time from the date object
        const day = dayObject.startOf('day');
        const outsideOfAllowedDates =
            day < this.computedMin || day > this.computedMax;
        const weekDay = day.weekday === 7 ? 0 : day.weekday;
        const monthDay = getWeekday(day);

        return (
            outsideOfAllowedDates ||
            this._disabledWeekDays.indexOf(weekDay) > -1 ||
            this._disabledMonthDays.indexOf(monthDay) > -1
        );
    }

    /*
     * ------------------------------------------------------------
     *  EVENT HANDLERS AND DISPATCHERS
     * -------------------------------------------------------------
     */

    /**
     * Handles the onchange event of the combobox to change the time zone.
     */
    handleTimeZoneChange(event) {
        this._timezone = event.detail.value;

        this._initDates();
        this._initTimeSlots();
        const firstDay =
            this._today < this.computedMin ? this.computedMin : this._today;
        this._setFirstWeekDay(firstDay);
        this._generateTable();
    }

    /**
     * Handles the onclick event for the today button.
     */
    handleTodayClick() {
<<<<<<< HEAD
        this.datePickerValue = this._today.toISO();
        this._setFirstWeekDay(this._today);
=======
        this.datePickerValue = this.today.toISOString();
        this.goToDate(this.today);
>>>>>>> ab1df01e
        this._generateTable();
    }

    /**
     * Handles the onclick event for the next and previous button.
     */
    handlePrevNextClick(event) {
        const dayRange = this.variant === 'weekly' ? 7 : 1;
        const direction = event.currentTarget.dataset.direction;
        const dayRangeSign = direction === 'next' ? dayRange : -dayRange;
        this.firstWeekDay = this.firstWeekDay.plus({ day: dayRangeSign });
        this._generateTable();
        this.datePickerValue = this.firstWeekDay.toISO();
    }

    /**
     * Handles the onchange event of the lightning-input to change the date.
     */
    handleDateChange(event) {
        const value = event.detail.value;
        if (!value || typeof value !== 'string') {
            // Prevent unselection of a date
            event.currentTarget.value = this.firstWeekDayToString;
            return;
        }
<<<<<<< HEAD
        const isInput =
            event.currentTarget.dataset.elementId === 'lightning-input';
        const date = isInput
            ? DateTime.fromFormat(value, 'yyyy-MM-dd', { zone: this.timezone })
            : this._processDate(value);
        this._setFirstWeekDay(date);
        this._generateTable();
        this.datePickerValue = date.toISO();
=======

        const dateString = value.match(/^(\d{4})-(\d{2})-(\d{2})/);

        if (dateString) {
            const year = dateString[1];
            const month = dateString[2] - 1;
            const day = dateString[3];
            const date = new Date(year, month, day);

            this.goToDate(date);
            this._generateTable();
            this.datePickerValue = date.toISOString();
        }
>>>>>>> ab1df01e
    }

    /**
     * Handles the onclick event of the button for time slots.
     */
    handleTimeSlotClick(event) {
        if (this.readOnly) return;

        const isoDate = event.currentTarget.firstChild.value;
        const timestamp = this._processDate(isoDate).ts;

        // Select/unselect the date
        if (this.type === 'checkbox') {
            const valueIndex = this._computedValue.indexOf(isoDate);
            if (valueIndex > -1) {
                this._computedValue.splice(valueIndex, 1);
            } else {
                this._computedValue.push(isoDate);
            }

            const selectIndex = this._selectedDayTime.indexOf(timestamp);
            if (selectIndex > -1) {
                this._selectedDayTime.splice(selectIndex, 1);
            } else {
                this._selectedDayTime.push(timestamp);
            }
        } else {
            this._computedValue =
                this._computedValue[0] === isoDate ? [] : [isoDate];
            this._selectedDayTime =
                this._selectedDayTime === timestamp ? null : timestamp;
        }

        this._generateTable();
        this._value =
            this.type === 'radio'
                ? this._computedValue[0] || null
                : [...this._computedValue];

        /**
         * The event fired when the value changed.
         *
         * @event
         * @name change
         * @param {string|string[]} value Selected options' value. Returns an array of string if the type is checkbox. Returns a string otherwise.
         * @param {string} name Name of the picker.
         * @public
         */
        this.dispatchEvent(
            new CustomEvent('change', {
                detail: {
                    value: this.value,
                    name: this.name
                }
            })
        );
    }

    /**
     * Triggers interactingState.leave() on blur.
     * Removes slds-has-error on the whole element if not valid.
     */
    handleValueBlur() {
        this._valid = !(this.required && !this._computedValue.length);
        this.interactingState.leave();
        if (!this._valid) {
            this.classList.remove('slds-has-error');
        }
    }

    /**
     * Triggers interactingState.enter() on focus.
     */
    handleValueFocus() {
        this.interactingState.enter();
    }
}<|MERGE_RESOLUTION|>--- conflicted
+++ resolved
@@ -167,17 +167,10 @@
     connectedCallback() {
         this._initDates();
         this._initTimeSlots();
-<<<<<<< HEAD
 
         const firstDay =
             this._today < this.computedMin ? this.computedMin : this._today;
         this._setFirstWeekDay(firstDay);
-=======
-        const now = new Date();
-        this.today = now;
-        this.datePickerValue = now.toISOString();
-        this._setFirstWeekDay();
->>>>>>> ab1df01e
 
         // If no time format is provided, defaults to hour:minutes (0:00)
         // The default is set here so it is possible to have only the hour, minutes:seconds, etc.
@@ -409,21 +402,11 @@
     }
 
     set max(value) {
-<<<<<<< HEAD
         this._max = this._processDate(value) ? value : DEFAULT_MAX;
 
         if (this._connected) {
             this.computedMax = this._processDate(this.max).endOf('day');
             this._generateTable();
-=======
-        const date = this._processDate(value);
-        this._max = date
-            ? new Date(date.setHours(0, 0, 0, 0))
-            : new Date(DEFAULT_MAX);
-
-        if (this._connected) {
-            this._setFirstWeekDay();
->>>>>>> ab1df01e
         }
     }
 
@@ -440,7 +423,6 @@
     }
 
     set min(value) {
-<<<<<<< HEAD
         this._min = this._processDate(value) ? value : DEFAULT_MIN;
 
         if (this._connected) {
@@ -449,15 +431,6 @@
                 this._today < this.computedMin ? this.computedMin : this._today;
             this._setFirstWeekDay(firstDay);
             this._generateTable();
-=======
-        const date = this._processDate(value);
-        this._min = date
-            ? new Date(date.setHours(0, 0, 0, 0))
-            : new Date(DEFAULT_MIN);
-
-        if (this._connected) {
-            this._setFirstWeekDay();
->>>>>>> ab1df01e
         }
     }
 
@@ -777,11 +750,7 @@
         });
 
         if (this._connected) {
-<<<<<<< HEAD
-            this._generateTable();
-=======
             this._setFirstWeekDay();
->>>>>>> ab1df01e
         }
     }
 
@@ -991,20 +960,17 @@
      */
     @api
     goToDate(date) {
-        const normalizedDate = new Date(date);
-        if (isNaN(normalizedDate)) {
+        const normalizedDate = this._processDate(date);
+        if (!normalizedDate) {
             console.error(
                 `Invalid date passed to the goToDate() method: ${date} \nThe date must be a valid date string, timestamp, or Date object.`
             );
             return;
         }
-        if (this.variant === 'weekly') {
-            const dateDay = normalizedDate.getDate() - normalizedDate.getDay();
-            const dateTime = new Date(date).setDate(dateDay);
-            this.firstWeekDay = new Date(dateTime);
-        } else {
-            this.firstWeekDay = normalizedDate;
-        }
+        this.firstWeekDay =
+            this.variant === 'weekly'
+                ? getStartOfWeek(normalizedDate)
+                : normalizedDate;
         this._generateTable();
         this.datePickerValue = this.firstWeekDayToString;
         this._goToDate = normalizedDate;
@@ -1151,23 +1117,17 @@
     /**
      * Center the picker on the right date.
      */
-<<<<<<< HEAD
-    _setFirstWeekDay(date) {
-        this.firstWeekDay =
-            this.variant === 'weekly' ? getStartOfWeek(date) : date;
-=======
     _setFirstWeekDay() {
         let date = this.value.length
             ? this._processDate(this.value[0])
-            : this.today;
+            : this._today;
 
         if (date < this.min) {
-            date = new Date(this.min);
+            date = this._processDate(this.min);
         } else if (date > this.max) {
-            date = new Date(this.max);
+            date = this._processDate(this.max);
         }
         this.goToDate(date);
->>>>>>> ab1df01e
     }
 
     /**
@@ -1335,14 +1295,8 @@
      * Handles the onclick event for the today button.
      */
     handleTodayClick() {
-<<<<<<< HEAD
         this.datePickerValue = this._today.toISO();
-        this._setFirstWeekDay(this._today);
-=======
-        this.datePickerValue = this.today.toISOString();
-        this.goToDate(this.today);
->>>>>>> ab1df01e
-        this._generateTable();
+        this.goToDate(this._today);
     }
 
     /**
@@ -1367,30 +1321,13 @@
             event.currentTarget.value = this.firstWeekDayToString;
             return;
         }
-<<<<<<< HEAD
         const isInput =
             event.currentTarget.dataset.elementId === 'lightning-input';
         const date = isInput
             ? DateTime.fromFormat(value, 'yyyy-MM-dd', { zone: this.timezone })
             : this._processDate(value);
-        this._setFirstWeekDay(date);
-        this._generateTable();
+        this.goToDate(date);
         this.datePickerValue = date.toISO();
-=======
-
-        const dateString = value.match(/^(\d{4})-(\d{2})-(\d{2})/);
-
-        if (dateString) {
-            const year = dateString[1];
-            const month = dateString[2] - 1;
-            const day = dateString[3];
-            const date = new Date(year, month, day);
-
-            this.goToDate(date);
-            this._generateTable();
-            this.datePickerValue = date.toISOString();
-        }
->>>>>>> ab1df01e
     }
 
     /**
