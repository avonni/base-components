/**
 * BSD 3-Clause License
 *
 * Copyright (c) 2021, Avonni Labs, Inc.
 * All rights reserved.
 *
 * Redistribution and use in source and binary forms, with or without
 * modification, are permitted provided that the following conditions are met:
 *
 * - Redistributions of source code must retain the above copyright notice, this
 *   list of conditions and the following disclaimer.
 *
 * - Redistributions in binary form must reproduce the above copyright notice,
 *   this list of conditions and the following disclaimer in the documentation
 *   and/or other materials provided with the distribution.
 *
 * - Neither the name of the copyright holder nor the names of its
 *   contributors may be used to endorse or promote products derived from
 *   this software without specific prior written permission.
 *
 * THIS SOFTWARE IS PROVIDED BY THE COPYRIGHT HOLDERS AND CONTRIBUTORS "AS IS"
 * AND ANY EXPRESS OR IMPLIED WARRANTIES, INCLUDING, BUT NOT LIMITED TO, THE
 * IMPLIED WARRANTIES OF MERCHANTABILITY AND FITNESS FOR A PARTICULAR PURPOSE ARE
 * DISCLAIMED. IN NO EVENT SHALL THE COPYRIGHT HOLDER OR CONTRIBUTORS BE LIABLE
 * FOR ANY DIRECT, INDIRECT, INCIDENTAL, SPECIAL, EXEMPLARY, OR CONSEQUENTIAL
 * DAMAGES (INCLUDING, BUT NOT LIMITED TO, PROCUREMENT OF SUBSTITUTE GOODS OR
 * SERVICES; LOSS OF USE, DATA, OR PROFITS; OR BUSINESS INTERRUPTION) HOWEVER
 * CAUSED AND ON ANY THEORY OF LIABILITY, WHETHER IN CONTRACT, STRICT LIABILITY,
 * OR TORT (INCLUDING NEGLIGENCE OR OTHERWISE) ARISING IN ANY WAY OUT OF THE USE
 * OF THIS SOFTWARE, EVEN IF ADVISED OF THE POSSIBILITY OF SUCH DAMAGE.
 */

import { LightningElement, api } from 'lwc';
import { normalizeBoolean, normalizeString } from 'c/utilsPrivate';
import { FieldConstraintApi, InteractingState } from 'c/inputUtils';
import { classSet } from 'c/utils';
import TIME_ZONES from './timeZones.js';

const DAYS = ['Sun', 'Mon', 'Tue', 'Wed', 'Thu', 'Fri', 'Sat'];

const DATE_TIME_VARIANTS = {
    valid: ['daily', 'weekly', 'inline', 'timeline', 'monthly'],
    default: 'daily'
};
const DATE_TIME_TYPES = {
    valid: ['radio', 'checkbox'],
    default: 'radio'
};
const DATE_TIME_FORMATS = {
    valid: ['numeric', '2-digit'],
    dayDefault: 'numeric',
    hourDefault: 'numeric',
    minuteDefault: '2-digit'
};
const WEEKDAY_FORMATS = {
    valid: ['narrow', 'short', 'long'],
    default: 'short'
};
const MONTH_FORMATS = {
    valid: ['2-digit', 'numeric', 'narrow', 'short', 'long'],
    default: 'long'
};

const DEFAULT_START_TIME = 46800000;
const DEFAULT_END_TIME = 82800000;
const DEFAULT_TIME_SLOT_DURATION = 1800000;
const DEFAULT_MAX = new Date(new Date(2099, 11, 31).setHours(0, 0, 0, 0));
const DEFAULT_MIN = new Date(new Date(1900, 0, 1).setHours(0, 0, 0, 0));
const DEFAULT_DAY_CLASS = 'avonni-date-time-picker__day';

/**
 * @class
 * @public
 * @storyId example-date-time-picker--daily
 * @descriptor avonni-date-time-picker
 */
export default class DateTimePicker extends LightningElement {
    /**
     * Array of disabled dates. The dates must be Date objects or valid ISO8601 strings.
     *
     * @type {object[]}
     * @public
     */
    @api disabledDateTimes = [];
    /**
     * Help text detailing the purpose and function of the input.
     *
     * @type {string}
     * @public
     */
    @api fieldLevelHelp;
    /**
     * Text label for the input.
     *
     * @type {string}
     * @required
     * @public
     */
    @api label;
    /**
     * Error message to be displayed when the value is missing.
     * The valueMissing error can be returned when you specify the required attribute for any input type.
     *
     * @type {string}
     * @public
     */
    @api messageWhenValueMissing;
    /**
     * Specifies the name of an input element.
     *
     * @type {string}
     * @public
     */
    @api name;

    _dateFormatDay = DATE_TIME_FORMATS.dayDefault;
    _dateFormatWeekday = WEEKDAY_FORMATS.default;
    _dateFormatMonth = MONTH_FORMATS.default;
    _dateFormatYear;
    _endTime = DEFAULT_END_TIME;
    _hideDatePicker = false;
    _hideLabel;
    _hideNavigation = false;
    _max = DEFAULT_MAX;
    _min = DEFAULT_MIN;
<<<<<<< HEAD
    _readOnly = false;
    _required = false;
    _value;
=======
    _value = [];
>>>>>>> 932242c5
    _startTime = DEFAULT_START_TIME;
    _timeSlotDuration = DEFAULT_TIME_SLOT_DURATION;
    _timeSlots;
    _timeFormatHour;
    _timeFormatHour12;
    _timeFormatMinute;
    _timeFormatSecond;
    _showEndTime;
    _showDisabledDates;
    _type = DATE_TIME_TYPES.default;
    _showTimeZone = false;
    _disabled = false;
    _variant = DATE_TIME_VARIANTS.default;

    table;
    today;
    firstWeekDay;
    lastWeekDay;
    timeZones = TIME_ZONES;
    selectedTimeZone;
    helpMessage;
    datePickerValue;
    dayClass = DEFAULT_DAY_CLASS;
    calendarDisabledDates = [];

    _connected = false;
    _selectedDayTime;
    _valid = true;

    connectedCallback() {
        this._processValue();
        this.selectedTimeZone =
            Intl.DateTimeFormat().resolvedOptions().timeZone;
        this._initTimeSlots();
        const now = new Date();
        this.today = now;
        this.datePickerValue = now.toISOString();

        const firstDay = this.today < this.min ? this.min : this.today;
        this._setFirstWeekDay(firstDay);

        // If no time format is provided, defaults to hour:minutes (0:00)
        // The default is set here so it is possible to have only the hour, minutes:seconds, etc.
        this._initTimeFormat();

        if (this.isMonthly) {
            this._disableMonthlyCalendarDates();
        }

        this._generateTable();
        this.interactingState = new InteractingState();
        this.interactingState.onleave(() => this.showHelpMessageIfInvalid());
        this._connected = true;
    }

    /*
     * ------------------------------------------------------------
     *  PUBLIC PROPERTIES
     * -------------------------------------------------------------
     */

    /**
     * Valid values include numeric and 2-digit.
     *
     * @type {string}
     * @default numeric
     * @public
     */
    @api
    get dateFormatDay() {
        return this._dateFormatDay;
    }

    set dateFormatDay(value) {
        this._dateFormatDay = normalizeString(value, {
            fallbackValue: DATE_TIME_FORMATS.dayDefault,
            validValues: DATE_TIME_FORMATS.valid
        });

        if (this._connected && this.variant === 'weekly') this._generateTable();
    }

    /**
     * Valid values are numeric, 2-digit, long, short or narrow.
     *
     * @type {string}
     * @default long
     * @public
     */
    @api
    get dateFormatMonth() {
        return this._dateFormatMonth;
    }

    set dateFormatMonth(value) {
        this._dateFormatMonth = normalizeString(value, {
            fallbackValue: MONTH_FORMATS.default,
            validValues: MONTH_FORMATS.valid
        });
    }

    /**
     * Specifies how to display the day of the week. Valid values are narrow, short, or long.
     *
     * @type {string}
     * @default short
     * @public
     */
    @api
    get dateFormatWeekday() {
        return this._dateFormatWeekday;
    }

    set dateFormatWeekday(value) {
        this._dateFormatWeekday = normalizeString(value, {
            fallbackValue: WEEKDAY_FORMATS.default,
            validValues: WEEKDAY_FORMATS.valid
        });

        if (this._connected && this.variant === 'weekly') this._generateTable();
    }

    /**
<<<<<<< HEAD
     * Valid values include numeric and 2-digit.
=======
     * Value of the selected date, or array of selected dates. Each date can be a Date object, a timestamp, or an ISO8601 formatted string.
>>>>>>> 932242c5
     *
     * @type {string|string[]}
     * @public
     */
    @api
    get dateFormatYear() {
        return this._dateFormatYear;
    }

<<<<<<< HEAD
    set dateFormatYear(value) {
        this._dateFormatYear = normalizeString(value, {
            validValues: DATE_TIME_FORMATS.valid
        });
=======
    set value(value) {
        if (!value) {
            this._value = [];
        } else {
            this._value = value instanceof Array ? value : [value];
        }

        if (this._connected) {
            this._processValue();
            this._generateTable();
        }
>>>>>>> 932242c5
    }

    /**
     * If present, the date time picker is disabled and users cannot interact with it.
     *
     * @type {boolean}
     * @default false
     * @public
     */
    @api
    get disabled() {
        return this._disabled;
    }

    set disabled(value) {
        this._disabled = normalizeBoolean(value);
        if (this._connected) {
            this._initTimeFormat();
            this._generateTable();
        }
    }

    /**
     * End of the time slots. Must be an ISO8601 formatted time string.
     *
     * @type {string}
     * @default 18:00
     * @public
     */
    @api
    get endTime() {
        return this._endTime;
    }

    set endTime(value) {
        const end = new Date(`1970-01-01T${value}`);
        // Return end time in ms. Default value is 18:00.
        this._endTime = isNaN(end.getTime()) ? DEFAULT_END_TIME : end.getTime();
        if (this._connected) {
            this._initTimeSlots();
            this._generateTable();
        }
    }

    /**
     * If present, hide the date picker button.
     *
     * @type {boolean}
     * @default false
     * @public
     */
    @api
    get hideDatePicker() {
        return this._hideDatePicker;
    }

    set hideDatePicker(value) {
        this._hideDatePicker = normalizeBoolean(value);
    }

    /**
     * If present, hides the label.
     *
     * @type {boolean}
     * @default false
     * @public
     */
    @api
    get hideLabel() {
        return this._hideLabel;
    }

    set hideLabel(boolean) {
        this._hideLabel = normalizeBoolean(boolean);
    }

    /**
     * If present, hide next, previous and today buttons.
     *
     * @type {boolean}
     * @default false
     * @public
     */
    @api
    get hideNavigation() {
        return this._hideNavigation;
    }

    set hideNavigation(value) {
        this._hideNavigation = normalizeBoolean(value);
    }

    /**
     * Specifies the maximum date, which the calendar can show.
     *
     * @type {object}
     * @default Date(2099, 11, 31)
     * @public
     */
    @api
    get max() {
        return this._max;
    }

    set max(value) {
        const date = this._processDate(value);
        if (date) {
            this._max = new Date(date.setHours(0, 0, 0, 0));
        }

        if (this._connected) {
            this._generateTable();
        }
    }

    /**
     * Specifies the minimum date, which the calendar can show.
     *
     * @type {object}
     * @default Date(1900, 0, 1)
     * @public
     */
    @api
    get min() {
        return this._min;
    }

    set min(value) {
        const date = this._processDate(value);
        if (date) {
            this._min = new Date(date.setHours(0, 0, 0, 0));
        }

        if (this._connected) {
            const firstDay = this.today < this.min ? this.min : this.today;
            this._setFirstWeekDay(firstDay);
            this._generateTable();
        }
    }

    /**
     * If present, the input field is read-only and cannot be edited by users.
     *
     * @type {boolean}
     * @default false
     * @public
     */
    @api
    get readOnly() {
        return this._readOnly;
    }

    set readOnly(boolean) {
        this._readOnly = normalizeBoolean(boolean);
    }

    /**
     * If present, the input field must be filled out before the form is submitted.
     *
     * @type {boolean}
     * @default false
     * @public
     */
    @api
    get required() {
        return this._required;
    }

    set required(boolean) {
        this._required = normalizeBoolean(boolean);
    }

    /**
     * If present, show the disabled dates in the date time picker.
     * Ex: 1:00 PM - 1:30 PM.
     *
     * @type {boolean}
     * @public
     */
    @api
    get showDisabledDates() {
        return this._showDisabledDates;
    }

    set showDisabledDates(boolean) {
        this._showDisabledDates = normalizeBoolean(boolean);

        if (this._connected) {
            this._generateTable();
        }
    }

    /**
     * If present, show the end time in each slots.
     * Ex: 1:00 PM - 1:30 PM.
     *
     * @type {boolean}
     * @public
     */
    @api
    get showEndTime() {
        return this._showEndTime;
    }

    set showEndTime(boolean) {
        this._showEndTime = normalizeBoolean(boolean);
    }

    /**
     * If present, show the time zone.
     *
     * @type {boolean}
     * @default false
     * @public
     */
    @api
    get showTimeZone() {
        return this._showTimeZone;
    }

    set showTimeZone(value) {
        this._showTimeZone = normalizeBoolean(value);
    }

    /**
     * Start of the time slots. Must be an ISO8601 formatted time string.
     *
     * @type {string}
     * @default 08:00
     * @public
     */
    @api
    get startTime() {
        return this._startTime;
    }

    set startTime(value) {
        const start = new Date(`1970-01-01T${value}`);
        // Return start time in ms. Default value is 08:00.
        this._startTime = isNaN(start.getTime())
            ? DEFAULT_START_TIME
            : start.getTime();
        if (this._connected) {
            this._initTimeSlots();
            this._generateTable();
        }
    }

    /**
     * Valid values include numeric and 2-digit.
     *
     * @type {string}
     * @default numeric
     * @public
     */
    @api
    get timeFormatHour() {
        return this._timeFormatHour || undefined;
    }

    set timeFormatHour(value) {
        this._timeFormatHour = normalizeString(value, {
            validValues: DATE_TIME_FORMATS.valid
        });
    }

    /**
     * Determines whether time is displayed as 12-hour.
     * If false, time displays as 24-hour. The default setting is determined by the user's locale.
     *
     * @type {boolean}
     * @public
     */
    @api
    get timeFormatHour12() {
        return this._timeFormatHour12;
    }

    set timeFormatHour12(boolean) {
        if (boolean !== undefined) {
            this._timeFormatHour12 = normalizeBoolean(boolean);
        }
    }

    /**
     * Valid values include numeric and 2-digit.
     *
     * @type {string}
     * @default 2-digit
     * @public
     */
    @api
    get timeFormatMinute() {
        return this._timeFormatMinute || undefined;
    }

    set timeFormatMinute(value) {
        this._timeFormatMinute = normalizeString(value, {
            validValues: DATE_TIME_FORMATS.valid
        });
    }

    /**
     * Valid values include numeric and 2-digit.
     *
     * @type {string}
     * @public
     */
    @api
    get timeFormatSecond() {
        return this._timeFormatSecond || undefined;
    }

    set timeFormatSecond(value) {
        this._timeFormatSecond = normalizeString(value, {
            validValues: DATE_TIME_FORMATS.valid
        });
    }

    /**
     * Duration of each time slot. Must be an ISO8601 formatted time string.
     *
     * @type {string}
     * @default 00:30
     * @public
     */
    @api
    get timeSlotDuration() {
        return this._timeSlotDuration;
    }

    set timeSlotDuration(value) {
        const duration =
            typeof value === 'string' &&
            value.match(/(\d{2}):(\d{2}):?(\d{2})?/);
        let durationMilliseconds = 0;
        if (duration) {
            const durationHours = parseInt(duration[1], 10);
            const durationMinutes = parseInt(duration[2], 10);
            const durationSeconds = parseInt(duration[3], 10) || 0;
            durationMilliseconds =
                durationHours * 3600000 +
                durationMinutes * 60000 +
                durationSeconds * 1000;
        }

        // Return duration in ms. Default value is 00:30.
        this._timeSlotDuration =
            durationMilliseconds > 0
                ? durationMilliseconds
                : DEFAULT_TIME_SLOT_DURATION;

        if (this._connected) {
            this._initTimeSlots();
            this._generateTable();
        }
    }

    /**
     * Valid values include radio and checkbox.
     *
     * @type {string}
     * @default radio
     * @public
     */
    @api
    get type() {
        return this._type;
    }

    set type(value) {
        this._type = normalizeString(value, {
            fallbackValue: DATE_TIME_TYPES.default,
            validValues: DATE_TIME_TYPES.valid
        });
        if (this._connected) {
            this._processValue();
            this._generateTable();
        }
    }

    /**
     * Represents the validity states that an element can be in, with respect to constraint validation.
     *
     * @type {string}
     * @public
     */
    @api get validity() {
        return this._constraint.validity;
    }

    /**
     * The value of the date selected, which can be a Date object, timestamp, or an ISO8601 formatted string.
     *
     * @type {string}
     * @public
     */
    @api
    get value() {
        return this._value;
    }

    set value(value) {
        this._value = value;
    }

    /**
     * The variant changes the appearance of the time picker.
     * Accepted variants include daily, weekly, monthly, inline and timeline.
     *
     * @type {string}
     * @default daily
     * @public
     */
    @api
    get variant() {
        return this._variant;
    }

    set variant(value) {
        this._variant = normalizeString(value, {
            fallbackValue: DATE_TIME_VARIANTS.default,
            validValues: DATE_TIME_VARIANTS.valid
        });

        this.dayClass = classSet('slds-text-align_center slds-grid').add({
            'avonni-date-time-picker__day_inline': this._variant === 'inline',
            'avonni-date-time-picker__day': this._variant !== 'inline'
        });

        if (this._connected) {
            if (this._variant === 'monthly') {
                this._disableMonthlyCalendarDates();
            }

            const firstDay = this.today < this.min ? this.min : this.today;
            this._setFirstWeekDay(firstDay);
            this._generateTable();
        }
    }

    /*
     * ------------------------------------------------------------
     *  PRIVATE PROPERTIES
     * -------------------------------------------------------------
     */

    /**
     * Retrieve constraint API for validation.
     *
     * @type {object}
     */
    get _constraint() {
        if (!this._constraintApi) {
            this._constraintApi = new FieldConstraintApi(() => this, {
                valueMissing: () =>
                    !this.disabled && this.required && !this.value
            });
        }
        return this._constraintApi;
    }

    /**
     * Returns an array of all the disabled date time.
     *
     * @type {array}
     */
    get _disabledFullDateTimes() {
        let dateTimes = [];

        this.disabledDateTimes.forEach((dateTime) => {
            if (typeof dateTime === 'object') {
                dateTimes.push(dateTime.getTime());
            }
        });

        return dateTimes;
    }

    /**
     * Returns an array of all the disabled weekdays.
     *
     * @type {array}
     */
    get _disabledWeekDays() {
        let dates = [];

        this.disabledDateTimes.forEach((date) => {
            if (typeof date === 'string') {
                dates.push(DAYS.indexOf(date));
            }
        });

        return dates;
    }

    /**
     * Returns an array of all the disabled monthdays.
     *
     * @type {array}
     */
    get _disabledMonthDays() {
        let dates = [];

        this.disabledDateTimes.forEach((date) => {
            if (typeof date === 'number') {
                dates.push(date);
            }
        });

        return dates;
    }

    /**
     * Returns a string with the date range depending on if variant is weekly or not.
     *
     * @type {string}
     */
    get currentDateRangeString() {
        const options = {
            month: this.dateFormatMonth,
            day: this.dateFormatDay
        };

        if (this.dateFormatYear) options.year = this.dateFormatYear;

        const firstWeekDay = this.firstWeekDay.toLocaleString('default', {
            weekday: this.dateFormatWeekday
        });
        const firstDay = this.firstWeekDay.toLocaleString('default', options);
        const lastDay = this.lastWeekDay.toLocaleString('default', options);

        return this.variant === 'weekly'
            ? `${firstDay} - ${lastDay}`
            : `${firstWeekDay}, ${firstDay}`;
    }

    /**
     * Returns first weekday in an ISOString format.
     *
     * @type {ISOstring}
     */
    get firstWeekDayToString() {
        return this.firstWeekDay.toISOString();
    }

    /**
     * Returns min in an ISOString format.
     *
     * @type {ISOstring}
     */
    get minToString() {
        return this.min.toISOString();
    }

    /**
     * Returns max in an ISOString format.
     *
     * @type {ISOstring}
     */
    get maxToString() {
        return this.max.toISOString();
    }

    /**
     * Returns true if the first weekday is smaller than min. It disables the prev button.
     *
     * @type {boolean}
     */
    get prevButtonIsDisabled() {
        return this.firstWeekDay <= this.min;
    }

    /**
     * Returns true if the last weekday is bigger than min. It disables the next button.
     *
     * @type {boolean}
     */
    get nextButtonIsDisabled() {
        return this.lastWeekDay >= this.max;
    }

    /**
     * Returns true if every day is disabled. It disables the entire period.
     *
     * @type {boolean}
     */
    get entirePeriodIsDisabled() {
        return this.table.every((day) => day.disabled);
    }

    /**
     * Returns true if variant is timeline.
     *
     * @type {boolean}
     */
<<<<<<< HEAD
    get isTimeline() {
        return this.variant === 'timeline';
=======
    get _constraint() {
        if (!this._constraintApi) {
            this._constraintApi = new FieldConstraintApi(() => this, {
                valueMissing: () =>
                    !this.disabled && this.required && !this.value.length
            });
        }
        return this._constraintApi;
>>>>>>> 932242c5
    }

    /**
     * Returns true if variant is monthly.
     *
     * @type {boolean}
     */
    get isMonthly() {
        return this.variant === 'monthly';
    }

    /*
     * ------------------------------------------------------------
     *  PUBLIC METHODS
     * -------------------------------------------------------------
     */

    /**
     * Checks if the input is valid.
     *
     * @returns {boolean} True if the element meets all constraint validations.
     * @public
     */
    @api
    checkValidity() {
        return this._constraint.checkValidity();
    }

    /**
     * Displays the error messages. If the input is valid, <code>reportValidity()</code> clears displayed error messages.
     *
     * @returns {boolean} False if invalid, true if valid.
     * @public
     */
    @api
    reportValidity() {
        return this._constraint.reportValidity((message) => {
            this.helpMessage = message;
        });
    }

    /**
     * Sets a custom error message to be displayed when a form is submitted.
     *
     * @param {string} message The string that describes the error. If message is an empty string, the error message is reset.
     * @public
     */
    @api
    setCustomValidity(message) {
        this._constraint.setCustomValidity(message);
    }

    /**
     * Displays error messages on invalid fields.
     * An invalid field fails at least one constraint validation and returns false when <code>checkValidity()</code> is called.
     *
     * @public
     */
    @api
    showHelpMessageIfInvalid() {
        this.reportValidity();

        // Show errors on date picker
        const datePicker = this.template.querySelector(
            '[data-element-id="lightning-input"]'
        );
        if (datePicker) datePicker.reportValidity();
    }

    /*
     * ------------------------------------------------------------
     *  PRIVATE METHODS
     * -------------------------------------------------------------
     */

    /**
     * Pushes all dates included in disabled-date-times to calendar-disabled-dates to be disabled on the calendar.
     */
    _disableMonthlyCalendarDates() {
        if (this.disabledDateTimes) {
            this.disabledDateTimes.forEach((disabledDateTime) => {
                const type = typeof disabledDateTime;
                const isNumber = type === 'number';
                const isWeekDay =
                    type === 'string' && DAYS.indexOf(disabledDateTime) > -1;
                if (isNumber || isWeekDay) {
                    this.calendarDisabledDates.push(disabledDateTime);
                }
            });
        }
    }

    /**
     * Transform the given value into a Date object, or return null.
     *
     * @param {string} value The value of the date selected.
     * @returns {Date|null} Returns a date object or null.
     */
    _processDate(value) {
        let date = null;
        if (value instanceof Date) date = value;
        if (!isNaN(new Date(value).getTime())) date = new Date(value);
        return date;
    }

    /**
     * Processes the values to make sure it's an ISOstring.
     */
    _processValue() {
        if (this.type === 'checkbox') {
            const selectedDayTimes = [];
            const values = [];

            this.value.forEach((value) => {
                const date = this._processDate(value);
                if (date) {
                    selectedDayTimes.push(date.getTime());
                    values.push(date.toISOString());
                }
            });

            this._selectedDayTime = selectedDayTimes;
            this._value = values;
        } else {
            const date = this._processDate(this.value[0]);
            if (date) {
                this._selectedDayTime = date.getTime();
                this._value = [date.toISOString()];
            } else {
                this._selectedDayTime = null;
            }
        }
    }

    /**
     * Time slots initialization.
     */
    _initTimeSlots() {
        const timeSlots = [];
        let currentTime = this.startTime;

        while (currentTime < this.endTime) {
            timeSlots.push(
                new Date(currentTime).toLocaleTimeString('default', {
                    hour: '2-digit',
                    minute: '2-digit',
                    second: '2-digit',
                    hour12: false
                })
            );
            currentTime = currentTime + this.timeSlotDuration;
        }
        this._timeSlots = timeSlots;
    }

    /**
     * Time format initialization.
     */
    _initTimeFormat() {
        if (
            !this.timeFormatHour &&
            !this.timeFormatMinute &&
            !this.timeFormatSecond
        ) {
            this._timeFormatHour = DATE_TIME_FORMATS.hourDefault;
            this._timeFormatMinute = DATE_TIME_FORMATS.minuteDefault;
        }
    }

    /**
     * If variant is weekly, sets the first weekday.
     */
    _setFirstWeekDay(date) {
        if (this.variant === 'weekly') {
            const dateDay = date.getDate() - date.getDay();
            const dateTime = new Date(date).setDate(dateDay);
            this.firstWeekDay = new Date(dateTime);
        } else {
            this.firstWeekDay = date;
        }
    }

    /**
     * Generates table depending on the variant.
     */
    _generateTable() {
        const processedTable = [];
        const daysDisplayed = this.variant === 'weekly' ? 7 : 1;

        for (let i = 0; i < daysDisplayed; i++) {
            const day = new Date(
                new Date(this.firstWeekDay).setDate(
                    this.firstWeekDay.getDate() + i
                )
            );

            const disabled =
                this.disabled ||
                (this.disabledDateTimes && this._isDisabled(day));

            // Create dayTime object
            const dayTime = {
                key: i,
                day: day,
                disabled: disabled,
                show: !disabled || this.showDisabledDates,
                isToday:
                    this.today.toLocaleDateString() ===
                    day.toLocaleDateString(),
                times: []
            };

            // Add a label to the day only if variant is 'week'
            if (this.variant === 'weekly') {
                const labelWeekday = day.toLocaleString('default', {
                    weekday: this.dateFormatWeekday
                });
                const labelDay = day.toLocaleString('default', {
                    day: this.dateFormatDay
                });
                dayTime.label = `${labelWeekday} ${labelDay}`;
            }

            this._createTimeSlots(dayTime);
            processedTable.push(dayTime);
        }

        this.lastWeekDay = processedTable[processedTable.length - 1].day;
        this.table = processedTable;
    }

    //  /!\ Changes the dayTime object passed as argument.
    _createTimeSlots(dayTime) {
        this._timeSlots.forEach((timeSlot) => {
            // Add time to day
            const hour = parseInt(timeSlot.slice(0, 2), 10);
            const minutes = parseInt(timeSlot.slice(3, 5), 10);
            const seconds = parseInt(timeSlot.slice(6, 8), 10);
            const day = dayTime.day;
            day.setHours(hour, minutes, seconds, 0);

            const timestamp = day.getTime();

            const selected =
                this._selectedDayTime && this._isSelected(timestamp);

            if (selected) dayTime.selected = true;

            const disabled =
                dayTime.disabled ||
                (this.disabledDateTimes &&
                    this._disabledFullDateTimes.indexOf(timestamp) > -1);

            const time = {
                startTimeISO: day.toISOString(),
                endTimeISO: new Date(
                    timestamp + this.timeSlotDuration
                ).toISOString(),
                disabled: disabled,
                selected: selected,
                show: !disabled || this.showDisabledDates
            };

            // If the variant is 'timeline', pushes a two-level deep object into dayTime.times
            // {
            //     hour: ISO datetime,
            //     times: [ time objects ]
            // }
            if (this.isTimeline) {
                let timelineHour = new Date(day);
                timelineHour.setHours(hour, 0, 0, 0);
                timelineHour = timelineHour.toISOString();

                const index = dayTime.times.findIndex(
                    (timeObject) => timeObject.hour === timelineHour
                );

                if (index < 0) {
                    dayTime.times.push({
                        hour: timelineHour,
                        times: [time]
                    });
                } else {
                    dayTime.times[index].times.push(time);
                }
                // For other variants, pushes the time object directly into dayTime.times
            } else {
                dayTime.times.push(time);
            }
        });
    }

    /**
     * Generates table depending on the variant.
     *
     * @param {object} time timestamp
     * @returns {boolean} returns false if selection === time.
     */
    _isSelected(time) {
        const selection = this._selectedDayTime;

        return Array.isArray(selection)
            ? selection.indexOf(time) > -1
            : selection === time;
    }

    /**
     * Generates table depending on the variant.
     *
     * @param {object} dayObject
     * @returns {boolean} true if disabled, false if not.
     */
    _isDisabled(dayObject) {
        // Remove time from the date object
        const day = new Date(new Date(dayObject).setHours(0, 0, 0, 0));

        const outsideOfAllowedDates = day < this.min || day > this.max;
        const weekDay = day.getDay();
        const monthDay = day.getDate();

        return (
            outsideOfAllowedDates ||
            this._disabledWeekDays.indexOf(weekDay) > -1 ||
            this._disabledMonthDays.indexOf(monthDay) > -1
        );
    }

    /**
     * Handles the onchange event of the combobox to change the time zone.
     */
    handleTimeZoneChange(event) {
        this.selectedTimeZone = event.detail.value;
    }

    /**
     * Handles the onclick event for the today button.
     */
    handleTodayClick() {
        this.datePickerValue = this.today.toISOString();
        this._setFirstWeekDay(this.today);
        this._generateTable();
    }

    /**
     * Handles the onclick event for the next and previous button.
     */
    handlePrevNextClick(event) {
        const dayRange = this.variant === 'weekly' ? 7 : 1;
        const direction = event.currentTarget.dataset.direction;
        const dayRangeSign = direction === 'next' ? dayRange : -dayRange;
        this.firstWeekDay = new Date(
            new Date(this.firstWeekDay).setDate(
                this.firstWeekDay.getDate() + dayRangeSign
            )
        );
        this._generateTable();
        this.datePickerValue = this.firstWeekDay.toISOString();
    }

    /**
     * Handles the onchange event of the lightning-input to change the date.
     */
    handleDateChange(event) {
        const value = event.detail.value;
        if (!value || typeof value !== 'string') {
            // Prevent unselection of a date
            event.currentTarget.value = this.firstWeekDayToString;
            return;
        }

        const dateString = value.match(/^(\d{4})-(\d{2})-(\d{2})/);

        if (dateString) {
            const year = dateString[1];
            const month = dateString[2] - 1;
            const day = dateString[3];
            const date = new Date(year, month, day);

            this._setFirstWeekDay(date);
            this._generateTable();
            this.datePickerValue = date.toISOString();
        }
    }

    /**
     * Handles the onclick event of the button for time slots.
     */
    handleTimeSlotClick(event) {
        if (this.readOnly) return;

        const dateTimeISO = event.currentTarget.firstChild.value;
        const date = new Date(dateTimeISO);

        // Select/unselect the date
        if (this.type === 'checkbox') {
            const valueIndex = this.value.indexOf(dateTimeISO);
            if (valueIndex > -1) {
                this._value.splice(valueIndex, 1);
            } else {
                this._value.push(dateTimeISO);
            }

            const selectIndex = this._selectedDayTime.indexOf(date.getTime());
            if (selectIndex > -1) {
                this._selectedDayTime.splice(selectIndex, 1);
            } else {
                this._selectedDayTime.push(date.getTime());
            }
        } else {
            this._value = this._value[0] === dateTimeISO ? [] : [dateTimeISO];
            this._selectedDayTime =
                this._selectedDayTime === date.getTime()
                    ? null
                    : date.getTime();
        }

        // Refresh table to show selected time slot
        this._generateTable();
        /**
         * The event fired when the value changed.
         *
         * @event
         * @name change
         * @param {string} value Picker new value.
         * @param {string} name Name of the picker.
         * @public
         */
        this.dispatchEvent(
            new CustomEvent('change', {
                detail: {
                    value:
                        this.type === 'radio'
                            ? this.value[0] || null
                            : this.value,
                    name: this.name
                }
            })
        );
    }

    /**
     * Triggers interactingState.leave() on blur.
     * Removes slds-has-error on the whole element if not valid.
     */
    handleValueBlur() {
        this._valid = !(this.required && !this.value.length);
        this.interactingState.leave();
        if (!this._valid) {
            this.classList.remove('slds-has-error');
        }
    }

    /**
     * Triggers interactingState.enter() on focus.
     */
    handleValueFocus() {
        this.interactingState.enter();
    }
}<|MERGE_RESOLUTION|>--- conflicted
+++ resolved
@@ -123,13 +123,9 @@
     _hideNavigation = false;
     _max = DEFAULT_MAX;
     _min = DEFAULT_MIN;
-<<<<<<< HEAD
     _readOnly = false;
     _required = false;
-    _value;
-=======
     _value = [];
->>>>>>> 932242c5
     _startTime = DEFAULT_START_TIME;
     _timeSlotDuration = DEFAULT_TIME_SLOT_DURATION;
     _timeSlots;
@@ -253,13 +249,9 @@
     }
 
     /**
-<<<<<<< HEAD
      * Valid values include numeric and 2-digit.
-=======
-     * Value of the selected date, or array of selected dates. Each date can be a Date object, a timestamp, or an ISO8601 formatted string.
->>>>>>> 932242c5
-     *
-     * @type {string|string[]}
+     *
+     * @type {string}
      * @public
      */
     @api
@@ -267,24 +259,10 @@
         return this._dateFormatYear;
     }
 
-<<<<<<< HEAD
     set dateFormatYear(value) {
         this._dateFormatYear = normalizeString(value, {
             validValues: DATE_TIME_FORMATS.valid
         });
-=======
-    set value(value) {
-        if (!value) {
-            this._value = [];
-        } else {
-            this._value = value instanceof Array ? value : [value];
-        }
-
-        if (this._connected) {
-            this._processValue();
-            this._generateTable();
-        }
->>>>>>> 932242c5
     }
 
     /**
@@ -741,7 +719,7 @@
         if (!this._constraintApi) {
             this._constraintApi = new FieldConstraintApi(() => this, {
                 valueMissing: () =>
-                    !this.disabled && this.required && !this.value
+                    !this.disabled && this.required && !this.value.length
             });
         }
         return this._constraintApi;
@@ -881,19 +859,8 @@
      *
      * @type {boolean}
      */
-<<<<<<< HEAD
     get isTimeline() {
         return this.variant === 'timeline';
-=======
-    get _constraint() {
-        if (!this._constraintApi) {
-            this._constraintApi = new FieldConstraintApi(() => this, {
-                valueMissing: () =>
-                    !this.disabled && this.required && !this.value.length
-            });
-        }
-        return this._constraintApi;
->>>>>>> 932242c5
     }
 
     /**
