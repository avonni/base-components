import { FieldConstraintApi, InteractingState } from 'c/inputUtils';
import { DateTime } from 'c/luxon';
import {
    dateTimeObjectFrom,
    getStartOfWeek,
    getWeekday,
    intervalFrom,
    isInTimeFrame
} from 'c/luxonDateTimeUtils';
import { AvonniResizeObserver } from 'c/resizeObserver';
import { TIME_ZONES } from 'c/timeZones';
import {
    classSet,
    normalizeArray,
    normalizeBoolean,
    normalizeObject,
    normalizeString
} from 'c/utils';
import { equal } from 'c/utilsPrivate';
import { LightningElement, api } from 'lwc';

const DATE_PICKER_MOUSE_MOVE_OFFSET = 25;
const DATE_PICKER_VARIANTS = {
    valid: ['input', 'inline'],
    default: 'input'
};
const DATE_TIME_FORMATS = {
    valid: ['numeric', '2-digit'],
    dayDefault: 'numeric',
    hourDefault: 'numeric',
    minuteDefault: '2-digit'
};
const DATE_TIME_TYPES = {
    valid: ['radio', 'checkbox'],
    default: 'radio'
};
const DATE_TIME_VARIANTS = {
    valid: ['daily', 'weekly', 'inline', 'timeline', 'monthly'],
    default: 'daily'
};
const DAYS = ['Sun', 'Mon', 'Tue', 'Wed', 'Thu', 'Fri', 'Sat'];
const DEFAULT_END_TIME = '18:00';
const DEFAULT_INLINE_DATE_PICKER_VISIBLE_DAYS = 7;
const DEFAULT_MAX = '2099-12-31';
const DEFAULT_MIN = '1900-01-01';
const DEFAULT_NEXT_DATES_BUTTON_ALTERNATIVE_TEXT = 'Next dates';
const DEFAULT_NEXT_WEEK_BUTTON_ALTERNATIVE_TEXT = 'Next week';
const DEFAULT_NO_RESULTS_MESSAGE = 'No available time slots for this period.';
const DEFAULT_PREVIOUS_DATES_BUTTON_ALTERNATIVE_TEXT = 'Previous dates';
const DEFAULT_PREVIOUS_WEEK_BUTTON_ALTERNATIVE_TEXT = 'Previous week';
const DEFAULT_REQUIRED_ALTERNATIVE_TEXT = 'Required';
const DEFAULT_START_TIME = '08:00';
const DEFAULT_TIME_SLOT_DURATION = 1800000;
const DEFAULT_TIME_ZONE = Intl.DateTimeFormat().resolvedOptions().timeZone;
const DEFAULT_TIME_ZONE_LABEL = 'Time Zone:';
const DEFAULT_TIME_ZONE_PLACEHOLDER = 'Select time zone';
const DEFAULT_TODAY_BUTTON_LABEL = 'Today';
const DEFAULT_WEEK_START_DAY = 0;
const MIN_INLINE_DATE_PICKER_DATE_WIDTH = 60;
const MONTH_FORMATS = {
    valid: ['2-digit', 'numeric', 'narrow', 'short', 'long'],
    default: 'long'
};
const TIME_DATE = '1970-01-02';
const WEEKDAY_FORMATS = {
    valid: ['narrow', 'short', 'long'],
    default: 'short'
};

/**
 * @class
 * @public
 * @storyId example-date-time-picker--daily
 * @descriptor avonni-date-time-picker
 */
export default class DateTimePicker extends LightningElement {
    /**
     * Help text detailing the purpose and function of the input.
     *
     * @type {string}
     * @public
     */
    @api fieldLevelHelp;
    /**
     * Text label for the input.
     *
     * @type {string}
     * @required
     * @public
     */
    @api label;
    /**
     * Error message to be displayed when the value is missing.
     * The valueMissing error can be returned when you specify the required attribute for any input type.
     *
     * @type {string}
     * @public
     */
    @api messageWhenValueMissing;
    /**
     * Specifies the name of an input element.
     *
     * @type {string}
     * @public
     */
    @api name;
    /**
     * Alternative text for the next dates button.
     *
     * @type {string}
     * @public
     * @default Next dates
     */
    @api nextDatesButtonAlternativeText =
        DEFAULT_NEXT_DATES_BUTTON_ALTERNATIVE_TEXT;
    /**
     * Alternative text for the next week button.
     *
     * @type {string}
     * @public
     * @default Next week
     */
    @api nextWeekButtonAlternativeText =
        DEFAULT_NEXT_WEEK_BUTTON_ALTERNATIVE_TEXT;
    /**
     * Message to be displayed when there are no available time slots for the selected period.
     *
     * @type {string}
     * @public
     * @default No available time slots for this period.
     */
    @api noResultsMessage = DEFAULT_NO_RESULTS_MESSAGE;
    /**
     * Alternative text for the previous dates button.
     *
     * @type {string}
     * @public
     * @default Previous dates
     */
    @api previousDatesButtonAlternativeText =
        DEFAULT_PREVIOUS_DATES_BUTTON_ALTERNATIVE_TEXT;
    /**
     * Alternative text for the previous week button.
     *
     * @type {string}
     * @public
     * @default Previous week
     */
    @api previousWeekButtonAlternativeText =
        DEFAULT_PREVIOUS_WEEK_BUTTON_ALTERNATIVE_TEXT;
    /**
     * The assistive text when the required attribute is set to true.
     *
     * @type {string}
     * @public
     * @default Required
     */
    @api requiredAlternativeText = DEFAULT_REQUIRED_ALTERNATIVE_TEXT;
    /**
     * The label for the time zone.
     *
     * @type {string}
     * @public
     * @default Time Zone:
     */
    @api timezoneLabel = DEFAULT_TIME_ZONE_LABEL;
    /**
     * The placeholder for the time zone combobox.
     *
     * @type {string}
     * @public
     * @default Select time zone
     */
    @api timezonePlaceholder = DEFAULT_TIME_ZONE_PLACEHOLDER;
    /**
     * The label for the today button.
     *
     * @type {string}
     * @public
     * @default Today
     */
    @api todayButtonLabel = DEFAULT_TODAY_BUTTON_LABEL;

    _avatar = {};
    _dateFormatDay = DATE_TIME_FORMATS.dayDefault;
    _dateFormatMonth = MONTH_FORMATS.default;
    _dateFormatWeekday = WEEKDAY_FORMATS.default;
    _dateFormatYear;
    _datePickerVariant = DATE_PICKER_VARIANTS.default;
    _disabledDateTimes = [];
    _endTime = DEFAULT_END_TIME;
    _hideDateLabel = false;
    _hideDatePicker = false;
    _hideLabel;
    _hideNavigation = false;
    _max = DEFAULT_MAX;
    _min = DEFAULT_MIN;
    _readOnly = false;
    _required = false;
    _startTime = DEFAULT_START_TIME;
    _timeSlotDuration = DEFAULT_TIME_SLOT_DURATION;
    _timeSlots;
    _timeFormatHour;
    _timeFormatHour12;
    _timeFormatMinute;
    _timeFormatSecond;
    _timezone = DEFAULT_TIME_ZONE;
    _showEndTime;
    _showDisabledDates;
    _type = DATE_TIME_TYPES.default;
    _showTimeZone = false;
    _disabled = false;
    _value;
    _variant = DATE_TIME_VARIANTS.default;
    _weekStartDay = DEFAULT_WEEK_START_DAY;

    computedMax;
    computedMin;
    datePickerValue;
    datePickerWeekdays = [];
    firstWeekDay;
    helpMessage;
    lastWeekDay;
    markedDates = [];
    showActionsSlot = true;
    table;
    timezones = TIME_ZONES;

    _computedEndTime;
    _computedStartTime;
    _computedValue = [];
    _connected = false;
    _containerWidthWhenLastResized = 0;
    _dayLabelBorderPosition = 0;
    _goToDate;
    _inlineDatePickerFirstDay;
    _inlineDatePickerMaxVisibleDays = DEFAULT_INLINE_DATE_PICKER_VISIBLE_DAYS;
    _resizeIsHandledByParent = false;
    _resizeObserver;
    _selectedDayTime = [];
    _today;
    _timeSlotMinHeight = 0;
    _timeSlotMinWidth = 0;
    _valid = true;

    /*
     * ------------------------------------------------------------
     *  LIFECYCLE HOOKS
     * -------------------------------------------------------------
     */

    connectedCallback() {
        this._initDates();
        this._setFirstWeekDay();

        // If no time format is provided, defaults to hour:minutes (0:00)
        // The default is set here so it is possible to have only the hour, minutes:seconds, etc.
        this._initTimeFormat();

        this.interactingState = new InteractingState();
        this.interactingState.onleave(() => this.showHelpMessageIfInvalid());
        this._connected = true;

        /**
         * The event fired when the date time picker is inserted in the DOM.
         *
         * @event
         * @name privatedatetimepickerconnected
         * @param {object} callbacks Object with two keys:
         * * `renderDateTimePicker`: When called, the date time picker is render again.
         * * `setIsResizedByParent`: If called with `true`, the resizing of the date time picker is handled by its parent.
         * @bubbles
         * @composed
         */
        this.dispatchEvent(
            new CustomEvent('privatedatetimepickerconnected', {
                detail: {
                    callbacks: {
                        renderDateTimePicker:
                            this.renderDateTimePicker.bind(this),
                        setIsResizedByParent:
                            this.setIsResizedByParent.bind(this)
                    }
                },
                composed: true,
                bubbles: true
            })
        );
    }

    renderedCallback() {
        if (!this._resizeObserver && !this._resizeIsHandledByParent) {
            this._initResizeObserver();
        } else if (this._resizeObserver && this._resizeIsHandledByParent) {
            this._removeResizeObserver();
        }

        if (this._goToDate) {
            const monthlyCalendar = this.template.querySelector(
                '[data-element-id="avonni-calendar"]'
            );
            if (monthlyCalendar) {
                monthlyCalendar.goToDate(this._goToDate);
            }
            this._goToDate = undefined;
        }

        if (this.actionSlot) {
            this.showActionsSlot =
                this.actionSlot.assignedElements().length !== 0;
        }
    }

    disconnectedCallback() {
        this._removeResizeObserver();

        /**
         * The event fired when the layout is removed from the DOM.
         *
         * @event
         * @name privatedatetimepickerdisconnected
         * @bubbles
         * @composed
         */
        this.dispatchEvent(
            new CustomEvent('privatedatetimepickerdisconnected', {
                composed: true,
                bubbles: true
            })
        );
    }

    /*
     * ------------------------------------------------------------
     *  PUBLIC PROPERTIES
     * -------------------------------------------------------------
     */

    /**
     * Avatar object. The avatar will be displayed in the header, to the left of the label.
     *
     * @type {object}
     * @public
     */
    @api
    get avatar() {
        return this._avatar;
    }
    set avatar(value) {
        this._avatar = normalizeObject(value);
    }

    /**
     * Valid values include numeric and 2-digit.
     *
     * @type {string}
     * @default numeric
     * @public
     */
    @api
    get dateFormatDay() {
        return this._dateFormatDay;
    }
    set dateFormatDay(value) {
        this._dateFormatDay = normalizeString(value, {
            fallbackValue: DATE_TIME_FORMATS.dayDefault,
            validValues: DATE_TIME_FORMATS.valid
        });

        if (this._connected && this.variant === 'weekly') {
            this._generateTable();

            requestAnimationFrame(() => {
                this._queueRecompute();
            });
        }
    }

    /**
     * Valid values are numeric, 2-digit, long, short or narrow.
     *
     * @type {string}
     * @default long
     * @public
     */
    @api
    get dateFormatMonth() {
        return this._dateFormatMonth;
    }
    set dateFormatMonth(value) {
        this._dateFormatMonth = normalizeString(value, {
            fallbackValue: MONTH_FORMATS.default,
            validValues: MONTH_FORMATS.valid
        });
    }

    /**
     * Specifies how to display the day of the week. Valid values are narrow, short, or long.
     *
     * @type {string}
     * @default short
     * @public
     */
    @api
    get dateFormatWeekday() {
        return this._dateFormatWeekday;
    }
    set dateFormatWeekday(value) {
        this._dateFormatWeekday = normalizeString(value, {
            fallbackValue: WEEKDAY_FORMATS.default,
            validValues: WEEKDAY_FORMATS.valid
        });

        if (this._connected && this.variant === 'weekly') {
            this._generateTable();
        }
    }

    /**
     * Valid values include numeric and 2-digit.
     *
     * @type {string}
     * @public
     */
    @api
    get dateFormatYear() {
        return this._dateFormatYear;
    }
    set dateFormatYear(value) {
        this._dateFormatYear = normalizeString(value, {
            validValues: DATE_TIME_FORMATS.valid
        });
    }

    /**
     * Variant of the date picker displayed in the header. Valid values include input and inline.
     *
     * @type {string}
     * @default input
     * @public
     */
    @api
    get datePickerVariant() {
        return this._datePickerVariant;
    }
    set datePickerVariant(value) {
        this._datePickerVariant = normalizeString(value, {
            fallbackValue: DATE_PICKER_VARIANTS.default,
            validValues: DATE_PICKER_VARIANTS.valid
        });

        if (this._connected && this.showInlineDatePicker) {
            this._setInlineDatePickerFirstDay();
            this._createDatePickerWeekdays();
        }
    }

    /**
     * If present, the date time picker is disabled and users cannot interact with it.
     *
     * @type {boolean}
     * @default false
     * @public
     */
    @api
    get disabled() {
        return this._disabled;
    }
    set disabled(value) {
        this._disabled = normalizeBoolean(value);

        if (this._connected) {
            this._initTimeFormat();
            this._processValue();
            this._generateTable();
        }
    }

    /**
     * Array of disabled dates. The dates must be Date objects or valid ISO8601 strings.
     *
     * @type {object[]}
     * @public
     */
    @api
    get disabledDateTimes() {
        return this._disabledDateTimes;
    }
    set disabledDateTimes(value) {
        this._disabledDateTimes = normalizeArray(value);

        if (this._connected) {
            this._processValue();
            this._generateTable();

            requestAnimationFrame(() => {
                this._queueRecompute();
            });
        }
    }

    /**
     * End of the time slots. Must be an ISO8601 formatted time string.
     *
     * @type {string}
     * @default 18:00
     * @public
     */
    @api
    get endTime() {
        return this._endTime;
    }
    set endTime(value) {
        const isValid = value && this._processDate(`${TIME_DATE}T${value}`);
        this._endTime = isValid ? value : DEFAULT_END_TIME;

        if (this._connected) {
            this._computedEndTime = this._processDate(
                `${TIME_DATE}T${this.endTime}`
            );
            this._initTimeSlots();
            this._processValue();
            this._generateTable();

            requestAnimationFrame(() => {
                this._queueRecompute();
            });
        }
    }

    /**
     * If present, hide the currently visible date or date range.
     *
     * @type {boolean}
     * @default false
     * @public
     */
    @api
    get hideDateLabel() {
        return this._hideDateLabel;
    }
    set hideDateLabel(value) {
        this._hideDateLabel = normalizeBoolean(value);
    }

    /**
     * If present, hide the date picker button.
     *
     * @type {boolean}
     * @default false
     * @public
     */
    @api
    get hideDatePicker() {
        return this._hideDatePicker;
    }
    set hideDatePicker(value) {
        this._hideDatePicker = normalizeBoolean(value);
    }

    /**
     * If present, hides the label.
     *
     * @type {boolean}
     * @default false
     * @public
     */
    @api
    get hideLabel() {
        return this._hideLabel;
    }
    set hideLabel(boolean) {
        this._hideLabel = normalizeBoolean(boolean);
    }

    /**
     * If present, hide next, previous and today buttons.
     *
     * @type {boolean}
     * @default false
     * @public
     */
    @api
    get hideNavigation() {
        return this._hideNavigation;
    }
    set hideNavigation(value) {
        this._hideNavigation = normalizeBoolean(value);
    }

    /**
     * Maximum date the calendar can show. The value should be a Date object, a timestamp, or an ISO8601 formatted string.
     *
     * @type {object|string}
     * @default 2099-12-31
     * @public
     */
    @api
    get max() {
        return this._max;
    }
    set max(value) {
        this._max = this._processDate(value) ? value : DEFAULT_MAX;

        if (this._connected) {
            this.computedMax = this._processDate(this.max).endOf('day');
            this._setFirstWeekDay();
            this._processValue();
        }
    }

    /**
     * Minimum date the calendar can show. The value should be a Date object, a timestamp, or an ISO8601 formatted string.
     *
     * @type {object|string}
     * @default 1900-01-01
     * @public
     */
    @api
    get min() {
        return this._min;
    }
    set min(value) {
        this._min = this._processDate(value) ? value : DEFAULT_MIN;

        if (this._connected) {
            this.computedMin = this._processDate(this.min).startOf('day');
            const firstDay =
                this._today < this.computedMin ? this.computedMin : this._today;
            this._setFirstWeekDay(firstDay);
            this._processValue();
            this._generateTable();
        }
    }

    /**
     * If present, the input field is read-only and cannot be edited by users.
     *
     * @type {boolean}
     * @default false
     * @public
     */
    @api
    get readOnly() {
        return this._readOnly;
    }
    set readOnly(boolean) {
        this._readOnly = normalizeBoolean(boolean);
    }

    /**
     * If present, the input field must be filled out before the form is submitted.
     *
     * @type {boolean}
     * @default false
     * @public
     */
    @api
    get required() {
        return this._required;
    }
    set required(boolean) {
        this._required = normalizeBoolean(boolean);
    }

    /**
     * If present, show the disabled dates in the date time picker.
     * Ex: 1:00 PM - 1:30 PM.
     *
     * @type {boolean}
     * @public
     */
    @api
    get showDisabledDates() {
        return this._showDisabledDates;
    }
    set showDisabledDates(boolean) {
        this._showDisabledDates = normalizeBoolean(boolean);

        if (this._connected) {
            this._generateTable();

            requestAnimationFrame(() => {
                this._queueRecompute();
            });
        }
    }

    /**
     * If present, show the end time in each slots.
     * Ex: 1:00 PM - 1:30 PM.
     *
     * @type {boolean}
     * @public
     */
    @api
    get showEndTime() {
        return this._showEndTime;
    }
    set showEndTime(boolean) {
        this._showEndTime = normalizeBoolean(boolean);

        if (this._connected) {
            requestAnimationFrame(() => {
                this._queueRecompute();
            });
        }
    }

    /**
     * If present, show the time zone.
     *
     * @type {boolean}
     * @default false
     * @public
     */
    @api
    get showTimeZone() {
        return this._showTimeZone;
    }
    set showTimeZone(value) {
        this._showTimeZone = normalizeBoolean(value);
    }

    /**
     * Start of the time slots. Must be an ISO8601 formatted time string.
     *
     * @type {string}
     * @default 08:00
     * @public
     */
    @api
    get startTime() {
        return this._startTime;
    }
    set startTime(value) {
        const isValid = value && this._processDate(`${TIME_DATE}T${value}`);
        this._startTime = isValid ? value : DEFAULT_START_TIME;

        if (this._connected) {
            this._computedStartTime = this._processDate(
                `${TIME_DATE}T${this.startTime}`
            );
            this._initTimeSlots();
            this._processValue();
            this._generateTable();

            requestAnimationFrame(() => {
                this._queueRecompute();
            });
        }
    }

    /**
     * Valid values include numeric and 2-digit.
     *
     * @type {string}
     * @default numeric
     * @public
     */
    @api
    get timeFormatHour() {
        return this._timeFormatHour || undefined;
    }
    set timeFormatHour(value) {
        this._timeFormatHour = normalizeString(value, {
            validValues: DATE_TIME_FORMATS.valid
        });

        if (this._connected) {
            requestAnimationFrame(() => {
                this._queueRecompute();
            });
        }
    }

    /**
     * Determines whether time is displayed as 12-hour.
     * If false, time displays as 24-hour. The default setting is determined by the user's locale.
     *
     * @type {boolean}
     * @public
     */
    @api
    get timeFormatHour12() {
        return this._timeFormatHour12;
    }
    set timeFormatHour12(boolean) {
        if (boolean !== undefined) {
            this._timeFormatHour12 = normalizeBoolean(boolean);
        }

        if (this._connected) {
            requestAnimationFrame(() => {
                this._queueRecompute();
            });
        }
    }

    /**
     * Valid values include numeric and 2-digit.
     *
     * @type {string}
     * @default 2-digit
     * @public
     */
    @api
    get timeFormatMinute() {
        return this._timeFormatMinute || undefined;
    }
    set timeFormatMinute(value) {
        this._timeFormatMinute = normalizeString(value, {
            validValues: DATE_TIME_FORMATS.valid
        });

        if (this._connected) {
            requestAnimationFrame(() => {
                this._queueRecompute();
            });
        }
    }

    /**
     * Valid values include numeric and 2-digit.
     *
     * @type {string}
     * @public
     */
    @api
    get timeFormatSecond() {
        return this._timeFormatSecond || undefined;
    }
    set timeFormatSecond(value) {
        this._timeFormatSecond = normalizeString(value, {
            validValues: DATE_TIME_FORMATS.valid
        });

        if (this._connected) {
            requestAnimationFrame(() => {
                this._queueRecompute();
            });
        }
    }

    /**
     * Duration of each time slot. Must be an ISO8601 formatted time string.
     *
     * @type {string}
     * @default 00:30
     * @public
     */
    @api
    get timeSlotDuration() {
        return this._timeSlotDuration;
    }
    set timeSlotDuration(value) {
        const duration =
            typeof value === 'string' &&
            value.match(/(\d{2}):(\d{2}):?(\d{2})?/);
        let durationMilliseconds = 0;
        if (duration) {
            const durationHours = parseInt(duration[1], 10);
            const durationMinutes = parseInt(duration[2], 10);
            const durationSeconds = parseInt(duration[3], 10) || 0;
            durationMilliseconds =
                durationHours * 3600000 +
                durationMinutes * 60000 +
                durationSeconds * 1000;
        }

        // Return duration in ms. Default value is 00:30.
        this._timeSlotDuration =
            durationMilliseconds > 0
                ? durationMilliseconds
                : DEFAULT_TIME_SLOT_DURATION;

        if (this._connected) {
            this._initTimeSlots();
            this._processValue();
            this._generateTable();

            requestAnimationFrame(() => {
                this._queueRecompute();
            });
        }
    }

    /**
     * Time zone used, in a valid IANA format. If empty, the browser's time zone is used.
     *
     * @type {string}
     * @public
     */
    @api
    get timezone() {
        return this._timezone;
    }
    set timezone(value) {
        this._timezone = value || DEFAULT_TIME_ZONE;

        if (this._connected) {
            this._initDates();
            const firstDay =
                this._today < this.computedMin ? this.computedMin : this._today;
            this._setFirstWeekDay(firstDay);
            this._generateTable();

            requestAnimationFrame(() => {
                this._queueRecompute();
            });
        }
    }

    /**
     * Valid values include radio and checkbox.
     *
     * @type {string}
     * @default radio
     * @public
     */
    @api
    get type() {
        return this._type;
    }
    set type(value) {
        this._type = normalizeString(value, {
            fallbackValue: DATE_TIME_TYPES.default,
            validValues: DATE_TIME_TYPES.valid
        });
        if (this._connected) {
            this._processValue();
            this._generateTable();
        }
    }

    /**
     * Represents the validity states that an element can be in, with respect to constraint validation.
     *
     * @type {string}
     * @public
     */
    @api
    get validity() {
        return this._constraint.validity;
    }

    /**
     * The value of the date selected, which can be a Date object, timestamp, or an ISO8601 formatted string.
     *
     * @type {string}
     * @public
     */
    @api
    get value() {
        return this._value;
    }
    set value(value) {
        const normalizedCurrentValue =
            this.value && !Array.isArray(this.value)
                ? [this.value]
                : normalizeArray(this.value);
        const normalizedNewValue =
            value && !Array.isArray(value) ? [value] : normalizeArray(value);
        if (equal(normalizedCurrentValue, normalizedNewValue)) {
            return;
        }
        this._value = value;

        if (this._connected) {
            this._processValue();
            this._setFirstWeekDay();
        }
    }

    /**
     * The variant changes the appearance of the time picker.
     * Accepted variants include daily, weekly, monthly, inline and timeline.
     *
     * @type {string}
     * @default daily
     * @public
     */
    @api
    get variant() {
        return this._variant;
    }
    set variant(value) {
        this._variant = normalizeString(value, {
            fallbackValue: DATE_TIME_VARIANTS.default,
            validValues: DATE_TIME_VARIANTS.valid
        });

        if (this._connected) {
            this._setFirstWeekDay();

            if (this.isMonthly) {
                this._initMarkedDates();
            }

            requestAnimationFrame(() => {
                this._queueRecompute();
            });
        }
    }

    /**
     * Day displayed as the first day of the week. The value has to be a number between 0 and 6, 0 being Sunday, 1 being Monday, and so on until 6.
     *
     * @type {number}
     * @default 0
     * @public
     */
    @api
    get weekStartDay() {
        return this._weekStartDay;
    }
    set weekStartDay(value) {
        const number = parseInt(value, 10);
        this._weekStartDay =
            isNaN(number) || number < 0 || number > 6
                ? DEFAULT_WEEK_START_DAY
                : number;

        if (this._connected) {
            this._generateTable();
        }
    }

    /*
     * ------------------------------------------------------------
     *  PRIVATE PROPERTIES
     * -------------------------------------------------------------
     */

    /**
     * Get actions slot DOM element.
     *
     * @type {Element}
     */
    get actionSlot() {
        return this.template.querySelector('slot[name=actions]');
    }

    /**
     * Computed CSS style of the day label border.
     *
     * @type {string}
     */
    get computedDayLabelBorderStyle() {
        if (!this.isWeekly) {
            return '';
        }
        let style =
            this._dayLabelBorderPosition > 0
                ? `top: ${this._dayLabelBorderPosition}px`
                : 'display: none';
        return `${style}`;
    }

    /**
     * Computed CSS classes of the hour table.
     *
     * @type {string}
     */
    get computedTableClass() {
        return classSet(
            `slds-show slds-scrollable_x avonni-date-time-picker__hour-table avonni-date-time-picker__hour-table-${this.variant}`
        );
    }

    /**
     * Computed CSS style of the time slots.
     *
     * @type {string}
     */
    get computedTimeSlotStyle() {
        if (this.isMonthly || this.isDaily) {
            return '';
        }
        let widthStyle =
            this._timeSlotMinWidth > 0
                ? `min-width: ${this._timeSlotMinWidth}px`
                : 'width: fit-content';
        let heightStyle =
            this._timeSlotMinHeight > 0
                ? `min-height: ${this._timeSlotMinHeight}px`
                : 'height: fit-content';
        return `${widthStyle}; ${heightStyle}`;
    }

    /**
     * Retrieve constraint API for validation.
     *
     * @type {object}
     */
    get _constraint() {
        if (!this._constraintApi) {
            this._constraintApi = new FieldConstraintApi(() => this, {
                valueMissing: () =>
                    !this.disabled &&
                    this.required &&
                    !this._computedValue.length
            });
        }
        return this._constraintApi;
    }

    /**
     * Returns a string with the date range depending on if variant is weekly or not.
     *
     * @type {string}
     */
    get currentDateRangeString() {
        const options = {
            month: this.dateFormatMonth,
            day: this.dateFormatDay
        };

        if (this.dateFormatYear) options.year = this.dateFormatYear;

        const firstWeekDay = this.firstWeekDay.toLocaleString({
            weekday: this.dateFormatWeekday
        });
        const firstDay = this.firstWeekDay.toLocaleString(options);
        const lastDay = this.lastWeekDay.toLocaleString(options);

        return this.variant === 'weekly'
            ? `${firstDay} - ${lastDay}`
            : `${firstWeekDay}, ${firstDay}`;
    }

    /**
     * Size of the date picker column, depending on its variant.
     *
     * @type {string}
     */
    get datePickerColumnSize() {
        return this.showInlineDatePicker ? '12' : 'auto';
    }

    /**
     * Returns an array of all the disabled weekdays.
     *
     * @type {array}
     */
    get _disabledWeekDays() {
        let dates = [];

        this.disabledDateTimes.forEach((date) => {
            if (typeof date === 'string') {
                dates.push(DAYS.indexOf(date));
            }
        });

        return dates;
    }

    /**
     * Returns an array of all the disabled monthdays.
     *
     * @type {array}
     */
    get _disabledMonthDays() {
        let dates = [];

        this.disabledDateTimes.forEach((date) => {
            if (typeof date === 'number') {
                dates.push(date);
            }
        });

        return dates;
    }

    /**
     * Returns true if every day is disabled. It disables the entire period.
     *
     * @type {boolean}
     */
    get entirePeriodIsDisabled() {
        return this.table.every((day) => day.disabled);
    }

    /**
     * Returns first weekday in an ISO8601 string format.
     *
     * @type {string}
     */
    get firstWeekDayToString() {
        return this.firstWeekDay.toISO();
    }

    /**
     * Returns true if variant is daily.
     *
     * @type {boolean}
     */
    get isDaily() {
        return this.variant === 'daily';
    }

    /**
     * Returns true if the variant is inline.
     *
     * @type {boolean}
     */
    get isInline() {
        return this.variant === 'inline';
    }

    /**
     * Returns true if variant is monthly.
     *
     * @type {boolean}
     */
    get isMonthly() {
        return this.variant === 'monthly';
    }

    /**
     * Returns true if variant is timeline.
     *
     * @type {boolean}
     */
    get isTimeline() {
        return this.variant === 'timeline';
    }

    /**
     * Returns true if variant is weekly.
     *
     * @type {boolean}
     */
    get isWeekly() {
        return this.variant === 'weekly';
    }

    /**
     * Returns max in an ISO8601 string format.
     *
     * @type {string}
     */
    get maxToString() {
        return this.computedMax.toISO();
    }

    /**
     * Returns min in an ISO8601 string format.
     *
     * @type {string}
     */
    get minToString() {
        return this.computedMin.toISO();
    }

    /**
     * Returns true if the last weekday is bigger than min. It disables the next button.
     *
     * @type {boolean}
     */
    get nextButtonIsDisabled() {
        return this.lastWeekDay >= this.computedMax;
    }

    /**
     * Returns true if the first weekday is smaller than min. It disables the prev button.
     *
     * @type {boolean}
     */
    get prevButtonIsDisabled() {
        return this.firstWeekDay <= this.computedMin;
    }

    /**
     * True if the avatar should be shown.
     *
     * @type {boolean}
     */
    get showAvatar() {
        return !!(
            this.avatar.src ||
            this.avatar.fallbackIconName ||
            this.avatar.initials
        );
    }

    /**
     * True if the date picker variant is inline.
     *
     * @type {boolean}
     */
    get showInlineDatePicker() {
        return this.datePickerVariant === 'inline';
    }

    /**
     * Returns the direction of the picker depending on the variant.
     *
     * @type {string}
     */
    get tableDirection() {
        return this.isInline ? 'row' : 'column';
    }

    /*
     * ------------------------------------------------------------
     *  PUBLIC METHODS
     * -------------------------------------------------------------
     */

    /**
     * Checks if the input is valid.
     *
     * @returns {boolean} True if the element meets all constraint validations.
     * @public
     */
    @api
    checkValidity() {
        return this._constraint.checkValidity();
    }

    /**
     * Return the position of the date range label.
     *
     * @returns {DOMRect} Position of the date range label.
     * @public
     */
    @api
    getDateRangeBounds() {
        const dateRange = this.template.querySelector(
            '[data-element-id="p-date-label"]'
        );
        return dateRange ? dateRange.getBoundingClientRect() : {};
    }

    /**
     * Move the position of the picker so the specified date is visible.
     *
     * @param {(string | number | Date)} date Date the picker should be positioned on.
     * @param {boolean} disableRender If present, the picker is rendered again.
     * @public
     */
    @api
    goToDate(date, disableRender) {
        const normalizedDate = this._processDate(date);
        if (!normalizedDate) {
            console.error(
                `Invalid date passed to the goToDate() method: ${date} \nThe date must be a valid date string, timestamp, or Date object.`
            );
            return;
        }
        this.firstWeekDay =
            this.variant === 'weekly'
                ? getStartOfWeek(normalizedDate, this.weekStartDay)
                : normalizedDate;
        this.datePickerValue =
            this.datePickerVariant === 'inline'
                ? normalizedDate.toISO()
                : this.firstWeekDayToString;
        this._generateTable();
        this._goToDate = normalizedDate;

        if (this._connected) {
            if (!disableRender) {
                requestAnimationFrame(() => {
                    this._queueRecompute();
                });
            }
            this._dispatchNavigate();
        }
    }

    /**
     * Displays the error messages. If the input is valid, <code>reportValidity()</code> clears displayed error messages.
     *
     * @returns {boolean} False if invalid, true if valid.
     * @public
     */
    @api
    reportValidity() {
        return this._constraint.reportValidity((message) => {
            this.helpMessage = message;
        });
    }

    /**
     * Sets a custom error message to be displayed when a form is submitted.
     *
     * @param {string} message The string that describes the error. If message is an empty string, the error message is reset.
     * @public
     */
    @api
    setCustomValidity(message) {
        this._constraint.setCustomValidity(message);
    }

    setIsResizedByParent(value) {
        this._resizeIsHandledByParent = normalizeBoolean(value);
    }

    /**
     * Displays error messages on invalid fields.
     * An invalid field fails at least one constraint validation and returns false when <code>checkValidity()</code> is called.
     *
     * @public
     */
    @api
    showHelpMessageIfInvalid() {
        this.reportValidity();

        // Show errors on date picker
        const datePicker = this.template.querySelector(
            '[data-element-id="lightning-input"]'
        );
        if (datePicker) datePicker.reportValidity();
    }

    /**
     * Update the number of visible dates in the inline date picker.
     */
    updateInlineDatePickerMaxVisibleDays() {
        const datePickerWrapper = this.template.querySelector(
            '[data-element-id="div-inline-date-picker-wrapper"]'
        );
        if (!datePickerWrapper) {
            return;
        }
        const width = datePickerWrapper.offsetWidth;
        let maxVisibleDates = Math.floor(
            width / MIN_INLINE_DATE_PICKER_DATE_WIDTH
        );
        maxVisibleDates =
            this._normalizeInlineDatePickerNumberOfVisibleDates(
                maxVisibleDates
            );

        if (this._inlineDatePickerMaxVisibleDays !== maxVisibleDates) {
            this._inlineDatePickerMaxVisibleDays = maxVisibleDates;
            this._setInlineDatePickerFirstDay();
            this._createDatePickerWeekdays();
        }
    }

    /**
     * Render the date time picker.
     */
    renderDateTimePicker() {
        const container = this.template.querySelector(
            '[data-element-id="avonni-date-time-picker"]'
        );
        const containerWidth = container.getBoundingClientRect().width;
        if (
            !this._connected ||
            this._containerWidthWhenLastResized === containerWidth
        ) {
            return;
        }
        this._containerWidthWhenLastResized = containerWidth;
        this.updateInlineDatePickerMaxVisibleDays();
        this._queueRecompute();
    }

    /*
     * ------------------------------------------------------------
     *  PRIVATE METHODS
     * -------------------------------------------------------------
     */

    /**
     * Create a luxon DateTime object from an ISO date that has no time.
     *
     * @param {string} date Date string to transform.
     * @returns {DateTime|boolean} Returns a DateTime object or false if the string is not an ISO date with no time.
     */
    _createDateTimeFromDateString(date) {
        const isDateWithoutTime =
            typeof date === 'string' && date.match(/^\d{4}-\d{2}-\d{2}$/);
        if (!isDateWithoutTime) {
            return false;
        }
        const dateParts = date.split('-');
        const year = Number(dateParts[0]);
        const month = Number(dateParts[1]);
        const day = Number(dateParts[2]);
        return this._processDate(new Date())
            .set({ year, month, day })
            .startOf('day');
    }

    /**
     * Compute the position of the border under the day label for weekly variant.
     */
    _computeDayLabelBorderPosition() {
        const labels = this.template.querySelectorAll(
            '[data-element-id="div-day-label"]'
        );
        let maxHeight = 0;
        labels.forEach((label) => {
            const labelRect = label.getBoundingClientRect();
            if (labelRect.height > maxHeight) {
                maxHeight = labelRect.height;
            }
        });
        this._dayLabelBorderPosition = maxHeight;
    }

    /**
     * Compute the min size for the time slot button.
     */
    _computeTimeSlotMinSize() {
        const timeSlotButtons = this.isTimeline
            ? this.template.querySelectorAll(
                  '[data-element-id="avonni-layout-item-time-timeline"]'
              )
            : this.template.querySelectorAll(
                  '[data-element-id="avonni-layout-item-time"]'
              );
        let minWidth = 0;
        let minHeight = 0;
        timeSlotButtons.forEach((timeSlotButton) => {
            const buttonRect = timeSlotButton.getBoundingClientRect();
            if (buttonRect.width > minWidth) {
                minWidth = buttonRect.width;
            }
            if (buttonRect.height > minHeight) {
                minHeight = buttonRect.height;
            }
        });
        this._timeSlotMinWidth = minWidth;
        this._timeSlotMinHeight = minHeight;
    }

    /**
     * Transform the given value into a Date object, or return null.
     *
     * @param {string} value The value of the date selected.
     * @returns {Date|boolean} Returns a date object or false.
     */
    _processDate(value) {
        return dateTimeObjectFrom(value, { zone: this.timezone });
    }

    /**
     * Processes the values to make sure it's an ISOstring.
     */
    _processValue() {
        this._computedValue = [];
        this._selectedDayTime = [];
        const normalizedValue =
            this.value && !Array.isArray(this.value)
                ? [this.value]
                : normalizeArray(this.value);

        if (this.type === 'checkbox') {
            normalizedValue.forEach((val) => {
                const date = this._validDate(val);
                if (date) {
                    this._selectedDayTime.push(date.ts);
                    this._computedValue.push(date.toISO());
                }
            });
<<<<<<< HEAD

            this._selectedDayTime = selectedDayTimes;
            if (this.isMonthly) {
                this._initMarkedDates();
            }
            return;
=======
        } else {
            const date = this._validDate(normalizedValue[0]);
            if (date) {
                this._selectedDayTime = [date.ts];
                this._computedValue = [date.toISO()];
            }
>>>>>>> 04f4431a
        }

        if (normalizedValue.length !== this._computedValue.length) {
            this._value =
                this.type === 'radio'
                    ? this._computedValue[0] || null
                    : [...this._computedValue];
            this._dispatchChange();
        }

        if (this.isMonthly) {
            this._initMarkedDates();
        }
    }

    _initDates() {
        this.computedMax = this._processDate(this.max).endOf('day');
        this.computedMin = this._processDate(this.min).startOf('day');
        this._computedEndTime = this._processDate(
            `${TIME_DATE}T${this.endTime}`
        );
        this._computedStartTime = this._processDate(
            `${TIME_DATE}T${this.startTime}`
        );
        this._today = this._processDate(new Date());
        this.datePickerValue = this._today.toISO();
        this._initTimeSlots();
        this._processValue();
    }

    _initMarkedDates() {
        const existingDates = new Set();
        this.markedDates = [];
        this._computedValue.forEach((value) => {
            const date = value.split('T')[0];
            if (!existingDates.has(date)) {
                existingDates.add(date);
                this.markedDates.push({ date: value });
            }
        });
    }

    _initResizeObserver() {
        const container = this.template.querySelector(
            '[data-element-id="avonni-date-time-picker"]'
        );
        if (!container) {
            return;
        }

        this._resizeObserver = new AvonniResizeObserver(container, () => {
            if (this._resizeIsHandledByParent) {
                return;
            }
            this.renderDateTimePicker();
        });
    }

    /**
     * Time slots initialization.
     */
    _initTimeSlots() {
        const timeSlots = [];
        let currentTime = this._computedStartTime;

        while (currentTime < this._computedEndTime) {
            timeSlots.push(
                new Date(currentTime).toLocaleTimeString('en-US', {
                    hour: '2-digit',
                    minute: '2-digit',
                    second: '2-digit',
                    hour12: false
                })
            );
            currentTime = currentTime + this.timeSlotDuration;
        }
        this._timeSlots = timeSlots;
    }

    /**
     * Time format initialization.
     */
    _initTimeFormat() {
        if (
            !this.timeFormatHour &&
            !this.timeFormatMinute &&
            !this.timeFormatSecond
        ) {
            this._timeFormatHour = DATE_TIME_FORMATS.hourDefault;
            this._timeFormatMinute = DATE_TIME_FORMATS.minuteDefault;
        }
    }

    /**
     * Create the weekday items used by the date picker, when its variant is inline.
     *
     * @param {DateTime} firstVisibleDay The first day of the week to be displayed.
     */
    _createDatePickerWeekdays() {
        this.datePickerWeekdays = [];

        let selectedDay;
        if (this.datePickerValue) {
            const normalizedDate = this._processDate(this.datePickerValue);

            if (normalizedDate) {
                selectedDay = normalizedDate.startOf('day').ts;
            }
        }

        for (let i = 0; i < this._inlineDatePickerMaxVisibleDays; i++) {
            const date = this._inlineDatePickerFirstDay.plus({ days: i });
            const weekday = {
                date,
                monthLabel: date.toLocaleString({
                    month: this.dateFormatMonth
                }),
                weekdayLabel: date.toLocaleString({
                    weekday: this.dateFormatWeekday
                }),
                size: `calc(100% / ${this._inlineDatePickerMaxVisibleDays})`
            };
            if (date.startOf('day').ts === selectedDay) {
                weekday.isSelected = true;
            }
            this.datePickerWeekdays.push(weekday);
        }
    }

    /**
     * Center the picker on the right date.
     */
    _setFirstWeekDay() {
        let date = this._computedValue.length
            ? this._processDate(this._computedValue[0])
            : this._today;

        if (date < this.min) {
            date = this._processDate(this.min);
        } else if (date > this.max) {
            date = this._processDate(this.max);
        }
        this.goToDate(date, true);
    }

    _setInlineDatePickerFirstDay() {
        if (this._inlineDatePickerMaxVisibleDays === 7) {
            // Show the current week, starting on Sunday
            this._inlineDatePickerFirstDay = getStartOfWeek(
                this.firstWeekDay,
                this.weekStartDay
            );
        } else {
            // Show the selected day in the center of the date picker
            this._inlineDatePickerFirstDay = this.firstWeekDay.minus({
                days: Math.floor(this._inlineDatePickerMaxVisibleDays / 2)
            });
        }
    }

    /**
     * Generates table depending on the variant.
     */
    _generateTable() {
        const processedTable = [];
        const daysDisplayed = this.variant === 'weekly' ? 7 : 1;

        for (let i = 0; i < daysDisplayed; i++) {
            const day = this.firstWeekDay.plus({ days: i });

            // Create dayTime object
            const dayTime = {
                key: i,
                day,
                disabled: this.disabled || this._isDisabledDay(day),
                isToday:
                    this._today.startOf('day').ts === day.startOf('day').ts,
                times: []
            };

            // Add a label to the day only if variant is 'week'
            if (this.variant === 'weekly') {
                const labelWeekday = day.toLocaleString({
                    weekday: this.dateFormatWeekday
                });
                const labelDay = day.toLocaleString({
                    day: this.dateFormatDay
                });
                dayTime.label = `${labelWeekday} ${labelDay}`;
            }

            // Create the time slots
            this._createTimeSlots(dayTime);

            if (!dayTime.disabled) {
                // Update the disable state of the day,
                // in case all of its time slots are disabled
                dayTime.disabled = dayTime.times.every((time) => time.disabled);
            }
            dayTime.show = !dayTime.disabled || this.showDisabledDates;

            // Add the day to the table
            processedTable.push(dayTime);
        }

        this.lastWeekDay = processedTable[processedTable.length - 1].day;
        this.table = processedTable;

        if (this.showInlineDatePicker) {
            this._setInlineDatePickerFirstDay();
            this._createDatePickerWeekdays();
        }
    }

    //  /!\ Changes the dayTime object passed as argument.
    _createTimeSlots(dayTime) {
        this._timeSlots.forEach((timeSlot) => {
            // Add time to day
            const hours = parseInt(timeSlot.slice(0, 2), 10);
            const minutes = parseInt(timeSlot.slice(3, 5), 10);
            const seconds = parseInt(timeSlot.slice(6, 8), 10);
            const day = dayTime.day.set({
                hours,
                minutes,
                seconds,
                milliseconds: 0
            });

            const timestamp = day.ts;
            const endTime = this._processDate(
                new Date(timestamp + this.timeSlotDuration)
            );
            const disabled =
                dayTime.disabled || this._isDisabledTime(day, endTime);

            const selected = !disabled && this._isSelected(timestamp);
            if (selected) {
                dayTime.selected = true;
            }
            const startTimeLabel = day.toLocaleString({
                hour: this.timeFormatHour,
                minute: this.timeFormatMinute,
                second: this.timeFormatSecond,
                hour12: this.timeFormatHour12
            });
            let timeLabel = startTimeLabel;
            if (this.showEndTime) {
                const endTimeLabel = endTime.toLocaleString({
                    hour: this.timeFormatHour,
                    minute: this.timeFormatMinute,
                    second: this.timeFormatSecond,
                    hour12: this.timeFormatHour12
                });
                timeLabel += ' - ' + endTimeLabel;
            }
            const dateLabel = day.toLocaleString({
                weekday: 'long',
                month: 'long',
                day: 'numeric',
                year: 'numeric'
            });
            const time = {
                startTimeISO: day.toISO(),
                endTimeISO: endTime.toISO(),
                disabled,
                selected: selected || undefined,
                show: !disabled || this.showDisabledDates,
                computedAriaLabel: `${timeLabel}, ${dateLabel}`
            };

            // If the variant is 'timeline', pushes a two-level deep object into dayTime.times
            // {
            //     hour: ISO datetime,
            //     times: [ time objects ]
            // }
            if (this.isTimeline) {
                const timelineHour = this._processDate(day)
                    .startOf('day')
                    .set({ hours })
                    .toISO();

                const index = dayTime.times.findIndex(
                    (timeObject) => timeObject.hour === timelineHour
                );

                if (index < 0) {
                    dayTime.times.push({
                        hour: timelineHour,
                        times: [time]
                    });
                } else {
                    dayTime.times[index].times.push(time);
                }
                // For other variants, pushes the time object directly into dayTime.times
            } else {
                dayTime.times.push(time);
            }
        });
    }

    /**
     * Check if the given time is selected.
     *
     * @param {object} time timestamp
     * @returns {boolean} returns false if selection === time.
     */
    _isSelected(time) {
        return this._selectedDayTime.indexOf(time) > -1;
    }

    /**
     * Check if the given day is disabled.
     *
     * @param {DateTime} date
     * @returns {boolean} true if disabled, false if not.
     */
    _isDisabledDay(date) {
        // Remove time from the date object
        const day = date.startOf('day');
        const outsideOfAllowedDates =
            day < this.computedMin || day > this.computedMax;
        const weekDay = day.weekday === 7 ? 0 : day.weekday;
        const monthDay = getWeekday(day);

        return (
            outsideOfAllowedDates ||
            this._disabledWeekDays.indexOf(weekDay) > -1 ||
            this._disabledMonthDays.indexOf(monthDay) > -1
        );
    }

    _isDisabledTime(start, end) {
        const slotInterval = intervalFrom(start, end);
        const disabledDates = [];
        const startTime = this.startTime.slice(0, 5);
        const endTime = this.endTime.slice(0, 5);
        const timeFrame = `${startTime}-${endTime}`;

        this.disabledDateTimes.forEach((dateTime) => {
            const date = this._processDate(dateTime);
            const isDateWithoutTime =
                typeof dateTime === 'string' &&
                dateTime.match(/^\d{4}-\d{2}-\d{2}$/);

            if (isDateWithoutTime) {
                const normalizedDate =
                    this._createDateTimeFromDateString(dateTime);
                disabledDates.push({ allDay: true, date: normalizedDate });
            } else if (date && isInTimeFrame(date, timeFrame)) {
                disabledDates.push({ allDay: false, date });
            }
        });
        return disabledDates.find(({ allDay, date }) => {
            return (
                slotInterval.contains(date) ||
                (allDay &&
                    (date.hasSame(start, 'day') || date.hasSame(end, 'day')))
            );
        });
    }

    _normalizeInlineDatePickerNumberOfVisibleDates(maxVisibleDates) {
        if (maxVisibleDates < 1) {
            return 1;
        } else if (maxVisibleDates > 7) {
            return 7;
        } else if (maxVisibleDates % 2 === 0) {
            return maxVisibleDates - 1;
        }
        return maxVisibleDates;
    }

    _queueRecompute = () => {
        this._timeSlotMinHeight = 0;
        this._timeSlotMinWidth = 0;
        this._dayLabelBorderPosition = 0;

        requestAnimationFrame(() => {
            if (!this.isMonthly && !this.isDaily) {
                this._computeTimeSlotMinSize();
            }
            if (this.isWeekly) {
                this._computeDayLabelBorderPosition();
            }
        });
    };

    _removeResizeObserver() {
        if (this._resizeObserver) {
            this._resizeObserver.disconnect();
            this._resizeObserver = undefined;
        }
    }

    _validDate(value) {
        const date = this._processDate(value);
        if (!date || this.disabled || this._isDisabledDay(date)) {
            return null;
        }

        const startTime = date.toISOTime({
            suppressMilliseconds: true,
            includeOffset: false
        });
        const timeSlot = this._timeSlots.find((ts) => ts === startTime);
        if (!timeSlot) {
            // The date does not match the beginning of a time slot
            return null;
        }
        const endTime = this._processDate(
            new Date(date.ts + this.timeSlotDuration)
        );
        return this._isDisabledTime(date, endTime) ? null : date;
    }

    /*
     * ------------------------------------------------------------
     *  EVENT HANDLERS AND DISPATCHERS
     * -------------------------------------------------------------
     */

    /**
     * Redispatches the navigate event coming from the monthly variant calendar.
     *
     * @param {Event} event `navigate` event coming from the calendar.
     */
    handleCalendarNavigate(event) {
        this.dispatchEvent(
            new CustomEvent('navigate', {
                detail: { date: event.detail.date }
            })
        );
    }

    /**
     * Handles the onchange event of the combobox to change the time zone.
     */
    handleTimeZoneChange(event) {
        event.stopPropagation();
        this._timezone = event.detail.value;

        this._initDates();
        const firstDay =
            this._today < this.computedMin ? this.computedMin : this._today;
        this._setFirstWeekDay(firstDay);
        this._generateTable();
    }

    /**
     * Handles the onclick event for the today button.
     */
    handleTodayClick() {
        this.datePickerValue = this._today.toISO();
        this.goToDate(this._today);
    }

    /**
     * Handles the onclick event for the next and previous button.
     */
    handlePrevNextClick(event) {
        const dayRange = this.variant === 'weekly' ? 7 : 1;
        const direction = event.currentTarget.dataset.direction;
        const dayRangeSign = direction === 'next' ? dayRange : -dayRange;
        this.firstWeekDay = this.firstWeekDay.plus({ day: dayRangeSign });
        this._generateTable();
        this.datePickerValue = this.firstWeekDay.toISO();
        requestAnimationFrame(() => {
            this._queueRecompute();
        });
        this._dispatchNavigate();
    }

    /**
     * Handles the onchange event of the lightning-input to change the date.
     */
    handleDateChange(event) {
        event.stopPropagation();
        const value = event.detail.value;
        if (!value || typeof value !== 'string') {
            // Prevent unselection of a date
            event.currentTarget.value = this.firstWeekDayToString;
            return;
        }
        const isInput =
            event.currentTarget.dataset.elementId === 'lightning-input';
        const date = isInput
            ? DateTime.fromFormat(value, 'yyyy-MM-dd', { zone: this.timezone })
            : this._processDate(value);
        this.goToDate(date);
        this.datePickerValue = date.toISO();
    }

    /**
     * Handle a click on the inline date picker.
     *
     * @param {Event} event click event.
     */
    handleInlineDatePickerClick(event) {
        if (event.button !== 0) {
            return;
        }
        const date = this._processDate(
            Number(event.currentTarget.dataset.date)
        );
        this.goToDate(date);
    }

    /**
     * Handle the dragging of the inline date picker.
     *
     * @param {Event} start touchstart or mousedown event.
     */
    handleInlineDatePickerDrag(start) {
        if (start.type === 'mousedown' && start.button !== 0) {
            return;
        }
        const startPosition = start.clientX || start.changedTouches[0].clientX;

        const handleMove = (move) => {
            const datePicker = this.template.querySelector(
                '[data-element-id="div-inline-date-picker"]'
            );
            const x = move.clientX || move.changedTouches[0].clientX;
            let offset = x - startPosition;
            if (Math.abs(offset) > DATE_PICKER_MOUSE_MOVE_OFFSET) {
                const factor = offset < 0 ? -1 : 1;
                offset = DATE_PICKER_MOUSE_MOVE_OFFSET * factor;
            }
            datePicker.style.transform = `translateX(${offset}px)`;
        };

        const handleEnd = (end) => {
            window.removeEventListener('mouseup', handleEnd);
            window.removeEventListener('mousemove', handleMove);
            window.removeEventListener('touchend', handleEnd);
            window.removeEventListener('touchmove', handleMove);

            const endPosition = end.clientX || end.changedTouches[0].clientX;
            const move = endPosition - startPosition;
            const goToPreviousWeek = move >= DATE_PICKER_MOUSE_MOVE_OFFSET;
            const goToNextWeek = move <= -DATE_PICKER_MOUSE_MOVE_OFFSET;
            if (goToPreviousWeek) {
                this.handleInlineDatePickerPrevClick();
            } else if (goToNextWeek) {
                this.handleInlineDatePickerNextClick();
            }

            const datePicker = this.template.querySelector(
                '[data-element-id="div-inline-date-picker"]'
            );
            datePicker.style.transition = 'transform 0.2s ease-in-out';
            datePicker.style.transform = '';

            setTimeout(() => {
                if (datePicker) {
                    datePicker.style.transition = '';
                }
            }, 201);
        };

        window.addEventListener('mousemove', handleMove);
        window.addEventListener('touchmove', handleMove);
        window.addEventListener('mouseup', handleEnd);
        window.addEventListener('touchend', handleEnd);
    }

    /**
     * Handle a click on the next button of the inline date picker.
     */
    handleInlineDatePickerNextClick() {
        this._inlineDatePickerFirstDay = this._inlineDatePickerFirstDay.plus({
            days: this._inlineDatePickerMaxVisibleDays
        });
        this._createDatePickerWeekdays();
    }

    /**
     * Handle a click on the previous button of the inline date picker.
     */
    handleInlineDatePickerPrevClick() {
        this._inlineDatePickerFirstDay = this._inlineDatePickerFirstDay.minus({
            days: this._inlineDatePickerMaxVisibleDays
        });
        this._createDatePickerWeekdays();
    }

    /**
     * Handles the onclick event of the button for time slots.
     */
    handleTimeSlotClick(event) {
        if (this.readOnly) return;

        const isoDate = event.currentTarget.firstChild.value;
        const date = this._validDate(isoDate);
        if (!date) {
            return;
        }

        // Select/unselect the date
        const timestamp = date.ts;
        if (this.type === 'checkbox') {
            const valueIndex = this._computedValue.indexOf(isoDate);
            if (valueIndex > -1) {
                this._computedValue.splice(valueIndex, 1);
            } else {
                this._computedValue.push(isoDate);
            }

            const selectIndex = this._selectedDayTime.indexOf(timestamp);
            if (selectIndex > -1) {
                this._selectedDayTime.splice(selectIndex, 1);
            } else {
                this._selectedDayTime.push(timestamp);
            }
        } else {
            this._computedValue =
                this._computedValue[0] === isoDate ? [] : [isoDate];
            this._selectedDayTime = this._isSelected(timestamp)
                ? []
                : [timestamp];
        }

        if (this.isMonthly) {
            this._initMarkedDates();
        }
        this._generateTable();
        this._value =
            this.type === 'radio'
                ? this._computedValue[0] || null
                : [...this._computedValue];

        this._dispatchChange();
    }

    /**
     * Triggers interactingState.leave() on blur.
     * Removes slds-has-error on the whole element if not valid.
     */
    handleValueBlur() {
        this._valid = !(this.required && !this._computedValue.length);
        this.interactingState.leave();
        if (!this._valid) {
            this.classList.remove('slds-has-error');
        }
    }

    /**
     * Triggers interactingState.enter() on focus.
     */
    handleValueFocus() {
        this.interactingState.enter();
    }

    /*
     * ------------------------------------------------------------
     *  EVENT DISPATCHERS
     * -------------------------------------------------------------
     */

    _dispatchChange() {
        /**
         * The event fired when the value changed.
         *
         * @event
         * @name change
         * @param {string|string[]} value Selected options' value. Returns an array of string if the type is checkbox. Returns a string otherwise.
         * @param {string} name Name of the picker.
         * @public
         */
        this.dispatchEvent(
            new CustomEvent('change', {
                detail: {
                    value: this.value,
                    name: this.name
                }
            })
        );
    }

    /**
     * Dispatch the `navigate` event.
     */
    _dispatchNavigate() {
        /**
         * The event fired when the user navigates to another period of time.
         *
         * @event
         * @name navigate
         * @param {string} date First visible day, as an ISO8601 formatted string.
         * @public
         */
        this.dispatchEvent(
            new CustomEvent('navigate', {
                detail: {
                    date: this.firstWeekDay.toISO()
                }
            })
        );
    }
}<|MERGE_RESOLUTION|>--- conflicted
+++ resolved
@@ -1559,21 +1559,16 @@
                     this._computedValue.push(date.toISO());
                 }
             });
-<<<<<<< HEAD
-
-            this._selectedDayTime = selectedDayTimes;
-            if (this.isMonthly) {
-                this._initMarkedDates();
-            }
-            return;
-=======
         } else {
             const date = this._validDate(normalizedValue[0]);
             if (date) {
                 this._selectedDayTime = [date.ts];
                 this._computedValue = [date.toISO()];
             }
->>>>>>> 04f4431a
+        }
+
+        if (this.isMonthly) {
+            this._initMarkedDates();
         }
 
         if (normalizedValue.length !== this._computedValue.length) {
@@ -1582,10 +1577,6 @@
                     ? this._computedValue[0] || null
                     : [...this._computedValue];
             this._dispatchChange();
-        }
-
-        if (this.isMonthly) {
-            this._initMarkedDates();
         }
     }
 
