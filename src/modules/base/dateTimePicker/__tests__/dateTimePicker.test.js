import { createElement } from 'lwc';
import DateTimePicker from 'c/dateTimePicker';
import { callObserver } from 'c/resizeObserver';

// Not tested
// validity
// value
// date format day
// date format month
// date format weekday
// date format year
// disabled date times

let element;
describe('DateTimePicker', () => {
    afterEach(() => {
        while (document.body.firstChild) {
            document.body.removeChild(document.body.firstChild);
        }
        jest.clearAllTimers();
        jest.clearAllMocks();
        window.requestAnimationFrame.mockRestore();
    });

    beforeEach(() => {
        element = createElement('base-date-time-picker', {
            is: DateTimePicker
        });
        document.body.appendChild(element);
        jest.useFakeTimers();
        jest.spyOn(window, 'requestAnimationFrame').mockImplementation((cb) => {
            setTimeout(() => cb(), 0);
        });
    });

    describe('Attributes', () => {
        it('Default attributes', () => {
            expect(element.avatar).toEqual({});
            expect(element.dateFormatDay).toBe('numeric');
            expect(element.dateFormatMonth).toBe('long');
            expect(element.dateFormatWeekday).toBe('short');
            expect(element.dateFormatYear).toBeUndefined();
            expect(element.datePickerVariant).toBe('input');
            expect(element.disabled).toBeFalsy();
            expect(element.disabledDateTimes).toMatchObject([]);
            expect(element.endTime).toBe('18:00');
            expect(element.fieldLevelHelp).toBeUndefined();
            expect(element.hideDateLabel).toBeFalsy();
            expect(element.hideDatePicker).toBeFalsy();
            expect(element.hideLabel).toBeFalsy();
            expect(element.hideNavigation).toBeFalsy();
            expect(element.label).toBeUndefined();
            expect(element.max).toBe('2099-12-31');
            expect(element.messageWhenValueMissing).toBeUndefined();
            expect(element.min).toBe('1900-01-01');
            expect(element.name).toBeUndefined();
            expect(element.readOnly).toBeFalsy();
            expect(element.required).toBeFalsy();
            expect(element.showDisabledDates).toBeUndefined();
            expect(element.showEndTime).toBeUndefined();
            expect(element.showTimeZone).toBeFalsy();
            expect(element.startTime).toBe('08:00');
            expect(element.timeFormatHour).toBe('numeric');
            expect(element.timeFormatHour12).toBeUndefined();
            expect(element.timeFormatMinute).toBe('2-digit');
            expect(element.timeFormatSecond).toBeUndefined();
            expect(element.timeSlotDuration).toBe(1800000);
            expect(element.timezoneLabel).toBe('Time Zone:');
            expect(element.timezonePlaceholder).toBe('Select time zone');
            expect(element.todayButtonLabel).toBe('Today');
            expect(element.type).toBe('radio');
            expect(element.validity).toMatchObject({});
            expect(element.value).toBeUndefined();
            expect(element.variant).toBe('daily');
        });

        describe('Avatar', () => {
            it('Passed to the component', () => {
                element.avatar = { fallbackIconName: 'standard:apps' };

                return Promise.resolve().then(() => {
                    const avatar = element.shadowRoot.querySelector(
                        '[data-element-id="avonni-avatar"]'
                    );
                    expect(avatar).toBeTruthy();
                    expect(avatar.fallbackIconName).toBe('standard:apps');
                });
            });
        });

        describe('Date format day', () => {
            it('Passed to the component', () => {
                element.dateFormatDay = '2-digit';
                element.value = new Date(2024, 0, 2);

                return Promise.resolve().then(() => {
                    const label = element.shadowRoot.querySelector(
                        '[data-element-id="p-date-label"]'
                    );
                    expect(label.textContent).toContain('02');
                });
            });
        });

        describe('Date format month', () => {
            it('Passed to the component', () => {
                element.dateFormatMonth = '2-digit';
                element.value = new Date(2024, 0, 2);

                return Promise.resolve().then(() => {
                    const label = element.shadowRoot.querySelector(
                        '[data-element-id="p-date-label"]'
                    );
                    expect(label.textContent).toContain('01');
                });
            });
        });

        describe('Date format year', () => {
            it('Passed to the component', () => {
                element.dateFormatYear = '2-digit';
                element.value = new Date(2024, 0, 2);

                return Promise.resolve().then(() => {
                    const label = element.shadowRoot.querySelector(
                        '[data-element-id="p-date-label"]'
                    );
                    expect(label.textContent).toContain('24');
                    expect(label.textContent).not.toContain('2024');
                });
            });
        });

        describe('Date picker variant', () => {
            it('Input', () => {
                element.datePickerVariant = 'input';

                return Promise.resolve().then(() => {
                    const input = element.shadowRoot.querySelector(
                        '[data-element-id="lightning-input"]'
                    );
                    expect(input).toBeTruthy();

                    const inline = element.shadowRoot.querySelector(
                        '[data-element-id="div-inline-date-picker"]'
                    );
                    expect(inline).toBeFalsy();
                });
            });

            describe('inline', () => {
                it('Display is updated', () => {
                    element.datePickerVariant = 'inline';
                    element.value = '2023-04-14';

                    return Promise.resolve().then(() => {
                        const input = element.shadowRoot.querySelector(
                            '[data-element-id="lightning-input"]'
                        );
                        expect(input).toBeFalsy();

                        const inline = element.shadowRoot.querySelector(
                            '[data-element-id="div-inline-date-picker"]'
                        );
                        expect(inline).toBeTruthy();

                        const labels = element.shadowRoot.querySelectorAll(
                            '[data-element-id="avonni-layout-item-inline-date-picker-weekday-label"]'
                        );
                        expect(labels).toHaveLength(7);

                        const buttons = element.shadowRoot.querySelectorAll(
                            '[data-element-id="button-inline-date-picker"]'
                        );
                        expect(buttons).toHaveLength(7);
                        expect(buttons[0].textContent).toBe('9avril');
                    });
                });

                it('Drag to the right', () => {
                    element.datePickerVariant = 'inline';
                    element.value = '2023-04-14';
                    jest.useFakeTimers();

                    return Promise.resolve()
                        .then(() => {
                            const sunday = new Date(2023, 3, 9).getTime();
                            const sundayButton =
                                element.shadowRoot.querySelector(
                                    '[data-element-id="button-inline-date-picker"]'
                                );
                            expect(Number(sundayButton.dataset.date)).toBe(
                                sunday
                            );

                            const wrapper = element.shadowRoot.querySelector(
                                '[data-element-id="div-inline-date-picker-wrapper"]'
                            );
                            const startEvent = new CustomEvent('touchstart');
                            startEvent.changedTouches = [{ clientX: 0 }];
                            wrapper.dispatchEvent(startEvent);

                            const moveEvent = new CustomEvent('touchmove');
                            moveEvent.changedTouches = [{ clientX: 100 }];
                            window.dispatchEvent(moveEvent);

                            const pickerDates =
                                element.shadowRoot.querySelector(
                                    '[data-element-id="div-inline-date-picker"]'
                                );
                            expect(pickerDates.style.transform).toBe(
                                'translateX(25px)'
                            );

                            const endEvent = new CustomEvent('touchend');
                            endEvent.changedTouches = [{ clientX: 100 }];
                            window.dispatchEvent(endEvent);
                        })
                        .then(() => {
                            const sunday = new Date(2023, 3, 2).getTime();
                            const sundayButton =
                                element.shadowRoot.querySelector(
                                    '[data-element-id="button-inline-date-picker"]'
                                );
                            expect(Number(sundayButton.dataset.date)).toBe(
                                sunday
                            );

                            jest.runAllTimers();
                            const wrapper = element.shadowRoot.querySelector(
                                '[data-element-id="div-inline-date-picker-wrapper"]'
                            );
                            expect(wrapper.style.transform).toBeFalsy();
                        });
                });

                it('Drag to the left', () => {
                    element.datePickerVariant = 'inline';
                    element.value = '2023-04-14';
                    jest.useFakeTimers();

                    return Promise.resolve()
                        .then(() => {
                            const sunday = new Date(2023, 3, 9).getTime();
                            const sundayButton =
                                element.shadowRoot.querySelector(
                                    '[data-element-id="button-inline-date-picker"]'
                                );
                            expect(Number(sundayButton.dataset.date)).toBe(
                                sunday
                            );

                            const wrapper = element.shadowRoot.querySelector(
                                '[data-element-id="div-inline-date-picker-wrapper"]'
                            );
                            const startEvent = new CustomEvent('touchstart');
                            startEvent.changedTouches = [{ clientX: 0 }];
                            wrapper.dispatchEvent(startEvent);

                            const moveEvent = new CustomEvent('touchmove');
                            moveEvent.changedTouches = [{ clientX: -32 }];
                            window.dispatchEvent(moveEvent);

                            const pickerDates =
                                element.shadowRoot.querySelector(
                                    '[data-element-id="div-inline-date-picker"]'
                                );
                            expect(pickerDates.style.transform).toBe(
                                'translateX(-25px)'
                            );

                            const endEvent = new CustomEvent('touchend');
                            endEvent.changedTouches = [{ clientX: -35 }];
                            window.dispatchEvent(endEvent);
                        })
                        .then(() => {
                            const sunday = new Date(2023, 3, 16).getTime();
                            const sundayButton =
                                element.shadowRoot.querySelector(
                                    '[data-element-id="button-inline-date-picker"]'
                                );
                            expect(Number(sundayButton.dataset.date)).toBe(
                                sunday
                            );

                            jest.runAllTimers();
                            const wrapper = element.shadowRoot.querySelector(
                                '[data-element-id="div-inline-date-picker-wrapper"]'
                            );
                            expect(wrapper.style.transform).toBeFalsy();
                        });
                });

                it('Number of visible dates is updated on resize', () => {
                    element.datePickerVariant = 'inline';
                    element.variant = 'weekly';

                    return Promise.resolve()
                        .then(() => {
                            const buttons = element.shadowRoot.querySelectorAll(
                                '[data-element-id="button-inline-date-picker"]'
                            );
                            expect(buttons).toHaveLength(7);
                            const datePickerWrapper =
                                element.shadowRoot.querySelector(
                                    '[data-element-id="avonni-date-time-picker"]'
                                );
                            jest.spyOn(
                                datePickerWrapper,
                                'getBoundingClientRect'
                            ).mockImplementation(() => {
                                return { width: 300 };
                            });
                            callObserver();
                        })
                        .then(() => {
                            const buttons = element.shadowRoot.querySelectorAll(
                                '[data-element-id="button-inline-date-picker"]'
                            );
                            expect(buttons).toHaveLength(1);
                        });
                });
            });
        });

        describe('Disabled', () => {
            it('Daily', () => {
                element.disabled = true;

                return Promise.resolve().then(() => {
                    const paragraph = element.shadowRoot.querySelector(
                        '[data-element-id="p-empty-message"]'
                    );
                    expect(paragraph.textContent).toBe(
                        'No available time slots for this period.'
                    );
                    const time = element.shadowRoot.querySelector(
                        '[data-element-id="avonni-layout-item-time"]'
                    );
                    expect(time).toBeFalsy();
                });
            });

            it('Weekly', () => {
                element.variant = 'weekly';
                element.disabled = true;

                return Promise.resolve().then(() => {
                    const paragraph = element.shadowRoot.querySelector(
                        '[data-element-id="p-empty-message"]'
                    );
                    expect(paragraph.textContent).toBe(
                        'No available time slots for this period.'
                    );
                    const time = element.shadowRoot.querySelector(
                        '[data-element-id="avonni-layout-item-time"]'
                    );
                    expect(time).toBeFalsy();
                });
            });

            it('Inline', () => {
                element.variant = 'inline';
                element.disabled = true;

                return Promise.resolve().then(() => {
                    const paragraph = element.shadowRoot.querySelector(
                        '[data-element-id="p-empty-message"]'
                    );
                    expect(paragraph.textContent).toBe(
                        'No available time slots for this period.'
                    );
                    const time = element.shadowRoot.querySelector(
                        '[data-element-id="avonni-layout-item-time"]'
                    );
                    expect(time).toBeFalsy();
                });
            });

            it('Timeline', () => {
                element.variant = 'timeline';
                element.disabled = true;

                return Promise.resolve().then(() => {
                    const paragraph = element.shadowRoot.querySelector(
                        '[data-element-id="p-empty-message"]'
                    );
                    expect(paragraph.textContent).toBe(
                        'No available time slots for this period.'
                    );
                    const time = element.shadowRoot.querySelector(
                        '[data-element-id="avonni-layout-item-time"]'
                    );
                    expect(time).toBeFalsy();
                });
            });

            it('Monthly', () => {
                element.variant = 'monthly';
                element.disabled = true;

                return Promise.resolve().then(() => {
                    const paragraph = element.shadowRoot.querySelector(
                        '[data-element-id="p-empty-message"]'
                    );
                    expect(paragraph).toBeFalsy();
                    const time = element.shadowRoot.querySelector(
                        '[data-element-id="avonni-layout-item-time"]'
                    );
                    expect(time).toBeFalsy();
                    const calendar = element.shadowRoot.querySelector(
                        '[data-element-id="avonni-calendar"]'
                    );
                    expect(calendar.disabled).toBeTruthy();
                });
            });

            it('Disabled date times', () => {
                element.value = new Date(2023, 9, 16, 9);
                element.disabledDateTimes = [
                    new Date(2023, 9, 16, 10, 30),
                    'Wed',
                    new Date(2023, 9, 16, 14).toISOString()
                ];
                element.variant = 'weekly';
                element.timezone = 'America/Montreal';
                element.showDisabledDates = true;

                return Promise.resolve().then(() => {
                    const days = element.shadowRoot.querySelectorAll(
                        '[data-element-id="div-day"]'
                    );
                    const wedHours = days[3].querySelectorAll(
                        '[data-element-id="button-default"]'
                    );
                    wedHours.forEach((timeSlot) => {
                        expect(timeSlot.disabled).toBeTruthy();
                    });
                    const day16Hours = days[1].querySelectorAll(
                        '[data-element-id="button-default"]'
                    );
                    expect(day16Hours[4].disabled).toBeFalsy();
                    expect(day16Hours[5].disabled).toBeTruthy();
                    expect(day16Hours[6].disabled).toBeFalsy();
                    expect(day16Hours[12].disabled).toBeTruthy();
                });
            });

            it('Imprecise disabled date times', () => {
                element.value = new Date(2023, 9, 16, 9);
                element.disabledDateTimes = [new Date(2023, 9, 16, 10, 43)];
                element.timezone = 'America/Montreal';
                element.showDisabledDates = true;

                return Promise.resolve().then(() => {
                    const hours = element.shadowRoot.querySelectorAll(
                        '[data-element-id="button-default"]'
                    );
                    expect(hours[4].disabled).toBeFalsy();
                    expect(hours[5].disabled).toBeTruthy();
                    expect(hours[6].disabled).toBeFalsy();
                });
            });

            it('Full day disabled', () => {
                element.goToDate(new Date(2023, 8, 16));

                return Promise.resolve()
                    .then(() => {
                        const hours = element.shadowRoot.querySelectorAll(
                            '[data-element-id="button-default"]'
                        );
                        const emptyMessage = element.shadowRoot.querySelector(
                            '[data-element-id="p-empty-message"]'
                        );
                        expect(emptyMessage).toBeFalsy();
                        expect(hours.length).toBeTruthy();
                        element.disabledDateTimes = ['2023-09-16'];
                    })
                    .then(() => {
                        const hours = element.shadowRoot.querySelectorAll(
                            '[data-element-id="button-default"]'
                        );
                        const emptyMessage = element.shadowRoot.querySelector(
                            '[data-element-id="p-empty-message"]'
                        );
                        expect(emptyMessage).toBeTruthy();
                        expect(hours.length).toBeFalsy();
                    });
            });
        });

        describe('End time', () => {
            it('Passed to the component', () => {
                element.startTime = '09:00';
                element.endTime = '11:00';
                element.showEndTime = true;
                const date = new Date(`1970-01-01T11:00`);

                return Promise.resolve().then(() => {
                    const times = element.shadowRoot.querySelectorAll(
                        '.date-time-picker__formatted-end-time'
                    );

                    const endTime = times[times.length - 1].value;
                    const endTimeDate = new Date(endTime);
                    expect(endTimeDate.getHours()).toBe(date.getHours());
                    expect(endTimeDate.getMinutes()).toBe(date.getMinutes());
                });
            });
        });

        describe('Field level help', () => {
            it('Passed to the component', () => {
                element.fieldLevelHelp = 'This is a field level help text';

                return Promise.resolve().then(() => {
                    const helptext = element.shadowRoot.querySelector(
                        '[data-element-id="lightning-helptext"]'
                    );
                    expect(helptext).toBeTruthy();
                    expect(helptext.content).toBe(
                        'This is a field level help text'
                    );
                });
            });
        });

        describe('Hide date label', () => {
            it('false', () => {
                element.hideDateLabel = false;

                return Promise.resolve().then(() => {
                    const dateLabel = element.shadowRoot.querySelector(
                        '[data-element-id="p-date-label"]'
                    );
                    expect(dateLabel).toBeTruthy();
                });
            });

            it('true', () => {
                element.hideDateLabel = true;

                return Promise.resolve().then(() => {
                    const dateLabel = element.shadowRoot.querySelector(
                        '[data-element-id="p-date-label"]'
                    );
                    expect(dateLabel).toBeFalsy();
                });
            });
        });

        describe('Hide date picker', () => {
            it('Passed to the component', () => {
                element.hideDatePicker = true;

                return Promise.resolve().then(() => {
                    const datePicker = element.shadowRoot.querySelector(
                        '[data-element-id="lightning-input"]'
                    );
                    expect(datePicker).toBeFalsy();
                });
            });

            describe('Center the picker on the right date', () => {
                it('Passed to the component', () => {
                    const today = new Date();
                    const min = new Date(2040, 11, 1);
                    const max = new Date(1994, 0, 28);
                    const date = new Date(1993, 4, 5);

                    // By default, the picker is centered on the current date
                    let input = element.shadowRoot.querySelector(
                        '[data-element-id="lightning-input"]'
                    );
                    const value = new Date(input.value);
                    expect(value.getDate()).toBe(today.getDate());
                    expect(value.getMonth()).toBe(today.getMonth());
                    expect(value.getYear()).toBe(today.getYear());

                    // Center the picker on the min
                    element.min = min;
                    return Promise.resolve()
                        .then(() => {
                            input = element.shadowRoot.querySelector(
                                '[data-element-id="lightning-input"]'
                            );
                            expect(new Date(input.value)).toEqual(min);

                            // Center the picker on the max
                            element.min = undefined;
                            element.max = max;
                        })
                        .then(() => {
                            input = element.shadowRoot.querySelector(
                                '[data-element-id="lightning-input"]'
                            );
                            expect(new Date(input.value)).toEqual(max);

                            // Center the picker on the value
                            element.value = date;
                        })
                        .then(() => {
                            input = element.shadowRoot.querySelector(
                                '[data-element-id="lightning-input"]'
                            );
                            expect(new Date(input.value)).toEqual(date);
                        });
                });
            });
        });

        describe('Hide label', () => {
            it('Passed to the component', () => {
                element.label = 'This is a label text';
                element.hideLabel = true;

                return Promise.resolve().then(() => {
                    const label = element.shadowRoot.querySelector(
                        '[data-element-id="p-label"]'
                    );
                    expect(label).toBeFalsy();
                });
            });
        });

        describe('Hide navigation', () => {
            it('Passed to the component', () => {
                element.hideNavigation = true;

                return Promise.resolve().then(() => {
                    const prevButton = element.shadowRoot.querySelector(
                        '[data-element-id="lightning-button-icon-previous"]'
                    );
                    const todayButton = element.shadowRoot.querySelector(
                        '[data-element-id="lightning-button-today"]'
                    );
                    const nextButton = element.shadowRoot.querySelector(
                        '[data-element-id="lightning-button-icon-previous"]'
                    );
                    expect(prevButton).toBeFalsy();
                    expect(todayButton).toBeFalsy();
                    expect(nextButton).toBeFalsy();
                });
            });
        });

        describe('Label', () => {
            it('Passed to the component', () => {
                element.label = 'This is a label text';

                return Promise.resolve().then(() => {
                    const label = element.shadowRoot.querySelector(
                        '[data-element-id="p-label"]'
                    );
                    expect(label).toBeTruthy();
                    expect(label.textContent).toBe('This is a label text');
                });
            });
        });

        describe('Max and min', () => {
            it('Passed to the component', () => {
                const maxDate = new Date(2021, 11, 30);
                const minDate = new Date(2021, 12, 1);
                element.max = maxDate;
                element.min = minDate;

                const input = element.shadowRoot.querySelector(
                    '[data-element-id="lightning-input"]'
                );

<<<<<<< HEAD
                return Promise.resolve().then(() => {
                    expect(new Date(input.max).toISOString()).toBe(
                        new Date(2021, 11, 30, 23, 59, 59, 999).toISOString()
                    );
                    expect(new Date(input.min).toISOString()).toBe(
                        minDate.toISOString()
                    );
                });
            });
=======
    // read only
    it('Date time picker: read only daily', () => {
        element.readOnly = true;
        const buttons = element.shadowRoot.querySelectorAll(
            '[data-element-id="button-default"]'
        );
        const firstButton = buttons[0];

        return Promise.resolve().then(() => {
            firstButton.click();
            expect(firstButton.ariaPressed).toBeFalsy();
>>>>>>> 99038b49
        });

        describe('Message when value is missing', () => {
            it('Passed to the component', () => {
                element.required = true;
                element.messageWhenValueMissing = 'Missing value!';

                return Promise.resolve()
                    .then(() => {
                        element.focus();
                        element.blur();
                        element.showHelpMessageIfInvalid();
                    })
                    .then(() => {
                        const message = element.shadowRoot.querySelector(
                            '.slds-form-element__help'
                        );
                        expect(message.textContent).toBe('Missing value!');
                    });
            });
        });

        describe('Name', () => {
            it('Passed to the component', () => {
                element.name = 'a-string-name';
                const input = element.shadowRoot.querySelector(
                    '[data-element-id="lightning-input"]'
                );

                return Promise.resolve().then(() => {
                    expect(input.name).toBe('a-string-name');
                });
            });
        });

        describe('Read only', () => {
            it('Daily', () => {
                element.readOnly = true;
                const buttons = element.shadowRoot.querySelectorAll(
                    '[data-element-id="button-default"]'
                );
                const firstButton = buttons[0];

                return Promise.resolve().then(() => {
                    firstButton.click();
                    expect(firstButton.ariaSelected).toBeFalsy();
                    buttons.forEach((button) => {
                        expect(button.ariaReadOnly).toBeTruthy();
                    });
                });
            });
        });

        describe('Required', () => {
            it('Passed to the component', () => {
                element.required = true;

                return Promise.resolve().then(() => {
                    const required =
                        element.shadowRoot.querySelector('.slds-required');
                    expect(required).toBeTruthy();
                    expect(required.textContent).toBe('*');
                });
            });
        });

        describe('Show disabled dates', () => {
            it('false', () => {
                element.disabled = true;
                element.showDisabledDates = false;

                return Promise.resolve().then(() => {
                    const times = element.shadowRoot.querySelectorAll(
                        '[data-element-id="button-default"]'
                    );
                    expect(times.length).toBeFalsy();
                });
            });

            it('true', () => {
                element.disabled = true;
                element.showDisabledDates = true;

                return Promise.resolve().then(() => {
                    const times = element.shadowRoot.querySelectorAll(
                        '[data-element-id="button-default"]'
                    );
                    expect(times.length).toBeTruthy();
                });
            });
        });

        describe('Show end time', () => {
            it('false', () => {
                element.showEndTime = false;

                return Promise.resolve().then(() => {
                    const endTimes = element.shadowRoot.querySelectorAll(
                        '.date-time-picker__formatted-end-time'
                    );
                    expect(endTimes).toHaveLength(0);
                });
            });

            it('true', () => {
                element.showEndTime = true;
                element.timeSlotDuration = '01:00';
                element.startTime = '10:00';
                element.endTime = '12:00';

                return Promise.resolve().then(() => {
                    const endTimes = element.shadowRoot.querySelectorAll(
                        '.date-time-picker__formatted-end-time'
                    );
                    expect(endTimes).toHaveLength(2);
                });
            });
        });

        describe('Show time zone', () => {
            it('Passed to the component', () => {
                element.showTimeZone = true;

                const timeZone = element.shadowRoot.querySelectorAll(
                    '[data-element-id^="lightning-combobox"]'
                );

                return Promise.resolve().then(() => {
                    expect(timeZone).toBeTruthy();
                });
            });
        });

        describe('Start time', () => {
            it('Passed to the component', () => {
                element.startTime = '10:00';
                const date = new Date(`1970-01-01T10:00`);

                return Promise.resolve().then(() => {
                    const times = element.shadowRoot.querySelectorAll(
                        '[data-element-id^="lightning-formatted-date-time-default"]'
                    );
                    const startTimeDate = new Date(times[0].value);
                    expect(startTimeDate.getHours()).toBe(date.getHours());
                    expect(startTimeDate.getMinutes()).toBe(date.getMinutes());
                });
            });
        });

        describe('Static Labels', () => {
            it('Time zone label and placeholder', () => {
                element.showTimeZone = true;
                element.timezoneLabel = 'Zone de temps:';
                element.timezonePlaceholder = 'Sélectionner la zone de temps';

                return Promise.resolve().then(() => {
                    const timeZone = element.shadowRoot.querySelector(
                        '[data-element-id="lightning-combobox"]'
                    );
                    expect(timeZone.label).toBe('Zone de temps:');
                    expect(timeZone.placeholder).toBe(
                        'Sélectionner la zone de temps'
                    );
                });
            });

            it('Today button label', () => {
                element.todayButtonLabel = "Aujourd'hui";
                return Promise.resolve().then(() => {
                    const todayButton = element.shadowRoot.querySelector(
                        '[data-element-id="lightning-button-today"]'
                    );
                    expect(todayButton.label).toBe("Aujourd'hui");
                });
            });
        });

        describe('Time format hour', () => {
            it('Numeric', () => {
                const times = element.shadowRoot.querySelectorAll(
                    '[data-element-id^="lightning-formatted-date-time-default"]'
                );

                return Promise.resolve().then(() => {
                    times.forEach((time) => {
                        expect(time.hour).toBe('numeric');
                    });
                });
            });

            it('2-digit', () => {
                element.timeFormatHour = '2-digit';

                const times = element.shadowRoot.querySelectorAll(
                    '[data-element-id^="lightning-formatted-date-time-default"]'
                );

                return Promise.resolve().then(() => {
                    times.forEach((time) => {
                        expect(time.hour).toBe('2-digit');
                    });
                });
            });
        });

        describe('timeFormatHour12', () => {
            it('Passed to the component', () => {
                element.timeFormatHour12 = true;

                const times = element.shadowRoot.querySelectorAll(
                    '[data-element-id^="lightning-formatted-date-time-default"]'
                );

                return Promise.resolve().then(() => {
                    times.forEach((time) => {
                        expect(time.hour12).toBeTruthy();
                    });
                });
            });
        });

        describe('Time format minute', () => {
            it('Numeric', () => {
                const times = element.shadowRoot.querySelectorAll(
                    '[data-element-id^="lightning-formatted-date-time-default"]'
                );

                element.timeFormatMinute = 'numeric';

                return Promise.resolve().then(() => {
                    times.forEach((time) => {
                        expect(time.minute).toBe('numeric');
                    });
                });
            });

            it('2-digit', () => {
                const times = element.shadowRoot.querySelectorAll(
                    '[data-element-id^="lightning-formatted-date-time-default"]'
                );

                element.timeFormatMinute = '2-digit';

                return Promise.resolve().then(() => {
                    times.forEach((time) => {
                        expect(time.minute).toBe('2-digit');
                    });
                });
            });
        });

        describe('Time format second', () => {
            it('Numeric', () => {
                const times = element.shadowRoot.querySelectorAll(
                    '[data-element-id^="lightning-formatted-date-time-default"]'
                );

                element.timeFormatSecond = 'numeric';

                return Promise.resolve().then(() => {
                    times.forEach((time) => {
                        expect(time.second).toBe('numeric');
                    });
                });
            });

            it('2-digit', () => {
                const times = element.shadowRoot.querySelectorAll(
                    '[data-element-id^="lightning-formatted-date-time-default"]'
                );

                element.timeFormatSecond = '2-digit';

                return Promise.resolve().then(() => {
                    times.forEach((time) => {
                        expect(time.second).toBe('2-digit');
                    });
                });
            });
        });

        describe('Time slot duration', () => {
            it('Passed to the component', () => {
                element.timeSlotDuration = '01:00';

<<<<<<< HEAD
                return Promise.resolve().then(() => {
                    const times = element.shadowRoot.querySelectorAll(
                        '[data-element-id="button-default"]'
                    );
                    expect(times.length).toBeTruthy();
                });
            });
=======
            const selectedButton = element.shadowRoot.querySelector(
                '[data-element-id="button-default"][data-time="2023-01-26T07:00:00.000+11:00"]'
            );
            expect(selectedButton.ariaPressed).toBe('true');
>>>>>>> 99038b49

            it('true', () => {
                element.showEndTime = true;
                element.timeSlotDuration = '01:00';
                element.startTime = '10:00';
                element.endTime = '12:00';

                return Promise.resolve().then(() => {
                    const endTimes = element.shadowRoot.querySelectorAll(
                        '.date-time-picker__formatted-end-time'
                    );
                    expect(endTimes).toHaveLength(2);
                });
            });
        });

<<<<<<< HEAD
        describe('Timezone', () => {
            it('Passed to the component', () => {
                element.value = '2023-01-25T20:00:00.000Z';
                element.startTime = '01:00';
                element.endTime = '20:00';
                element.min = '2023-01-24T17:00:00.000Z';
                element.max = '2023-01-27T00:18:00.000Z';
                element.disabledDateTimes = ['2023-01-25T17:30:00.000Z'];
                element.variant = 'weekly';
                element.timezone = 'Pacific/Noumea';

                return Promise.resolve().then(() => {
                    const input = element.shadowRoot.querySelector(
                        '[data-element-id="lightning-input"]'
                    );
                    const disabledButton = element.shadowRoot.querySelector(
                        '[data-element-id="button-default"][data-time="2023-01-26T04:30:00.000+11:00"]'
                    );
                    expect(disabledButton).toBeFalsy();
=======
    // type
    it('Date time picker: type checkbox', () => {
        element.type = 'checkbox';

        const buttons = element.shadowRoot.querySelectorAll(
            '[data-element-id="button-default"]'
        );
        const firstButton = buttons[0];
        const secondButton = buttons[1];
        const thirdButton = buttons[2];

        return Promise.resolve().then(() => {
            firstButton.click();
            secondButton.click();
            thirdButton.click();
            expect(firstButton.ariaPressed).toBeTruthy();
            expect(secondButton.ariaPressed).toBeTruthy();
            expect(thirdButton.ariaPressed).toBeTruthy();
        });
    });

    it('Date time picker: type radio', () => {
        element.type = 'radio';

        const buttons = element.shadowRoot.querySelectorAll(
            '[data-element-id="button-default"]'
        );
        const firstButton = buttons[0];
        const secondButton = buttons[1];
        const thirdButton = buttons[2];

        return Promise.resolve().then(() => {
            firstButton.click();
            secondButton.click();
            thirdButton.click();
            expect(firstButton.ariaPressed).toBeFalsy();
            expect(secondButton.ariaPressed).toBeFalsy();
            expect(thirdButton.ariaPressed).toBeFalsy();
        });
    });
>>>>>>> 99038b49

                    const selectedButton = element.shadowRoot.querySelector(
                        '[data-element-id="button-default"][data-time="2023-01-26T07:00:00.000+11:00"]'
                    );
                    expect(selectedButton.ariaSelected).toBe('true');

                    expect(input.max).toBe('2023-01-27T23:59:59.999+11:00');
                    expect(input.min).toBe('2023-01-25T00:00:00.000+11:00');

                    const firstDay = element.shadowRoot.querySelector(
                        '[data-element-id="div-day"]'
                    );
                    const firstDayButtons = firstDay.querySelectorAll(
                        '[data-element-id="button-default"]'
                    );
                    expect(firstDayButtons[0].dataset.time).toBe(
                        '2023-01-25T01:00:00.000+11:00'
                    );
                    expect(
                        firstDayButtons[firstDayButtons.length - 1].dataset.time
                    ).toBe('2023-01-25T19:30:00.000+11:00');
                });
            });
        });

        describe('Type', () => {
            it('Checkbox', () => {
                element.type = 'checkbox';

                const buttons = element.shadowRoot.querySelectorAll(
                    '[data-element-id="button-default"]'
                );
                const firstButton = buttons[0];
                const secondButton = buttons[1];
                const thirdButton = buttons[2];

                return Promise.resolve().then(() => {
                    firstButton.click();
                    secondButton.click();
                    thirdButton.click();
                    expect(firstButton.ariaSelected).toBeTruthy();
                    expect(secondButton.ariaSelected).toBeTruthy();
                    expect(thirdButton.ariaSelected).toBeTruthy();
                });
            });

            it('Radio', () => {
                element.type = 'radio';

                const buttons = element.shadowRoot.querySelectorAll(
                    '[data-element-id="button-default"]'
                );
                const firstButton = buttons[0];
                const secondButton = buttons[1];
                const thirdButton = buttons[2];

                return Promise.resolve().then(() => {
                    firstButton.click();
                    secondButton.click();
                    thirdButton.click();
                    expect(firstButton.ariaSelected).toBeFalsy();
                    expect(secondButton.ariaSelected).toBeFalsy();
                    expect(thirdButton.ariaSelected).toBeFalsy();
                });
            });
        });
    });

    describe('Methods', () => {
        it('checkValidity', () => {
            const spy = jest.spyOn(element, 'checkValidity');

            element.checkValidity();
            expect(spy).toHaveBeenCalled();
        });

        it('getDateRangeBounds', () => {
            element.value = new Date(2024, 7, 30);

            return Promise.resolve().then(() => {
                const dateRange = element.shadowRoot.querySelector(
                    '[data-element-id="p-date-label"]'
                );
                const bounds = dateRange.getBoundingClientRect();
                expect(bounds).toEqual(element.getDateRangeBounds());
            });
        });

        it('goToDate', () => {
            const date = new Date(2021, 12, 1);
            element.variant = 'monthly';

            let spy;
            return Promise.resolve()
                .then(() => {
                    const calendar = element.shadowRoot.querySelector(
                        '[data-element-id="avonni-calendar"]'
                    );
                    spy = jest.spyOn(calendar, 'goToDate');
                    element.goToDate(date);
                })
                .then(() => {
                    expect(spy).toHaveBeenCalled();
                    const datePicker = element.shadowRoot.querySelector(
                        '[data-element-id="lightning-input"]'
                    );
                    expect(new Date(datePicker.value)).toEqual(date);
                });
        });

        it('reportValidity', () => {
            const spy = jest.spyOn(element, 'reportValidity');

            element.reportValidity();
            expect(spy).toHaveBeenCalled();
        });

        it('setCustomValidity', () => {
            const spy = jest.spyOn(element, 'setCustomValidity');

            element.setCustomValidity('Something');
            expect(spy).toHaveBeenCalled();
        });

        it('showHelpMessageIfInvalid', () => {
            const datePicker = element.shadowRoot.querySelector(
                '[data-element-id="lightning-input"]'
            );
            const spy = jest.spyOn(datePicker, 'reportValidity');

            element.showHelpMessageIfInvalid();
            expect(spy).toHaveBeenCalled();
        });
    });

    describe('Events', () => {
        describe('change', () => {
            it('Select a time', () => {
                element.startTime = '08:30';
                const startTimeDate = new Date(`1970-01-01T08:30`);
                const now = new Date();
                const day = now.getDate();
                const month = now.getMonth();
                const year = now.getFullYear();
                const handler = jest.fn();
                element.addEventListener('change', handler);

                return Promise.resolve().then(() => {
                    const button = element.shadowRoot.querySelectorAll(
                        '[data-element-id="button-default"]'
                    );
                    button[0].click();
                    const date = new Date(
                        handler.mock.calls[0][0].detail.value
                    );
                    const eventDay = date.getDate();
                    const eventMonth = date.getMonth();
                    const eventYear = date.getFullYear();
                    const eventHour = date.getHours();
                    const eventMinutes = date.getMinutes();
                    expect(handler).toHaveBeenCalled();
                    expect(eventDay).toBe(day);
                    expect(eventMonth).toBe(month);
                    expect(eventYear).toBe(year);
                    expect(eventHour).toBe(startTimeDate.getHours());
                    expect(eventMinutes).toBe(startTimeDate.getMinutes());
                    expect(handler.mock.calls[0][0].bubbles).toBeFalsy();
                    expect(handler.mock.calls[0][0].composed).toBeFalsy();
                    expect(handler.mock.calls[0][0].cancelable).toBeFalsy();
                });
            });

            it('Select a date through inline date picker', () => {
                element.startTime = '08:30';
                element.value = '2023-04-15T09:00';
                element.datePickerVariant = 'inline';

                const handler = jest.fn();
                element.addEventListener('change', handler);

                return Promise.resolve()
                    .then(() => {
                        const datePickerButtons =
                            element.shadowRoot.querySelectorAll(
                                '[data-element-id="button-inline-date-picker"]'
                            );
                        datePickerButtons[3].click();
                    })
                    .then(() => {
                        const button = element.shadowRoot.querySelectorAll(
                            '[data-element-id="button-default"]'
                        );
                        button[0].click();

                        expect(handler).toHaveBeenCalled();
                        const value = handler.mock.calls[0][0].detail.value;
                        const expectedDate = new Date(
                            '2023-04-12T08:30'
                        ).toISOString();
                        const receivedDate = new Date(value).toISOString();
                        expect(receivedDate).toEqual(expectedDate);
                    });
            });
        });

        describe('Connected and disconnected', () => {
            it('privatedatetimepickerconnected', () => {
                while (document.body.firstChild) {
                    document.body.removeChild(document.body.firstChild);
                }
                element = createElement('avonni-date-time-picker', {
                    is: DateTimePicker
                });
                const handler = jest.fn();
                element.addEventListener(
                    'privatedatetimepickerconnected',
                    handler
                );
                document.body.appendChild(element);

                expect(handler).toHaveBeenCalled();
                const call = handler.mock.calls[0][0];
                expect(call.bubbles).toBeTruthy();
                expect(call.composed).toBeTruthy();
                expect(call.cancelable).toBeFalsy();
                expect(
                    call.detail.callbacks.renderDateTimePicker
                ).toBeInstanceOf(Function);
                expect(
                    call.detail.callbacks.setIsResizedByParent
                ).toBeInstanceOf(Function);
            });

            it('Resize can be managed by the parent', () => {
                while (document.body.firstChild) {
                    document.body.removeChild(document.body.firstChild);
                }
                element = createElement('avonni-date-time-picker', {
                    is: DateTimePicker
                });
                const handler = jest.fn();
                element.addEventListener(
                    'privatedatetimepickerconnected',
                    handler
                );
                document.body.appendChild(element);

                element.datePickerVariant = 'inline';
                element.variant = 'weekly';

                expect(handler).toHaveBeenCalled();
                const { renderDateTimePicker, setIsResizedByParent } =
                    handler.mock.calls[0][0].detail.callbacks;
                setIsResizedByParent(true);

                return Promise.resolve()
                    .then(() => {
                        const buttons = element.shadowRoot.querySelectorAll(
                            '[data-element-id="button-inline-date-picker"]'
                        );
                        expect(buttons).toHaveLength(7);
                        const datePickerWrapper =
                            element.shadowRoot.querySelector(
                                '[data-element-id="avonni-date-time-picker"]'
                            );
                        jest.spyOn(
                            datePickerWrapper,
                            'getBoundingClientRect'
                        ).mockImplementation(() => {
                            return { width: 300 };
                        });
                        callObserver();
                    })
                    .then(() => {
                        // The default resize should have been ignored
                        const buttons = element.shadowRoot.querySelectorAll(
                            '[data-element-id="button-inline-date-picker"]'
                        );
                        expect(buttons).toHaveLength(7);

                        // Trigger the resize
                        renderDateTimePicker();
                    })
                    .then(() => {
                        const buttons = element.shadowRoot.querySelectorAll(
                            '[data-element-id="button-inline-date-picker"]'
                        );
                        expect(buttons).toHaveLength(1);
                    });
            });

            it('privatedatetimepickerdisconnected', () => {
                const handler = jest.fn();
                element.addEventListener(
                    'privatedatetimepickerdisconnected',
                    handler
                );
                while (document.body.firstChild) {
                    document.body.removeChild(document.body.firstChild);
                }
                expect(handler).toHaveBeenCalled();
                const call = handler.mock.calls[0][0];
                expect(call.bubbles).toBeTruthy();
                expect(call.composed).toBeTruthy();
                expect(call.cancelable).toBeFalsy();
            });
        });

        describe('navigate', () => {
            it('Fired on gotToDate()', () => {
                const handler = jest.fn();
                element.addEventListener('navigate', handler);
                const date = new Date('2023-12-13');
                element.goToDate(date);
                expect(handler).toHaveBeenCalled();
                const call = handler.mock.calls[0][0];
                expect(typeof call.detail.date).toBe('string');
                expect(new Date(call.detail.date)).toEqual(date);
                expect(call.bubbles).toBeFalsy();
                expect(call.composed).toBeFalsy();
                expect(call.cancelable).toBeFalsy();
            });

            it('Fired on Previous button click', () => {
                element.value = new Date('2023-12-13');

                const handler = jest.fn();
                element.addEventListener('navigate', handler);

                return Promise.resolve().then(() => {
                    const previous = element.shadowRoot.querySelector(
                        '[data-element-id="lightning-button-icon-previous"]'
                    );
                    previous.click();
                    expect(handler).toHaveBeenCalled();
                    const date = new Date(handler.mock.calls[0][0].detail.date);
                    expect(date).toEqual(new Date('2023-12-12'));
                });
            });

            it('Fired on date picker navigation', () => {
                const handler = jest.fn();
                element.addEventListener('navigate', handler);

                const datePicker = element.shadowRoot.querySelector(
                    '[data-element-id="lightning-input"]'
                );
                datePicker.dispatchEvent(
                    new CustomEvent('change', {
                        detail: {
                            value: '2023-12-12'
                        }
                    })
                );
                expect(handler).toHaveBeenCalled();
                expect(new Date(handler.mock.calls[0][0].detail.date)).toEqual(
                    new Date(2023, 11, 12)
                );
            });

            it('Fired on monthly calendar navigation', () => {
                element.variant = 'monthly';

                const handler = jest.fn();
                element.addEventListener('navigate', handler);

                return Promise.resolve().then(() => {
                    const calendar = element.shadowRoot.querySelector(
                        '[data-element-id="avonni-calendar"]'
                    );
                    calendar.dispatchEvent(
                        new CustomEvent('navigate', {
                            detail: {
                                date: new Date(2023, 11, 12).toISOString()
                            }
                        })
                    );

                    expect(handler).toHaveBeenCalled();
                    expect(
                        new Date(handler.mock.calls[0][0].detail.date)
                    ).toEqual(new Date(2023, 11, 12));
                });
            });

            it('Fired on today click', () => {
                const handler = jest.fn();
                element.addEventListener('navigate', handler);

                return Promise.resolve().then(() => {
                    const button = element.shadowRoot.querySelector(
                        '[data-element-id="lightning-button-today"]'
                    );
                    button.click();

                    expect(handler).toHaveBeenCalled();
                    const date = new Date(handler.mock.calls[0][0].detail.date);
                    const today = new Date();
                    expect(date.getMonth()).toEqual(today.getMonth());
                    expect(date.getDate()).toEqual(today.getDate());
                    expect(date.getYear()).toEqual(today.getYear());
                });
            });
        });
    });
});<|MERGE_RESOLUTION|>--- conflicted
+++ resolved
@@ -670,7 +670,6 @@
                     '[data-element-id="lightning-input"]'
                 );
 
-<<<<<<< HEAD
                 return Promise.resolve().then(() => {
                     expect(new Date(input.max).toISOString()).toBe(
                         new Date(2021, 11, 30, 23, 59, 59, 999).toISOString()
@@ -680,19 +679,6 @@
                     );
                 });
             });
-=======
-    // read only
-    it('Date time picker: read only daily', () => {
-        element.readOnly = true;
-        const buttons = element.shadowRoot.querySelectorAll(
-            '[data-element-id="button-default"]'
-        );
-        const firstButton = buttons[0];
-
-        return Promise.resolve().then(() => {
-            firstButton.click();
-            expect(firstButton.ariaPressed).toBeFalsy();
->>>>>>> 99038b49
         });
 
         describe('Message when value is missing', () => {
@@ -738,10 +724,7 @@
 
                 return Promise.resolve().then(() => {
                     firstButton.click();
-                    expect(firstButton.ariaSelected).toBeFalsy();
-                    buttons.forEach((button) => {
-                        expect(button.ariaReadOnly).toBeTruthy();
-                    });
+                    expect(firstButton.ariaPressed).toBeFalsy();
                 });
             });
         });
@@ -978,7 +961,6 @@
             it('Passed to the component', () => {
                 element.timeSlotDuration = '01:00';
 
-<<<<<<< HEAD
                 return Promise.resolve().then(() => {
                     const times = element.shadowRoot.querySelectorAll(
                         '[data-element-id="button-default"]'
@@ -986,12 +968,6 @@
                     expect(times.length).toBeTruthy();
                 });
             });
-=======
-            const selectedButton = element.shadowRoot.querySelector(
-                '[data-element-id="button-default"][data-time="2023-01-26T07:00:00.000+11:00"]'
-            );
-            expect(selectedButton.ariaPressed).toBe('true');
->>>>>>> 99038b49
 
             it('true', () => {
                 element.showEndTime = true;
@@ -1008,7 +984,6 @@
             });
         });
 
-<<<<<<< HEAD
         describe('Timezone', () => {
             it('Passed to the component', () => {
                 element.value = '2023-01-25T20:00:00.000Z';
@@ -1028,53 +1003,11 @@
                         '[data-element-id="button-default"][data-time="2023-01-26T04:30:00.000+11:00"]'
                     );
                     expect(disabledButton).toBeFalsy();
-=======
-    // type
-    it('Date time picker: type checkbox', () => {
-        element.type = 'checkbox';
-
-        const buttons = element.shadowRoot.querySelectorAll(
-            '[data-element-id="button-default"]'
-        );
-        const firstButton = buttons[0];
-        const secondButton = buttons[1];
-        const thirdButton = buttons[2];
-
-        return Promise.resolve().then(() => {
-            firstButton.click();
-            secondButton.click();
-            thirdButton.click();
-            expect(firstButton.ariaPressed).toBeTruthy();
-            expect(secondButton.ariaPressed).toBeTruthy();
-            expect(thirdButton.ariaPressed).toBeTruthy();
-        });
-    });
-
-    it('Date time picker: type radio', () => {
-        element.type = 'radio';
-
-        const buttons = element.shadowRoot.querySelectorAll(
-            '[data-element-id="button-default"]'
-        );
-        const firstButton = buttons[0];
-        const secondButton = buttons[1];
-        const thirdButton = buttons[2];
-
-        return Promise.resolve().then(() => {
-            firstButton.click();
-            secondButton.click();
-            thirdButton.click();
-            expect(firstButton.ariaPressed).toBeFalsy();
-            expect(secondButton.ariaPressed).toBeFalsy();
-            expect(thirdButton.ariaPressed).toBeFalsy();
-        });
-    });
->>>>>>> 99038b49
 
                     const selectedButton = element.shadowRoot.querySelector(
                         '[data-element-id="button-default"][data-time="2023-01-26T07:00:00.000+11:00"]'
                     );
-                    expect(selectedButton.ariaSelected).toBe('true');
+                    expect(selectedButton.ariaPressed).toBe('true');
 
                     expect(input.max).toBe('2023-01-27T23:59:59.999+11:00');
                     expect(input.min).toBe('2023-01-25T00:00:00.000+11:00');
@@ -1110,9 +1043,9 @@
                     firstButton.click();
                     secondButton.click();
                     thirdButton.click();
-                    expect(firstButton.ariaSelected).toBeTruthy();
-                    expect(secondButton.ariaSelected).toBeTruthy();
-                    expect(thirdButton.ariaSelected).toBeTruthy();
+                    expect(firstButton.ariaPressed).toBeTruthy();
+                    expect(secondButton.ariaPressed).toBeTruthy();
+                    expect(thirdButton.ariaPressed).toBeTruthy();
                 });
             });
 
@@ -1130,9 +1063,9 @@
                     firstButton.click();
                     secondButton.click();
                     thirdButton.click();
-                    expect(firstButton.ariaSelected).toBeFalsy();
-                    expect(secondButton.ariaSelected).toBeFalsy();
-                    expect(thirdButton.ariaSelected).toBeFalsy();
+                    expect(firstButton.ariaPressed).toBeFalsy();
+                    expect(secondButton.ariaPressed).toBeFalsy();
+                    expect(thirdButton.ariaPressed).toBeFalsy();
                 });
             });
         });
