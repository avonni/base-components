--- conflicted
+++ resolved
@@ -1,11 +1,7 @@
 <template>
     <avonni-range
         label="Input with min 30, max 80 and step 3"
-<<<<<<< HEAD
-        value-lower="28"
-=======
         value-lower="30"
->>>>>>> d357116e
         value-upper="72"
         min="30"
         max="78"
