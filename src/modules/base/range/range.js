--- conflicted
+++ resolved
@@ -457,6 +457,7 @@
      */
     get computedInputClass() {
         return classSet('slds-slider__range').add({
+            'avonni-range__slider': true,
             'avonni-range__input_progress': this.tickMarkStyle === 'progress'
         });
     }
@@ -536,7 +537,7 @@
      * @type {string}
      */
     get computedLabelClass() {
-        const classes = classSet();
+        const classes = classSet('avonni-slider__label');
 
         classes.add(
             this._variant === 'label-hidden'
@@ -746,13 +747,190 @@
      */
 
     /**
-<<<<<<< HEAD
-=======
-     * Initialize range cmp.
-     */
-    initRange() {
-        this.showHelpMessageIfInvalid();
-        this.setBubblesPosition();
+     * Update range upper and lower values.
+     */
+    changeRange() {
+        this._updateProxyInputLeftAttributes('value');
+        this._updateProxyInputRightAttributes('value');
+
+        /**
+         * The event fired when the range value changed.
+         *
+         * @event
+         * @name change
+         * @param {number} valueLower The lower value of the range.
+         * @param {number} valueUpper The upper value of the range.
+         * @public
+         */
+        const selectedEvent = new CustomEvent('change', {
+            detail: {
+                valueLower: Number(this.valueLower),
+                valueUpper: Number(this.valueUpper)
+            }
+        });
+
+        this.dispatchEvent(selectedEvent);
+    }
+
+    /**
+     * Display left bubble.
+     */
+    showLeftBubble() {
+        if (this._pin) {
+            this.template
+                .querySelector('[data-element-id="left-bubble"]')
+                .classList.add('avonni-range__bubble_visible');
+        }
+    }
+
+    /**
+     * Displays and positions the custom labels for the range
+     */
+    displayCustomLabels() {
+        const isVertical = this.type === 'vertical';
+        const customLabelNodes = this.template.querySelectorAll(
+            `${'.avonni-range__custom-label-wrapper'}`
+        );
+        customLabelNodes.forEach((element, index) => {
+            let value = this._customLabels[index].value;
+            if (isVertical) {
+                element.style.top = `${
+                    100 - ((value - this.min) / (this.max - this.min)) * 100
+                }%`;
+            } else {
+                element.style.left = `${
+                    ((value - this.min) / (this.max - this.min)) * 100
+                }%`;
+            }
+        });
+    }
+
+    /**
+     * Draws the tick marks as SVG depending on its style.
+     */
+    drawRuler() {
+        const ruler = this.template.querySelector('[data-element-id="ruler"]');
+        ruler.querySelectorAll('*').forEach((child) => {
+            child.remove();
+        });
+        const totalWidth = ruler.clientWidth;
+        const numberOfSteps = (this.max - this.min) / this.step;
+        const stepWidth = (totalWidth - INPUT_THUMB_RADIUS * 2) / numberOfSteps;
+        let leftPosition = INPUT_THUMB_RADIUS;
+
+        switch (this._tickMarkStyle) {
+            case 'tick':
+                this.drawTickRuler(numberOfSteps, leftPosition, stepWidth);
+                break;
+            case 'dot':
+                this.drawDotRuler(numberOfSteps, leftPosition, stepWidth);
+                break;
+            case 'progress':
+                this.drawProgressRuler(numberOfSteps, leftPosition, stepWidth);
+                break;
+            default:
+                this.drawTickRuler(numberOfSteps, leftPosition, stepWidth);
+                break;
+        }
+    }
+
+    drawDotRuler(numberOfSteps, leftPosition, stepWidth) {
+        const ruler = this.template.querySelector('[data-element-id="ruler"]');
+
+        for (let i = 0; i < numberOfSteps + 1; i++) {
+            let isMajorStep = i === 0 || i === numberOfSteps;
+
+            if (this.hasCustomLabels) {
+                isMajorStep =
+                    isMajorStep ||
+                    this._customLabels.some(
+                        (customLabel) => customLabel.value === i + this.min
+                    );
+            }
+            if (this.showOnlyMajorTicks && !isMajorStep) {
+                leftPosition += stepWidth;
+                continue;
+            }
+            let circle = document.createElementNS(SVG_NAMESPACE, 'circle');
+            circle.setAttribute('fill', `${'#979797'}`);
+            circle.setAttribute('cx', `${leftPosition}`);
+            circle.setAttribute('cy', `32`);
+            circle.setAttribute('r', `${isMajorStep ? 2.5 : 2}`);
+            ruler.appendChild(circle);
+            leftPosition += stepWidth;
+        }
+    }
+
+    drawTickRuler(numberOfSteps, leftPosition, stepWidth) {
+        const ruler = this.template.querySelector('[data-element-id="ruler"]');
+
+        for (let i = 0; i < numberOfSteps + 1; i++) {
+            let isMajorStep = i === 0 || i === numberOfSteps;
+            if (this.hasCustomLabels) {
+                isMajorStep =
+                    isMajorStep ||
+                    this._customLabels.some(
+                        (customLabel) => customLabel.value === i + this.min
+                    );
+            }
+            if (this.showOnlyMajorTicks && !isMajorStep) {
+                leftPosition += stepWidth;
+                continue;
+            }
+            let line = document.createElementNS(SVG_NAMESPACE, 'line');
+            line.setAttribute('stroke', `${isMajorStep ? 'black' : 'gray'}`);
+            line.setAttribute('height', `10`);
+            line.setAttribute('width', `5`);
+            line.setAttribute('x1', `${leftPosition}`);
+            line.setAttribute('y1', '27');
+            line.setAttribute('x2', `${leftPosition}`);
+            line.setAttribute('y2', `${isMajorStep ? 34 : 32}`);
+            ruler.appendChild(line);
+            leftPosition += stepWidth;
+        }
+    }
+
+    drawProgressRuler(numberOfSteps, leftPosition, stepWidth) {
+        const ruler = this.template.querySelector('[data-element-id="ruler"]');
+
+        for (let i = 0; i < numberOfSteps + 1; i++) {
+            const valueOfStep = (i / numberOfSteps) * (this.max - this.min);
+            const isColored =
+                this.valueLower <= valueOfStep &&
+                valueOfStep <= this.valueUpper;
+            let isMajorStep = i === 0 || i === numberOfSteps;
+            if (this.hasCustomLabels) {
+                isMajorStep =
+                    isMajorStep ||
+                    this._customLabels.some(
+                        (customLabel) => customLabel.value === i + this.min
+                    );
+            }
+            if (this.showOnlyMajorTicks && !isMajorStep) {
+                leftPosition += stepWidth;
+                continue;
+            }
+            let circle = document.createElementNS(SVG_NAMESPACE, 'circle');
+            circle.setAttribute('fill', `${isColored ? '#0176D3' : '#ecebea'}`);
+            circle.setAttribute('cx', `${leftPosition}`);
+            circle.setAttribute('cy', `16.5`);
+            circle.setAttribute('r', `${isMajorStep ? 4.5 : 3.5}`);
+            ruler.appendChild(circle);
+            leftPosition += stepWidth;
+        }
+
+        for (let inputValues of [this._valueLower, this.valueUpper]) {
+            const circlePos =
+                ((inputValues - this.min) / (this.max - this.min)) *
+                    (numberOfSteps * stepWidth) +
+                INPUT_THUMB_RADIUS;
+            let inputMargin = document.createElementNS(SVG_NAMESPACE, 'circle');
+            inputMargin.setAttribute('fill', '#ffffff');
+            inputMargin.setAttribute('cx', `${circlePos - 0.2}`);
+            inputMargin.setAttribute('cy', `16.3`);
+            inputMargin.setAttribute('r', `11`);
+            ruler.appendChild(inputMargin);
+        }
     }
 
     /**
@@ -764,6 +942,53 @@
         this.updateInputRange(event);
         this.setBubblesPosition();
         this.changeRange();
+    }
+
+    /**
+     * Hide left bubble.
+     */
+    hideLeftBubble() {
+        if (this._pin) {
+            this.template
+                .querySelector('[data-element-id="left-bubble"]')
+                .classList.remove('avonni-range__bubble_visible');
+        }
+    }
+
+    /**
+     * Hide right bubble.
+     */
+    hideRightBubble() {
+        if (this._pin) {
+            this.template
+                .querySelector('[data-element-id="right-bubble"]')
+                .classList.remove('avonni-range__bubble_visible');
+        }
+    }
+
+    /**
+     * Initialize range cmp.
+     */
+    initRange() {
+        this.showHelpMessageIfInvalid();
+        this.setBubblesPosition();
+    }
+
+    /**
+     * Initialize the screen resize observer.
+     *
+     * @returns {AvonniResizeObserver} Resize observer.
+     */
+    initResizeObserver() {
+        if (!this.hasCustomLabels && !this.showTickMarks) return null;
+        const resizeObserver = new AvonniResizeObserver(() => {
+            this.drawRuler();
+            this.displayCustomLabels();
+        });
+        resizeObserver.observe(
+            this.template.querySelector('[data-element-id="div-wrapper"]')
+        );
+        return resizeObserver;
     }
 
     /**
@@ -791,6 +1016,53 @@
     }
 
     /**
+     * Display right bubble.
+     */
+    showRightBubble() {
+        if (this._pin) {
+            this.template
+                .querySelector('[data-element-id="right-bubble"]')
+                .classList.add('avonni-range__bubble_visible');
+        }
+    }
+
+    /**
+     * Calculate Bubbles position.
+     */
+    setBubblesPosition() {
+        if (this._pin) {
+            setTimeout(() => {
+                let bubbleLeft = this.template.querySelector('.left-bubble');
+                let bubbleRight = this.template.querySelector('.right-bubble');
+
+                let rightProgressBubble =
+                    ((this._valueUpper - this._leftInput.min) /
+                        (this._leftInput.max - this._leftInput.min)) *
+                    100;
+
+                let leftProgressBubble =
+                    ((this._valueLower - this._leftInput.min) /
+                        (this._leftInput.max - this._leftInput.min)) *
+                    100;
+
+                bubbleLeft.style.left =
+                    'calc(' +
+                    leftProgressBubble +
+                    '% - ' +
+                    (leftProgressBubble * 0.16 + 8) +
+                    'px)';
+
+                bubbleRight.style.left =
+                    'calc(' +
+                    rightProgressBubble +
+                    '% - ' +
+                    (rightProgressBubble * 0.16 + 8) +
+                    'px)';
+            }, 1);
+        }
+    }
+
+    /**
      * Updates the input range values based on its current value. Also handle the collision if two slider are equal.
      *
      * @param {Event} event
@@ -811,6 +1083,18 @@
     }
 
     /**
+     * Updates the higher progress bar position based on value.
+     *
+     * @param {number} value
+     */
+    updateMaxProgressBar(value) {
+        this._rightInput.value = value;
+        this._valueUpper = value;
+        this._progress.style.right =
+            100 - ((value - this.min) / (this.max - this.min)) * 100 + '%';
+    }
+
+    /**
      * Updates the lower progress bar position based on value.
      *
      * @param {number} value
@@ -823,379 +1107,6 @@
     }
 
     /**
-     * Updates the higher progress bar position based on value.
-     *
-     * @param {number} value
-     */
-    updateMaxProgressBar(value) {
-        this._rightInput.value = value;
-        this._valueUpper = value;
-        this._progress.style.right =
-            100 - ((value - this.min) / (this.max - this.min)) * 100 + '%';
-    }
-
-    /**
->>>>>>> 97d75766
-     * Update range upper and lower values.
-     */
-    changeRange() {
-        this._updateProxyInputLeftAttributes('value');
-        this._updateProxyInputRightAttributes('value');
-
-        /**
-         * The event fired when the range value changed.
-         *
-         * @event
-         * @name change
-         * @param {number} valueLower The lower value of the range.
-         * @param {number} valueUpper The upper value of the range.
-         * @public
-         */
-        const selectedEvent = new CustomEvent('change', {
-            detail: {
-                valueLower: Number(this.valueLower),
-                valueUpper: Number(this.valueUpper)
-            }
-        });
-
-        this.dispatchEvent(selectedEvent);
-    }
-
-    /**
-     * Display left bubble.
-     */
-    showLeftBubble() {
-        if (this._pin) {
-            this.template
-                .querySelector('[data-element-id="left-bubble"]')
-                .classList.add('avonni-range__bubble_visible');
-        }
-    }
-
-    /**
-     * Displays and positions the custom labels for the range
-     */
-    displayCustomLabels() {
-        const isVertical = this.type === 'vertical';
-        const customLabelNodes = this.template.querySelectorAll(
-            `${'.avonni-range__custom-label-wrapper'}`
-        );
-        customLabelNodes.forEach((element, index) => {
-            let value = this._customLabels[index].value;
-            if (isVertical) {
-                element.style.top = `${
-                    100 - ((value - this.min) / (this.max - this.min)) * 100
-                }%`;
-            } else {
-                element.style.left = `${
-                    ((value - this.min) / (this.max - this.min)) * 100
-                }%`;
-            }
-        });
-    }
-
-    /**
-     * Draws the tick marks as SVG depending on its style.
-     */
-    drawRuler() {
-        const ruler = this.template.querySelector('[data-element-id="ruler"]');
-        ruler.querySelectorAll('*').forEach((child) => {
-            child.remove();
-        });
-        const totalWidth = ruler.clientWidth;
-        const numberOfSteps = (this.max - this.min) / this.step;
-        const stepWidth = (totalWidth - INPUT_THUMB_RADIUS * 2) / numberOfSteps;
-        let leftPosition = INPUT_THUMB_RADIUS;
-
-        switch (this._tickMarkStyle) {
-            case 'tick':
-                this.drawTickRuler(numberOfSteps, leftPosition, stepWidth);
-                break;
-            case 'dot':
-                this.drawDotRuler(numberOfSteps, leftPosition, stepWidth);
-                break;
-            case 'progress':
-                this.drawProgressRuler(numberOfSteps, leftPosition, stepWidth);
-                break;
-            default:
-                this.drawTickRuler(numberOfSteps, leftPosition, stepWidth);
-                break;
-        }
-    }
-
-    drawDotRuler(numberOfSteps, leftPosition, stepWidth) {
-        const ruler = this.template.querySelector('[data-element-id="ruler"]');
-
-        for (let i = 0; i < numberOfSteps + 1; i++) {
-            let isMajorStep = i === 0 || i === numberOfSteps;
-
-            if (this.hasCustomLabels) {
-                isMajorStep =
-                    isMajorStep ||
-                    this._customLabels.some(
-                        (customLabel) => customLabel.value === i + this.min
-                    );
-            }
-            if (this.showOnlyMajorTicks && !isMajorStep) {
-                leftPosition += stepWidth;
-                continue;
-            }
-            let circle = document.createElementNS(SVG_NAMESPACE, 'circle');
-            circle.setAttribute('fill', `${'#979797'}`);
-            circle.setAttribute('cx', `${leftPosition}`);
-            circle.setAttribute('cy', `32`);
-            circle.setAttribute('r', `${isMajorStep ? 2.5 : 2}`);
-            ruler.appendChild(circle);
-            leftPosition += stepWidth;
-        }
-    }
-
-    drawTickRuler(numberOfSteps, leftPosition, stepWidth) {
-        const ruler = this.template.querySelector('[data-element-id="ruler"]');
-
-        for (let i = 0; i < numberOfSteps + 1; i++) {
-            let isMajorStep = i === 0 || i === numberOfSteps;
-            if (this.hasCustomLabels) {
-                isMajorStep =
-                    isMajorStep ||
-                    this._customLabels.some(
-                        (customLabel) => customLabel.value === i + this.min
-                    );
-            }
-            if (this.showOnlyMajorTicks && !isMajorStep) {
-                leftPosition += stepWidth;
-                continue;
-            }
-            let line = document.createElementNS(SVG_NAMESPACE, 'line');
-            line.setAttribute('stroke', `${isMajorStep ? 'black' : 'gray'}`);
-            line.setAttribute('height', `10`);
-            line.setAttribute('width', `5`);
-            line.setAttribute('x1', `${leftPosition}`);
-            line.setAttribute('y1', '27');
-            line.setAttribute('x2', `${leftPosition}`);
-            line.setAttribute('y2', `${isMajorStep ? 34 : 32}`);
-            ruler.appendChild(line);
-            leftPosition += stepWidth;
-        }
-    }
-
-    drawProgressRuler(numberOfSteps, leftPosition, stepWidth) {
-        const ruler = this.template.querySelector('[data-element-id="ruler"]');
-
-        for (let i = 0; i < numberOfSteps + 1; i++) {
-            const valueOfStep = (i / numberOfSteps) * (this.max - this.min);
-            const isColored =
-                this.valueLower <= valueOfStep &&
-                valueOfStep <= this.valueUpper;
-            let isMajorStep = i === 0 || i === numberOfSteps;
-            if (this.hasCustomLabels) {
-                isMajorStep =
-                    isMajorStep ||
-                    this._customLabels.some(
-                        (customLabel) => customLabel.value === i + this.min
-                    );
-            }
-            if (this.showOnlyMajorTicks && !isMajorStep) {
-                leftPosition += stepWidth;
-                continue;
-            }
-            let circle = document.createElementNS(SVG_NAMESPACE, 'circle');
-            circle.setAttribute('fill', `${isColored ? '#0176D3' : '#ecebea'}`);
-            circle.setAttribute('cx', `${leftPosition}`);
-            circle.setAttribute('cy', `16.5`);
-            circle.setAttribute('r', `${isMajorStep ? 4.5 : 3.5}`);
-            ruler.appendChild(circle);
-            leftPosition += stepWidth;
-        }
-
-        for (let inputValues of [this._valueLower, this.valueUpper]) {
-            const circlePos =
-                ((inputValues - this.min) / (this.max - this.min)) *
-                    (numberOfSteps * stepWidth) +
-                INPUT_THUMB_RADIUS;
-            let inputMargin = document.createElementNS(SVG_NAMESPACE, 'circle');
-            inputMargin.setAttribute('fill', '#ffffff');
-            inputMargin.setAttribute('cx', `${circlePos - 0.2}`);
-            inputMargin.setAttribute('cy', `16.3`);
-            inputMargin.setAttribute('r', `11`);
-            ruler.appendChild(inputMargin);
-        }
-    }
-
-    /**
-     * Handle any slider value change.
-     *
-     * @param {Event} event
-     */
-    handleChange(event) {
-        this.updateInputRange(event);
-        this.setBubblesPosition();
-        this.changeRange();
-    }
-
-    /**
-     * Hide left bubble.
-     */
-    hideLeftBubble() {
-        if (this._pin) {
-            this.template
-                .querySelector('[data-element-id="left-bubble"]')
-                .classList.remove('avonni-range__bubble_visible');
-        }
-    }
-
-    /**
-     * Hide right bubble.
-     */
-    hideRightBubble() {
-        if (this._pin) {
-            this.template
-                .querySelector('[data-element-id="right-bubble"]')
-                .classList.remove('avonni-range__bubble_visible');
-        }
-    }
-
-    /**
-     * Initialize range cmp.
-     */
-    initRange() {
-        this.showHelpMessageIfInvalid();
-        this.setBubblesPosition();
-    }
-
-    /**
-     * Initialize the screen resize observer.
-     *
-     * @returns {AvonniResizeObserver} Resize observer.
-     */
-    initResizeObserver() {
-        if (!this.hasCustomLabels && !this.showTickMarks) return null;
-        const resizeObserver = new AvonniResizeObserver(() => {
-            this.drawRuler();
-            this.displayCustomLabels();
-        });
-        resizeObserver.observe(
-            this.template.querySelector('[data-element-id="div-wrapper"]')
-        );
-        return resizeObserver;
-    }
-
-    /**
-     * If left slider is closer to mouse, adds a class which puts it above the right.
-     *
-     * @param {Event} event
-     */
-    setClosestOnTop(event) {
-        let total = this._leftInput.clientWidth;
-        let leftInputPos =
-            total *
-            (parseInt(this._leftInput.value - this.min, 10) /
-                (this.max - this.min));
-        let rightInputPos =
-            total *
-            ((parseInt(this._rightInput.value, 10) - this.min) /
-                (this.max - this.min));
-        if (
-            Math.abs(event.offsetX - leftInputPos + 1) <
-            Math.abs(event.offsetX - rightInputPos - 1)
-        )
-            this._leftInput.classList.add('avonni-range__slider-left_above');
-        else
-            this._leftInput.classList.remove('avonni-range__slider-left_above');
-    }
-
-    /**
-     * Display right bubble.
-     */
-    showRightBubble() {
-        if (this._pin) {
-            this.template
-                .querySelector('[data-element-id="right-bubble"]')
-                .classList.add('avonni-range__bubble_visible');
-        }
-    }
-
-    /**
-     * Calculate Bubbles position.
-     */
-    setBubblesPosition() {
-        if (this._pin) {
-            setTimeout(() => {
-                let bubbleLeft = this.template.querySelector('.left-bubble');
-                let bubbleRight = this.template.querySelector('.right-bubble');
-
-                let rightProgressBubble =
-                    ((this._valueUpper - this._leftInput.min) /
-                        (this._leftInput.max - this._leftInput.min)) *
-                    100;
-
-                let leftProgressBubble =
-                    ((this._valueLower - this._leftInput.min) /
-                        (this._leftInput.max - this._leftInput.min)) *
-                    100;
-
-                bubbleLeft.style.left =
-                    'calc(' +
-                    leftProgressBubble +
-                    '% - ' +
-                    (leftProgressBubble * 0.16 + 8) +
-                    'px)';
-
-                bubbleRight.style.left =
-                    'calc(' +
-                    rightProgressBubble +
-                    '% - ' +
-                    (rightProgressBubble * 0.16 + 8) +
-                    'px)';
-            }, 1);
-        }
-    }
-
-    /**
-     * Updates the input range values based on its current value. Also handle the collision if two slider are equal.
-     *
-     * @param {Event} event
-     */
-    updateInputRange(event) {
-        let minVal = parseInt(this._leftInput.value, 10);
-        let maxVal = parseInt(this._rightInput.value, 10);
-        if (maxVal - minVal >= 0 && maxVal <= this._rightInput.max) {
-            this.updateMinProgressBar(minVal);
-            this.updateMaxProgressBar(maxVal);
-        } else if (maxVal - minVal < 0) {
-            if (event.target.dataset.elementId === 'input-left') {
-                this.updateMinProgressBar(maxVal);
-            } else {
-                this.updateMaxProgressBar(minVal);
-            }
-        }
-    }
-
-    /**
-     * Updates the higher progress bar position based on value.
-     *
-     * @param {number} value
-     */
-    updateMaxProgressBar(value) {
-        this._rightInput.value = value;
-        this._valueUpper = value;
-        this._progress.style.right =
-            100 - ((value - this.min) / (this.max - this.min)) * 100 + '%';
-    }
-
-    /**
-     * Updates the lower progress bar position based on value.
-     *
-     * @param {number} value
-     */
-    updateMinProgressBar(value) {
-        this._leftInput.value = value;
-        this._valueLower = value;
-        this._progress.style.left =
-            ((value - this.min) / (this.max - this.min)) * 100 + '%';
-    }
-
-    /**
      * Update input left proxy attributes.
      *
      * @param {object} attributes
