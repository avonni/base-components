/**
 * BSD 3-Clause License
 *
 * Copyright (c) 2021, Avonni Labs, Inc.
 * All rights reserved.
 *
 * Redistribution and use in source and binary forms, with or without
 * modification, are permitted provided that the following conditions are met:
 *
 * - Redistributions of source code must retain the above copyright notice, this
 *   list of conditions and the following disclaimer.
 *
 * - Redistributions in binary form must reproduce the above copyright notice,
 *   this list of conditions and the following disclaimer in the documentation
 *   and/or other materials provided with the distribution.
 *
 * - Neither the name of the copyright holder nor the names of its
 *   contributors may be used to endorse or promote products derived from
 *   this software without specific prior written permission.
 *
 * THIS SOFTWARE IS PROVIDED BY THE COPYRIGHT HOLDERS AND CONTRIBUTORS "AS IS"
 * AND ANY EXPRESS OR IMPLIED WARRANTIES, INCLUDING, BUT NOT LIMITED TO, THE
 * IMPLIED WARRANTIES OF MERCHANTABILITY AND FITNESS FOR A PARTICULAR PURPOSE ARE
 * DISCLAIMED. IN NO EVENT SHALL THE COPYRIGHT HOLDER OR CONTRIBUTORS BE LIABLE
 * FOR ANY DIRECT, INDIRECT, INCIDENTAL, SPECIAL, EXEMPLARY, OR CONSEQUENTIAL
 * DAMAGES (INCLUDING, BUT NOT LIMITED TO, PROCUREMENT OF SUBSTITUTE GOODS OR
 * SERVICES; LOSS OF USE, DATA, OR PROFITS; OR BUSINESS INTERRUPTION) HOWEVER
 * CAUSED AND ON ANY THEORY OF LIABILITY, WHETHER IN CONTRACT, STRICT LIABILITY,
 * OR TORT (INCLUDING NEGLIGENCE OR OTHERWISE) ARISING IN ANY WAY OUT OF THE USE
 * OF THIS SOFTWARE, EVEN IF ADVISED OF THE POSSIBILITY OF SUCH DAMAGE.
 */

import { createElement } from 'lwc';
import InputCounter from 'c/inputCounter';

// Not tested
// aria-controls
// aria-labelled-by
// aria-described-by
// Not tested because cannot test lightning-input:
// messageWhenBadInput
// messageWhenPatternMismatch
// messageWhenRangeOverflow
// messageWhenRangeUnderflow
// messageWhenStepMismatch
// messageWhenValueMissing
// focus method
// blur method

let element;
describe('Input Counter', () => {
    afterEach(() => {
        while (document.body.firstChild) {
            document.body.removeChild(document.body.firstChild);
        }
    });

    beforeEach(() => {
        element = createElement('base-input-counter', {
            is: InputCounter
        });
        document.body.appendChild(element);
    });

    it('Input Counter Default attributes', () => {
        expect(element.name).toBeUndefined();
        expect(element.label).toBeUndefined();
        expect(element.messageWhenBadInput).toBeUndefined();
        expect(element.messageWhenPatternMismatch).toBeUndefined();
        expect(element.messageWhenRangeOverflow).toBeUndefined();
        expect(element.messageWhenRangeUnderflow).toBeUndefined();
        expect(element.messageWhenStepMismatch).toBeUndefined();
        expect(element.messageWhenValueMissing).toBeUndefined();
        expect(element.ariaLabel).toBeUndefined();
        expect(element.ariaControls).toBeUndefined();
        expect(element.ariaLabelledBy).toBeUndefined();
        expect(element.ariaDescribedBy).toBeUndefined();
        expect(element.max).toBeUndefined();
        expect(element.min).toBeUndefined();
        expect(element.step).toBe(1);
        expect(element.value).toBeNull();
        expect(element.variant).toBe('standard');
        expect(element.disabled).toBeFalsy();
        expect(element.readOnly).toBeFalsy();
        expect(element.required).toBeFalsy();
        expect(element.fieldLevelHelp).toBeUndefined();
        expect(element.accessKey).toBeUndefined();
        expect(element.type).toBe('number');
        expect(element.fractionDigits).toBeUndefined();
    });

    /* ----- ATTRIBUTES ----- */

    // name
    it('Input Counter name', () => {
        element.name = 'This is a name text';

        return Promise.resolve().then(() => {
            const input = element.shadowRoot.querySelector('[data-element-id="lightning-input"]');
            expect(input.name).toBe('This is a name text');
        });
    });

    // label
    it('Input Counter label', () => {
        element.label = 'This is a label text';

        return Promise.resolve().then(() => {
            const input = element.shadowRoot.querySelector('[data-element-id="lightning-input"]');
            expect(input.label).toBe('This is a label text');
        });
    });

    it('Input Counter label label-inline', () => {
        element.label = 'This is a label text';
        element.variant = 'label-inline';

        return Promise.resolve().then(() => {
            const input = element.shadowRoot.querySelector('[data-element-id="lightning-input"]');
            expect(input.label).toBe('This is a label text');
            const label = element.shadowRoot.querySelector(
                '.slds-form-element__label'
            );
            expect(label.textContent).toBe('This is a label text');
        });
    });

    // aria-label
    it('Input Counter aria-label', () => {
        element.ariaLabel = 'Aria-label';

        return Promise.resolve().then(() => {
            const input = element.shadowRoot.querySelector('[data-element-id="lightning-input"]');
            expect(input.ariaLabel).toBe('Aria-label');
        });
    });

<<<<<<< HEAD
=======
    // aria-controls
    it('Input Counter aria-controls', () => {
        const element = createElement('base-input-counter', {
            is: InputCounter
        });
        document.body.appendChild(element);

        element.ariaControls = 'I';

        return Promise.resolve().then(() => {
            const input = element.shadowRoot.querySelector('[data-element-id="lightning-input"]');
            expect(input.ariaControls).toBe('I-17');
        });
    });

    // aria-labelled-by
    it('Input Counter aria-labelled-by', () => {
        const element = createElement('base-input-counter', {
            is: InputCounter
        });
        document.body.appendChild(element);

        element.ariaLabelledBy = 'I';

        return Promise.resolve().then(() => {
            const input = element.shadowRoot.querySelector('[data-element-id="lightning-input"]');
            expect(input.ariaLabelledBy).toBe('I-21');
        });
    });

    // aria-described-by
    it('Input Counter aria-described-by', () => {
        const element = createElement('base-input-counter', {
            is: InputCounter
        });
        document.body.appendChild(element);

        element.ariaDescribedBy = 'I';

        return Promise.resolve().then(() => {
            const input = element.shadowRoot.querySelector('[data-element-id="lightning-input"]');
            expect(input.ariaDescribedBy).toBe('I-25');
        });
    });

>>>>>>> a9024967
    // max
    it('Input Counter max', () => {
        element.max = 20;

        return Promise.resolve().then(() => {
            expect(element.max).toBe(20);
        });
    });

    // min
    it('Input Counter min', () => {
        element.min = 5;

        return Promise.resolve().then(() => {
            expect(element.min).toBe(5);
        });
    });

    // step
    it('Input Counter step // no input-step given - defaults to 1', () => {
        element.step = 5;
        element.value = 0;
        element.fractionDigits = null;
        const input = element.shadowRoot.querySelector('[data-element-id="lightning-input"]');

        return Promise.resolve()
            .then(() => {
                expect(input.step).toBe(1);
                expect(element.value).toBe(0);
            })
            .then(() => {
                const addButton = element.shadowRoot.querySelector(
                    '[data-element-id="lightning-button-icon-increment"]'
                );
                addButton.click();
                expect(element.value).toBe(5);
            });
    });

    it('Input Counter step no decimal // input-step 0.01', () => {
        element.step = 5;
        element.value = 0;
        element.fractionDigits = 2;
        const input = element.shadowRoot.querySelector('[data-element-id="lightning-input"]');

        return Promise.resolve()
            .then(() => {
                expect(input.step).toBe(0.01);
                expect(element.value).toBe(0);
            })
            .then(() => {
                const addButton = element.shadowRoot.querySelector(
                    '[data-element-id="lightning-button-icon-increment"]'
                );
                addButton.click();
                expect(element.value).toBe(5);
            });
    });

    it('Input Counter step decimal // input-step 0.01', () => {
        element.step = 5.55;
        element.value = 0;
        element.fractionDigits = 2;
        const input = element.shadowRoot.querySelector('[data-element-id="lightning-input"]');

        return Promise.resolve()
            .then(() => {
                expect(input.step).toBe(0.01);
                expect(element.value).toBe(0);
            })
            .then(() => {
                const addButton = element.shadowRoot.querySelector(
                    '[data-element-id="lightning-button-icon-increment"]'
                );
                addButton.click();
                expect(element.value).toBe(5.55);
            });
    });

    // Precision Handler
    it('Input Counter Precision step decimal // input-step', () => {
        element.step = 55.3658;
        element.value = 1256.789;
        element.fractionDigits = 3;
        const input = element.shadowRoot.querySelector('[data-element-id="lightning-input"]');

        return Promise.resolve()
            .then(() => {
                expect(input.step).toBe(0.001);
                expect(element.value).toBe(1256.789);
            })
            .then(() => {
                const addButton = element.shadowRoot.querySelector(
                    '[data-element-id="lightning-button-icon-increment"]'
                );
                addButton.click();
                expect(element.value).toBe(1312.155);
            });
    });

    // value
    it('Input Counter value', () => {
        element.value = 5;

        return Promise.resolve()
            .then(() => {
                const input = element.shadowRoot.querySelector(
                    '[data-element-id="lightning-input"]'
                );
                expect(input.value).toBe(5);
            })
            .then(() => {
                const minus = element.shadowRoot.querySelector(
                    '[data-element-id="lightning-button-icon-decrement"]'
                );
                minus.click();
                expect(element.value).toBe(4);
            });
    });

    // type
    it('Input Counter number', () => {
        element.type = 'number';

        return Promise.resolve().then(() => {
            const input = element.shadowRoot.querySelector('[data-element-id="lightning-input"]');
            expect(input.formatter).toBe('number');
        });
    });

    it('Input Counter percent', () => {
        element.type = 'percent';

        return Promise.resolve().then(() => {
            const input = element.shadowRoot.querySelector('[data-element-id="lightning-input"]');
            expect(input.formatter).toBe('percent');
        });
    });

    it('Input Counter currency', () => {
        element.type = 'currency';

        return Promise.resolve().then(() => {
            const input = element.shadowRoot.querySelector('[data-element-id="lightning-input"]');
            expect(input.formatter).toBe('currency');
        });
    });

    // disabled
    it('Input Counter disabled', () => {
        element.disabled = true;

        return Promise.resolve().then(() => {
            const input = element.shadowRoot.querySelector('[data-element-id="lightning-input"]');
            expect(input.disabled).toBeTruthy();
        });
    });

    // read only
    it('Input Counter read only', () => {
        element.readOnly = true;

        return Promise.resolve().then(() => {
            const buttonIcon = element.shadowRoot.querySelectorAll(
                '[data-element-id^="lightning-button-icon"]'
            );
            expect(buttonIcon).toHaveLength(0);
            const input = element.shadowRoot.querySelector('[data-element-id="lightning-input"]');
            expect(input.className).toBe('');
        });
    });

    // required needs to be label inline
    it('Input Counter required', () => {
        element.required = true;
        element.variant = 'label-inline';

        return Promise.resolve().then(() => {
            const required = element.shadowRoot.querySelector('[data-element-id="abbr"]');
            expect(required).toBeTruthy();
            expect(required.textContent).toBe('*');
        });
    });

    // field level help
    it('Input Counter field level help', () => {
        element.fieldLevelHelp = 'This is a field level help';
        element.variant = 'label-inline';

        return Promise.resolve().then(() => {
            const helpText = element.shadowRoot.querySelector(
                '[data-element-id="lightning-helptext"]'
            );
            expect(helpText).toBeTruthy();
            expect(helpText.content).toBe('This is a field level help');
        });
    });

    it('Input Counter field level help label hidden', () => {
        element.fieldLevelHelp = 'This is a field level help';
        element.variant = 'label-hidden';

        return Promise.resolve().then(() => {
            const helpText = element.shadowRoot.querySelector(
                '[data-element-id="lightning-helptext"]'
            );
            expect(helpText).toBeNull();
        });
    });

    /* ----- EVENTS ----- */

    // Input counter change
    it('Input counter change event // decrement defaults', () => {
        const handler = jest.fn();
        element.addEventListener('change', handler);

        return Promise.resolve().then(() => {
            const button = element.shadowRoot.querySelector(
                '[data-element-id="lightning-button-icon-decrement"]'
            );
            button.click();
            expect(handler).toHaveBeenCalled();
            expect(handler.mock.calls[0][0].detail.value).toBe(-1);
            expect(handler.mock.calls[0][0].bubbles).toBeFalsy();
            expect(handler.mock.calls[0][0].composed).toBeFalsy();
            expect(handler.mock.calls[0][0].cancelable).toBeFalsy();
        });
    });

    it('Input counter change event // decrement to Min floor', () => {
        element.min = 5;
        element.value = 10;
        element.step = 6;

        const handler = jest.fn();
        element.addEventListener('change', handler);

        return Promise.resolve().then(() => {
            const button = element.shadowRoot.querySelector(
                '[data-element-id="lightning-button-icon-decrement"]'
            );
            button.click();
            expect(handler).toHaveBeenCalled();
            expect(handler.mock.calls[0][0].detail.value).toBe(5);
            expect(handler.mock.calls[0][0].bubbles).toBeFalsy();
            expect(handler.mock.calls[0][0].composed).toBeFalsy();
            expect(handler.mock.calls[0][0].cancelable).toBeFalsy();
        });
    });

    it('Input counter change event // decrement to Max ceiling', () => {
        element.max = 20;
        element.value = 25;
        element.step = 6;

        const handler = jest.fn();
        element.addEventListener('change', handler);

        return Promise.resolve().then(() => {
            const button = element.shadowRoot.querySelector(
                '[data-element-id="lightning-button-icon-decrement"]'
            );
            button.click();
            expect(handler).toHaveBeenCalled();
            expect(handler.mock.calls[0][0].detail.value).toBe(20);
            expect(handler.mock.calls[0][0].bubbles).toBeFalsy();
            expect(handler.mock.calls[0][0].composed).toBeFalsy();
            expect(handler.mock.calls[0][0].cancelable).toBeFalsy();
        });
    });

    it('Input counter change event // increment defaults', () => {
        const handler = jest.fn();
        element.addEventListener('change', handler);

        return Promise.resolve().then(() => {
            const button = element.shadowRoot.querySelector(
                '[data-element-id="lightning-button-icon-increment"]'
            );
            button.click();
            expect(handler).toHaveBeenCalled();
            expect(handler.mock.calls[0][0].detail.value).toBe(1);
            expect(handler.mock.calls[0][0].bubbles).toBeFalsy();
            expect(handler.mock.calls[0][0].composed).toBeFalsy();
            expect(handler.mock.calls[0][0].cancelable).toBeFalsy();
        });
    });

    it('Input counter test Max ceiling on increment', () => {
        element.max = 5;
        element.value = 0;
        element.step = 6;

        const handler = jest.fn();
        element.addEventListener('change', handler);

        return Promise.resolve().then(() => {
            const button = element.shadowRoot.querySelector(
                '[data-element-id="lightning-button-icon-increment"]'
            );
            button.click();
            expect(handler).toHaveBeenCalled();
            expect(handler.mock.calls[0][0].detail.value).toBe(5);
            expect(handler.mock.calls[0][0].bubbles).toBeFalsy();
            expect(handler.mock.calls[0][0].composed).toBeFalsy();
            expect(handler.mock.calls[0][0].cancelable).toBeFalsy();
        });
    });

    it('Input counter test under Min floor on increment', () => {
        element.min = 5;
        element.value = 0;
        element.step = 6;

        const handler = jest.fn();
        element.addEventListener('change', handler);

        return Promise.resolve().then(() => {
            const button = element.shadowRoot.querySelector(
                '[data-element-id="lightning-button-icon-increment"]'
            );
            button.click();
            expect(handler).toHaveBeenCalled();
            expect(handler.mock.calls[0][0].detail.value).toBe(5);
            expect(handler.mock.calls[0][0].bubbles).toBeFalsy();
            expect(handler.mock.calls[0][0].composed).toBeFalsy();
            expect(handler.mock.calls[0][0].cancelable).toBeFalsy();
        });
    });

    it('Input counter test Max and value unchanged on increment', () => {
        element.max = 5;
        element.value = 5;
        element.step = 6;
        element.messageWhenRangeOverflow = 'Maximum';

        return Promise.resolve()
            .then(() => {
                const button = element.shadowRoot.querySelector(
                    '[data-element-id="lightning-button-icon-increment"]'
                );
                button.click();
            })
            .then(() => {
                const input = element.shadowRoot.querySelector(
                    '[data-element-id="lightning-input"]'
                );
                expect(input.value).toBe(5);
            });
    });

    it('Input counter test Min and value unchanged on decrement', () => {
        element.min = 5;
        element.value = 5;
        element.step = 6;
        element.messageWhenRangeOverflow = 'Maximum';

        return Promise.resolve()
            .then(() => {
                const button = element.shadowRoot.querySelector(
                    '[data-element-id="lightning-button-icon-decrement"]'
                );
                button.click();
            })
            .then(() => {
                const input = element.shadowRoot.querySelector(
                    '[data-element-id="lightning-input"]'
                );
                expect(input.value).toBe(5);
            });
    });
});<|MERGE_RESOLUTION|>--- conflicted
+++ resolved
@@ -135,54 +135,6 @@
         });
     });
 
-<<<<<<< HEAD
-=======
-    // aria-controls
-    it('Input Counter aria-controls', () => {
-        const element = createElement('base-input-counter', {
-            is: InputCounter
-        });
-        document.body.appendChild(element);
-
-        element.ariaControls = 'I';
-
-        return Promise.resolve().then(() => {
-            const input = element.shadowRoot.querySelector('[data-element-id="lightning-input"]');
-            expect(input.ariaControls).toBe('I-17');
-        });
-    });
-
-    // aria-labelled-by
-    it('Input Counter aria-labelled-by', () => {
-        const element = createElement('base-input-counter', {
-            is: InputCounter
-        });
-        document.body.appendChild(element);
-
-        element.ariaLabelledBy = 'I';
-
-        return Promise.resolve().then(() => {
-            const input = element.shadowRoot.querySelector('[data-element-id="lightning-input"]');
-            expect(input.ariaLabelledBy).toBe('I-21');
-        });
-    });
-
-    // aria-described-by
-    it('Input Counter aria-described-by', () => {
-        const element = createElement('base-input-counter', {
-            is: InputCounter
-        });
-        document.body.appendChild(element);
-
-        element.ariaDescribedBy = 'I';
-
-        return Promise.resolve().then(() => {
-            const input = element.shadowRoot.querySelector('[data-element-id="lightning-input"]');
-            expect(input.ariaDescribedBy).toBe('I-25');
-        });
-    });
-
->>>>>>> a9024967
     // max
     it('Input Counter max', () => {
         element.max = 20;
