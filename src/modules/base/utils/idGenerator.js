--- conflicted
+++ resolved
@@ -30,16 +30,6 @@
  * OF THIS SOFTWARE, EVEN IF ADVISED OF THE POSSIBILITY OF SUCH DAMAGE.
  */
 
-<<<<<<< HEAD
-let idCounter = 0;
-
-export function generateUniqueId(prefix = 'input') {
-    idCounter++;
-    return `${prefix}-${idCounter}`;
-}
-
-=======
->>>>>>> d2772767
 export function generateUUID() {
     return 'xxxxxxxx-xxxx-4xxx-yxxx-xxxxxxxxxxxx'.replace(
         /[xy]/g,
