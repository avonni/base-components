/**
 * BSD 3-Clause License
 *
 * Copyright (c) 2021, Avonni Labs, Inc.
 * All rights reserved.
 *
 * Redistribution and use in source and binary forms, with or without
 * modification, are permitted provided that the following conditions are met:
 *
 * - Redistributions of source code must retain the above copyright notice, this
 *   list of conditions and the following disclaimer.
 *
 * - Redistributions in binary form must reproduce the above copyright notice,
 *   this list of conditions and the following disclaimer in the documentation
 *   and/or other materials provided with the distribution.
 *
 * - Neither the name of the copyright holder nor the names of its
 *   contributors may be used to endorse or promote products derived from
 *   this software without specific prior written permission.
 *
 * THIS SOFTWARE IS PROVIDED BY THE COPYRIGHT HOLDERS AND CONTRIBUTORS "AS IS"
 * AND ANY EXPRESS OR IMPLIED WARRANTIES, INCLUDING, BUT NOT LIMITED TO, THE
 * IMPLIED WARRANTIES OF MERCHANTABILITY AND FITNESS FOR A PARTICULAR PURPOSE ARE
 * DISCLAIMED. IN NO EVENT SHALL THE COPYRIGHT HOLDER OR CONTRIBUTORS BE LIABLE
 * FOR ANY DIRECT, INDIRECT, INCIDENTAL, SPECIAL, EXEMPLARY, OR CONSEQUENTIAL
 * DAMAGES (INCLUDING, BUT NOT LIMITED TO, PROCUREMENT OF SUBSTITUTE GOODS OR
 * SERVICES; LOSS OF USE, DATA, OR PROFITS; OR BUSINESS INTERRUPTION) HOWEVER
 * CAUSED AND ON ANY THEORY OF LIABILITY, WHETHER IN CONTRACT, STRICT LIABILITY,
 * OR TORT (INCLUDING NEGLIGENCE OR OTHERWISE) ARISING IN ANY WAY OUT OF THE USE
 * OF THIS SOFTWARE, EVEN IF ADVISED OF THE POSSIBILITY OF SUCH DAMAGE.
 */

import { LightningElement, api } from 'lwc';
import { normalizeBoolean, normalizeString, keyCodes } from 'c/utilsPrivate';
// import { parseDateTime } from 'c/internationalizationLibrary';
import { classSet } from 'c/utils';
import { FieldConstraintApi, InteractingState } from 'c/inputUtils';

const DATE_TYPES = {
    valid: ['date', 'datetime'],
    default: 'date'
};
const DATE_STYLES = {
    valid: ['short', 'medium', 'long'],
    defaultDate: 'medium',
    defaultTime: 'short'
};
const LABEL_VARIANTS = {
    valid: ['standard', 'label-hidden'],
    default: 'standard'
};

/**
 * @class
 * @public
 * @storyId example-input-date-range--base
 * @descriptor avonni-input-date-range
 */
export default class InputDateRange extends LightningElement {
    /**
     * Help text detailing the purpose and function of the input.
     * This attribute isn't supported for file, radio, toggle, and checkbox-button types.
     *
     * @type {string}
     * @public
     */
    @api fieldLevelHelp;

    /**
     * Text label for the input.
     *
     * @type {string}
     * @required
     * @public
     */
    @api label;

    /**
     * Text label for the start input.
     *
     * @type {string}
     * @public
     */
    @api labelStartDate;

    /**
     * If type is datetime, text label for the start time input.
     *
     * @type {string}
     * @public
     */
    @api labelStartTime;

    /**
     * Text label for the end input.
     *
     * @type {string}
     * @public
     */
    @api labelEndDate;

    /**
     * If type is datetime, text label for the end time input.
     *
     * @type {string}
     * @public
     */
    @api labelEndTime;

    /**
     * Error message to be displayed when the start-date is missing.
     *
     * @type {string}
     * @public
     */
    @api messageWhenValueMissing;

    _dateStyle = DATE_STYLES.defaultDate;
    _disabled = false;
    _endDate;
    _readOnly = false;
    _required = false;
    _startDate;
    _timeStyle = DATE_STYLES.defaultTime;
    _timezone;
    _type = DATE_TYPES.default;
    _variant = LABEL_VARIANTS.default;

    startTime;
    endTime;
    isOpenStartDate = false;
    isOpenEndDate = false;
    _cancelBlurStartDate = false;
    _cancelBlurEndDate = false;
    _focusStartDate;
    _focusEndDate;
    savedFocus;

    showEndDate = false;
    showStartDate = false;
    enteredStartCalendar = false;
    enteredEndCalendar = false;
    selectionModeStartDate = 'interval';
    selectionModeEndDate = 'interval';

    helpMessage;
    _valid = true;

    connectedCallback() {
        this.interactingState = new InteractingState();
        this.interactingState.onleave(() => this.showHelpMessageIfInvalid());
    }

    renderedCallback() {
        this.updateClassListWhenError();
    }

    /*
     * ------------------------------------------------------------
     *  PUBLIC PROPERTIES
     * -------------------------------------------------------------
     */

    /**
<<<<<<< HEAD
     * Value of the input. Object with two keys: <code>startDate</code> and <code>endDate</code>. The value is read-only.
=======
     * The display style of the date.
     * Valid values are short, medium and long. The format of each style is specific to the locale.
     * On mobile devices this attribute has no effect.
>>>>>>> 637fdb11
     *
     * @type {string}
     * @default medium
     * @public
     */
    @api
    get dateStyle() {
        return this._dateStyle;
    }

    set dateStyle(value) {
        this._dateStyle = normalizeString(value, {
            fallbackValue: DATE_STYLES.defaultDate,
            validValues: DATE_STYLES.valid
        });
    }

    /**
     * If present, the input field is disabled and users cannot interact with it.
     *
     * @type {boolean}
     * @default false
     * @public
     */
    @api
    get disabled() {
        return this._disabled;
    }

    set disabled(value) {
        this._disabled = normalizeBoolean(value);
    }

    /**
     * Specifies the value of the end date input, which can be a Date object, timestamp, or an ISO8601 formatted string.
     *
     * @type {(string|Date|number)}
     * @public
     */
    @api
    get endDate() {
        return this._endDate;
    }

    set endDate(value) {
        this._endDate = value;
        this.initialEndDate = value;
        this.initEndtDate();
    }

    /**
     * If present, the input is read-only and cannot be edited by users.
     *
     * @type {boolean}
     * @default false
     * @public
     */
    @api
    get readOnly() {
        return this._readOnly;
    }

    set readOnly(value) {
        this._readOnly = normalizeBoolean(value);
    }

    /**
     * If present, the input field must be filled out before the form is submitted.
     *
     * @type {boolean}
     * @default false
     * @public
     */
    @api
    get required() {
        return this._required;
    }

    set required(value) {
        this._required = normalizeBoolean(value);
    }

    /**
     * Specifies the value of the start date input, which can be a Date object, timestamp, or an ISO8601 formatted string.
     *
     * @type {(string|Date|number)}
     * @public
     */
    @api
    get startDate() {
        return this._startDate;
    }

    set startDate(value) {
        this._startDate = value;
        this.initialStartDate = value;
        this.initStartDate();
    }

    /**
     * The display style of the time when type='time' or type='datetime'.
     * Valid values are short, medium and long. Currently, medium and long styles look the same.
     * On mobile devices this attribute has no effect.
     *
     * @type {string}
     * @default short
     * @public
     */
    @api
    get timeStyle() {
        return this._timeStyle;
    }

    set timeStyle(value) {
        this._timeStyle = normalizeString(value, {
            fallbackValue: DATE_STYLES.defaultTime,
            validValues: DATE_STYLES.valid
        });
    }

    /**
     * Specifies the time zone used when the type is <code>datetime</code> only.
     * This value defaults to the user's Salesforce time zone setting.
     *
     * @type {string}
     * @public
     */
    @api
    get timezone() {
        return this._timezone;
    }

    set timezone(value) {
        this._timezone = value;
        this.initStartDate();
        this.initEndtDate();
    }

    /**
     * Valid types include date and datetime.
     *
     * @type {string}
     * @default date
     * @public
     */
    @api
    get type() {
        return this._type;
    }

    set type(type) {
        this._type = normalizeString(type, {
            fallbackValue: DATE_TYPES.default,
            validValues: DATE_TYPES.valid
        });
        this.initStartDate();
        this.initEndtDate();
    }

    /**
     * Represents the validity states that an element can be in, with respect to constraint validation.
     *
     * @type {string}
     * @public
     */
    @api
    get validity() {
        return this._constraint.validity;
    }

    /**
     * Value of the input. Object with two keys: <code>startDate</code> and <code>endDate</code>.
     *
     * @type {object}
     * @public
     */
    @api
    get value() {
        return { startDate: this._startDate, endDate: this._endDate };
    }

    /**
     * The variant changes the appearance of an input field.
     * Accepted variants include standard and label-hidden.
     * This value defaults to standard, which displays the label above the field.
     * Use label-hidden to hide the label but make it available to assistive technology.
     *
     * @type {string}
     * @default standard
     * @public
     */
    @api
    get variant() {
        return this._variant;
    }

    set variant(value) {
        this._variant = normalizeString(value, {
            fallbackValue: LABEL_VARIANTS.default,
            validValues: LABEL_VARIANTS.valid
        });
    }

<<<<<<< HEAD
    // FOCUS MANAGEMENT //

    /**
     * Sets focus on the start date input.
     *
     * @public
     */
    @api
    focus() {
        this.startDateInput.focus();
    }

    /**
     * Removes keyboard focus from the start date input and end date input.
     *
     * @public
     */
    @api
    blur() {
        this.startDateInput.blur();
        this.endDateInput.blur();
        this.checkInputDatesValidity();
    }

    /**
     * Trigger focus out and validity check
     */
    handleFocusOut() {
        setTimeout(() => {
            if (!this.showStartDate && !this.showEndDate) {
                this.interactingState.leave();
                this.checkInputDatesValidity();
            }
        }, 0);
    }
    /**
     * Represents the validity states that an element can be in, with respect to constraint validation.
     *
     * @type {string}
     * @public
=======
    /*
     * ------------------------------------------------------------
     *  PRIVATE PROPERTIES
     * -------------------------------------------------------------
>>>>>>> 637fdb11
     */

    // HTML ELEMENTS //

    /**
     * Start date input.
     *
     * @type {element}
     */
    get startDateInput() {
        return this.template.querySelector(
            '[data-element-id="input-start-date"]'
        );
    }

    /**
     * End date input.
     *
     * @type {element}
     */
    get endDateInput() {
        return this.template.querySelector(
            '[data-element-id="input-end-date"]'
        );
    }

    /**
     * Start time input.
     *
     * @type {element}
     */
    get startDateIcon() {
        return this.template.querySelector(
            '[data-element-id="lightning-icon-start-date"]'
        );
    }

    /**
     * Start time input.
     *
     * @type {element}
     */
    get endDateIcon() {
        return this.template.querySelector(
            '[data-element-id="lightning-icon-end-date"]'
        );
    }

    /**
     * Start time input.
     *
     * @type {element}
     */
    get startTimeInput() {
        return this.template.querySelector(
            '[data-element-id="lightning-input-start-time"]'
        );
    }

    /**
     * End time input.
     *
     * @type {element}
     */
    get endTimeInput() {
        return this.template.querySelector(
            '[data-element-id="lightning-input-end-time"]'
        );
    }

    // UTILITIES //

    /**
     * Set focus in a selected calendar
     */
    setFocusDate(date, calendar) {
        requestAnimationFrame(() => {
            const targetCalendar = this.template.querySelector(
                `[data-element-id="calendar-${calendar}-date"]`
            );
            if (targetCalendar) targetCalendar.focusDate(date);
        });
    }

    /**
     * True if type is datetime.
     *
     * @type {boolean}
     */
    get showTime() {
        return this.type === 'datetime';
    }

    /**
     * Formatted start date string.
     *
     * @type {string}
     */
    get startDateString() {
        let dateStr = '';

        if (this.startDate) {
            dateStr = this.dateFormat(this.startDate);
        }

        return dateStr;
    }

    /**
     * Formatted end date string.
     *
     * @type {string}
     */
    get endDateString() {
        let dateStr = '';

        if (this.endDate) {
            dateStr = this.dateFormat(this.endDate);
        }

        return dateStr;
    }

    /**
     * Class of the label container.
     *
     * @type {string}
     */
    get computedLabelClass() {
        return classSet('avonni-date-range__label-container')
            .add({
                'slds-assistive-text': this.variant === 'label-hidden'
            })
            .toString();
    }

    /**
     * True if readOnly and startDateString.
     *
     * @type {boolean}
     */
    get readOnlyAndDate() {
        return this.readOnly && this.startDateString;
    }

    /**
     * Returns true if only the start date is present.
     *
     * @type {boolean}
     */
    get isOnlyStartDate() {
        return this.startDate && !this.endDate;
    }

    /**
     * Returns true if only the end date is present.
     *
     * @type {boolean}
     */
    get isOnlyEndDate() {
        return !this.startDate && this.endDate;
    }

    /**
     * Returns true if the start date and end date are present.
     *
     * @type {boolean}
     */
    get areBothDatePresent() {
        return this.startDate && this.endDate;
    }

    /**
     * Array with the start date and end date.
     * With added fallback to return one date or the other or none at all.
     *
     * @type {object}
     */
    get startDateEndDate() {
        if (!this.startDate && !this.endDate) return null;
        if (!this.startDate && this.endDate) return this.endDate;
        if (this.startDate && !this.endDate) return this.startDate;

        return [this.startDate, this.endDate];
    }

    /**
     * Gets FieldConstraintApi.
     *
     * @type {object}
     */
    get _constraint() {
        if (!this._constraintApi) {
            this._constraintApi = new FieldConstraintApi(() => this, {
                valueMissing: () =>
                    !this.disabled && this.required && !this.startDate
            });
        }
        return this._constraintApi;
    }
<<<<<<< HEAD
=======

    /*
     * ------------------------------------------------------------
     *  PUBLIC METHODS
     * -------------------------------------------------------------
     */

    /**
     * Sets focus on the start date input.
     *
     * @public
     */
    @api
    focus() {
        this.startDateInput.focus();
    }

    /**
     * Removes keyboard focus from the start date input and end date input.
     *
     * @public
     */
    @api
    blur() {
        this.startDateInput.blur();
        this.endDateInput.blur();
    }

>>>>>>> 637fdb11
    /**
     * Checks if the input is valid.
     *
     * @returns {boolean} True if the element meets all constraint validations.
     * @public
     */
    @api
    checkValidity() {
        return this._constraint.checkValidity();
    }

    /**
     * Displays the error messages. If the input is valid, <code>reportValidity()</code> clears displayed error messages.
     *
     * @returns {boolean} False if invalid, true if valid.
     * @public
     */
    @api
    reportValidity() {
        return this._constraint.reportValidity((message) => {
            this.helpMessage = message;
        });
    }

    /**
     * Sets a custom error message to be displayed when a form is submitted.
     *
     * @param {string} message The string that describes the error. If message is an empty string, the error message is reset.
     * @public
     */
    @api
    setCustomValidity(message) {
        this._constraint.setCustomValidity(message);
    }

    /**
     * Displays error messages on invalid fields.
     * An invalid field fails at least one constraint validation and returns false when <code>checkValidity()</code> is called.
     *
     * @public
     */
    @api
    showHelpMessageIfInvalid() {
        this.reportValidity();
    }

    /*
     * ------------------------------------------------------------
     *  PRIVATE METHODS
     * -------------------------------------------------------------
     */

    /**
     * Removes the slds-has-error class on the whole element if it's not valid.
     * Aplies it on every input we need it applied.
     * Removes it from every input when valid.
     */
<<<<<<< HEAD
    get _constraint() {
        if (!this._constraintApi) {
            this._constraintApi = new FieldConstraintApi(() => this, {
                valueMissing: () =>
                    !this.disabled &&
                    this.required &&
                    (!this.startDate || !this.endDate)
            });
=======
    updateClassListWhenError() {
        if (!this._valid && !this._readOnly) {
            this.classList.remove('slds-has-error');
            this.startDateInput.classList.add('slds-has-error');
            this.startDateInput.classList.add('avonni-date-range__input_error');
            this.endDateInput.classList.add('slds-has-error');
            this.endDateInput.classList.add('avonni-date-range__input_error');
            if (this.showTime) {
                this.startTimeInput.classList.add('slds-has-error');
                this.endTimeInput.classList.add('slds-has-error');
            }
        }
        if (this._valid && !this._readOnly) {
            this.startDateInput.classList.remove('slds-has-error');
            this.startDateInput.classList.remove(
                'avonni-date-range__input_error'
            );
            this.endDateInput.classList.remove('slds-has-error');
            this.endDateInput.classList.remove(
                'avonni-date-range__input_error'
            );
            if (this.showTime) {
                this.startTimeInput.classList.remove('slds-has-error');
                this.endTimeInput.classList.remove('slds-has-error');
            }
>>>>>>> 637fdb11
        }
    }

    /**
     * Initialization of start date depending on timezone and type.
     */
    initStartDate() {
        if (this.startDate) {
            if (this.timezone) {
                this._startDate = new Date(
                    new Date(this.initialStartDate).toLocaleString('default', {
                        timeZone: this.timezone
                    })
                );
            } else {
                this._startDate = new Date(this.initialStartDate);
            }

            if (this.type === 'datetime') {
                this.startTime = this._startDate.toTimeString().substr(0, 5);
                this.startTimeString = this.timeFormat(this._startDate);
            }

            this._startDate.setHours(0, 0, 0, 0);
        }
    }

    /**
     * Initialization of end date depending on timezone and type.
     */
    initEndtDate() {
        if (this.endDate) {
            if (this.timezone) {
                this._endDate = new Date(
                    new Date(this.initialEndDate).toLocaleString('default', {
                        timeZone: this.timezone
                    })
                );
            } else {
                this._endDate = new Date(this.initialEndDate);
            }

            if (this.type === 'datetime') {
                this.endTime = this._endDate.toTimeString().substr(0, 5);
                this.endTimeString = this.timeFormat(this._endDate);
            }

            this._endDate.setHours(0, 0, 0, 0);
        }
    }

    /**
     * Handles the change of start-time.
     *
     * @param {Event} event
     */
    handleChangeStartTime(event) {
        event.stopPropagation();
        event.preventDefault();
        this.startTime = event.target.value;
        this.dispatchChange();
    }

    /**
     * Handles the change of end-time.
     *
     * @param {Event} event
     */
    handleChangeEndTime(event) {
        event.stopPropagation();
        event.preventDefault();
        this.endTime = event.target.value;
        this.dispatchChange();
    }

    /**
     * Change the date format depending on date style.
     *
     * @param {date}
     * @returns {date} formatted date depending on the date style.
     */
    dateFormat(value) {
        let date = value.getDate();
        let year = value.getFullYear();
        let month = value.getMonth() + 1;

        if (this.dateStyle === 'medium') {
            month = value.toLocaleString('default', { month: 'short' });
            return `${month} ${date}, ${year}`;
        }

        if (this.dateStyle === 'long') {
            month = value.toLocaleString('default', { month: 'long' });
            return `${month} ${date}, ${year}`;
        }

        return `${month}/${date}/${year}`;
    }

    /**
     * Change the time format depending on time style.
     *
     * @param {date}
     * @returns {time} formatted time depending on the time style.
     */
    timeFormat(value) {
        return this.timeStyle === 'short'
            ? value.toLocaleString('en-US', {
                  hour: '2-digit',
                  minute: '2-digit'
              })
            : value.toLocaleString('en-US', {
                  hour: '2-digit',
                  minute: '2-digit',
                  second: '2-digit'
              });
    }

    // DATE CHANGE MANAGEMENT //

    /**
     * Dispatch changes from start-date input, end-date input, c-calendar for start-date and c-calendar for end-date.
     */
    dispatchChange() {
        let startDate = this.startTime
            ? `${this.startDateString} ${this.startTime}`
            : this.startDateString;
        let endDate = this.endTime
            ? `${this.endDateString} ${this.endTime}`
            : this.endDateString;

        if (this.timezone) {
            startDate = new Date(startDate).toLocaleString('default', {
                timeZone: this.timezone
            });
            endDate = new Date(endDate).toLocaleString('default', {
                timeZone: this.timezone
            });
        }

        /**
         * The event fired when the value changed.
         *
         * @event
         * @name change
         * @param {string} startDate Start date value.
         * @param {string} endDate End date value.
         * @public
         */
        this.dispatchEvent(
            new CustomEvent('change', {
                detail: {
                    startDate: startDate,
                    endDate: endDate
                }
            })
        );
    }

    /**
     * Handles the change of start date
     *
     * @param {event} event
     */
    handleChangeStartDate(event) {
        event.stopPropagation();
        const value = event.detail.value;
        const clickedDate = new Date(event.detail.clickedDate);
        const selectionMethod = event.detail.selectionMethod;
        const normalizedValue = value instanceof Array ? value : [value];
        const dates = normalizedValue.map((date) => {
            return date ? new Date(date) : null;
        });
        let state;
        const clickedOnFirstValue =
            dates[0] && clickedDate.getTime() === dates[0].getTime();
        const clickedOnSecondValue =
            dates[1] && clickedDate.getTime() === dates[1].getTime();
        const clickedOnStartDate =
            this._startDate &&
            clickedDate.getTime() === this._startDate.getTime();
        const clickedOnEndDate =
            this._endDate && clickedDate.getTime() === this._endDate.getTime();

        // Case selection
        if (clickedOnFirstValue) state = 'SELECT_ONLY_START';

        if (clickedOnSecondValue && dates[1] < this._endDate)
            state = 'SELECT_NEW_START';

        if (clickedOnSecondValue && dates[1] > this._endDate)
            state = 'SELECT_START_ABOVE_END';

        if (!clickedOnFirstValue && !clickedOnSecondValue && clickedOnStartDate)
            state = 'DESELECT_START';

        if (clickedOnEndDate) state = 'SELECT_START_EQUAL_END';

        // Case execution
        switch (state) {
            case 'SELECT_ONLY_START':
                this._startDate = dates[0];
                break;

            case 'SELECT_NEW_START':
                this._startDate = dates[1];
                break;

            case 'SELECT_START_ABOVE_END':
                this._startDate = dates[1];
                this._endDate = null;
                break;

            case 'DESELECT_START':
                this._startDate = null;
                if (this._endDate) this._focusStartDate = this._endDate;
                this.showStartDate = true;
                this.dispatchChange();
                return;

            case 'SELECT_START_EQUAL_END':
                this._startDate = this._endDate;
                break;

            default:
        }

        this.dispatchChange();
        if (!this._valid) this.checkInputDatesValidity();

        this.showStartDate = false;
        if (!this.endDate && selectionMethod === 'mouse') {
            this.setFocusDate(this._startDate, 'end');
            this.showEndDate = true;
        }
        if (selectionMethod === 'keyboard')
            requestAnimationFrame(() => this.startDateIcon.focus());
        if (!this._valid) this.checkInputDatesValidity();
    }

    /**
     * Handles the change of end date
     *
     * @param {event} event
     */
    handleChangeEndDate(event) {
        event.stopPropagation();
        const value = event.detail.value;
        const clickedDate = new Date(event.detail.clickedDate);
        const selectionMethod = event.detail.selectionMethod;
        const normalizedValue = value instanceof Array ? value : [value];
        const dates = normalizedValue.map((date) => {
            return date ? new Date(date) : null;
        });
        let state;
        const clickedOnFirstValue =
            dates[0] && clickedDate.getTime() === dates[0].getTime();
        const clickedOnSecondValue =
            dates[1] && clickedDate.getTime() === dates[1].getTime();
        const clickedOnStartDate =
            this._startDate &&
            clickedDate.getTime() === this._startDate.getTime();
        const clickedOnEndDate =
            this._endDate && clickedDate.getTime() === this._endDate.getTime();

        // Case selection
        if (clickedOnFirstValue && dates.length === 1)
            state = 'SELECT_ONLY_END';

        if (clickedOnFirstValue && dates[0] < this._startDate)
            state = 'SELECT_END_BELOW_START';

        if (clickedOnSecondValue) state = 'SELECT_NEW_END';

        if (!clickedOnFirstValue && !clickedOnSecondValue && clickedOnEndDate)
            state = 'DESELECT_END';

        if (clickedOnStartDate) state = 'SELECT_END_EQUAL_START';

        // Case execution
        switch (state) {
            case 'SELECT_ONLY_END':
                this._endDate = dates[0];
                break;

            case 'SELECT_END_BELOW_START':
                this._endDate = dates[0];
                this._startDate = null;
                break;

            case 'SELECT_NEW_END':
                this._endDate = dates[1];
                break;

            case 'DESELECT_END':
                this._endDate = null;
                if (this._startDate) this._focusEndDate = this._startDate;
                this.showEndDate = true;
                this.dispatchChange();
                return;

            case 'SELECT_END_EQUAL_START':
                this._endDate = this._startDate;
                break;

            default:
        }

        this.dispatchChange();

        this.showEndDate = false;
        if (!this.startDate && selectionMethod === 'mouse') {
            this.setFocusDate(this._endDate, 'start');
            this.showStartDate = true;
        }
        if (selectionMethod === 'keyboard')
            requestAnimationFrame(() => this.endDateIcon.focus());
        if (!this._valid) this.checkInputDatesValidity();
    }

    /**
     * Clicking either an input field or its icon to open or close its calendar
     *
     * @param {Event} event
     */
    handleClickDateInput(event) {
        const today = new Date();
        const todayMidnight = new Date(today.setHours(0, 0, 0, 0));

        switch (event.target.dataset.elementId) {
            case 'input-start-date':
                /**
                 * Show only a single date input if no other date,
                 * otherwise selecting a new start date looks like selecting a range.
                 */
                this.selectionModeStartDate = !this._endDate
                    ? 'single'
                    : 'interval';
                this.showStartDate = true;
                this.showEndDate = false;
                break;
            case 'lightning-icon-start-date':
                this.selectionModeStartDate = !this._endDate
                    ? 'single'
                    : 'interval';
                this.showStartDate = true;
                this.showEndDate = false;
                this.setFocusDate(this.startDate || todayMidnight, 'start');
                break;
            case 'input-end-date':
                this.selectionModeEndDate = !this._startDate
                    ? 'single'
                    : 'interval';
                this.showEndDate = true;
                this.showStartDate = false;
                break;
            case 'lightning-icon-end-date':
                this.selectionModeEndDate = !this._startDate
                    ? 'single'
                    : 'interval';
                this.showEndDate = true;
                this.showStartDate = false;
                this.setFocusDate(this.endDate || todayMidnight, 'end');
                break;

            default:
                break;
        }
    }

    /**
     * Check for missing required data
     */
    checkInputDatesValidity() {
        if (this.required)
            this._valid = this.required && !(!this.startDate || !this.endDate);
        this.updateClassListWhenError();
    }

    /**
     * Type `escape` on inputs or input icons
     *
     * @param {Event} event
     */
    handleInputKeyDown(event) {
        if (event.key === 'Escape') {
            if (
                event.target === this.startDateInput ||
                event.target === this.startDateIcon
            )
                this.showStartDate = false;
            if (
                event.target === this.endDateInput ||
                event.target === this.endDateIcon
            )
                this.showEndDate = false;
        }
    }

    /**
     * Manage focus between inputs and input icons:
     * Close calendar on input focus out,
     * unless focus is in input icon or calendar
     *
     * @param {event} event
     */
    blurDateInput(event) {
        if (!event.target.dataset.elementId) return;
        const blurredInput = event.target.dataset.elementId;

        requestAnimationFrame(() => {
            let newFocus;
            if (this.template.activeElement)
                newFocus = this.template.activeElement.dataset.elementId;

            switch (blurredInput) {
                case 'input-start-date':
                    if (
                        !this.enteredStartCalendar &&
                        // don't hide the calendar if the focus was moved to the icon
                        !(newFocus === 'lightning-icon-start-date')
                    )
                        this.showStartDate = false;
                    break;
                case 'input-end-date':
                    if (
                        !this.enteredEndCalendar &&
                        !(newFocus === 'lightning-icon-end-date')
                    )
                        this.showEndDate = false;
                    break;
                case 'lightning-icon-start-date':
                    if (!this.enteredStartCalendar) this.showStartDate = false;
                    break;
                case 'lightning-icon-end-date':
                    if (!this.enteredEndCalendar) this.showEndDate = false;
                    break;
                default:
            }

            this.enteredStartCalendar = false;
            this.enteredEndCalendar = false;
        });
    }

    /**
     * Register that focus has entered a calendar
     *
     * @param {Event} event
     */
    calendarFocusIn(event) {
        if (!event.target) return;
        const focusedElementId = event.target.dataset.elementId;

        if (focusedElementId === 'calendar-start-date') {
            if (this.keepFocus) this.keepFocus = false;
            this.enteredStartCalendar = true;
        } else if (focusedElementId === 'calendar-end-date') {
            if (this.keepFocus) this.keepFocus = false;
            this.enteredEndCalendar = true;
        }
    }

    /**
     * On calendar focus out, close calendar and
     * bring back focus to input
     */
    calendarFocusStartOut(event) {
        this.keepFocus = true;

        setTimeout(() => {
            if (this.keepFocus) {
                this.showStartDate = false;

                if (
                    event.target &&
                    event.target.dataset.elementId !== 'calendar-start-date' &&
                    this.template.activeElement !== this.startDateIcon
                )
                    this.startDateInput.focus();
            }
        }, 1);
    }

    /**
     * On calendar focus out, close calendar and
     * bring back focus to input
     */
    calendarFocusEndOut(event) {
        this.keepFocus = true;

        setTimeout(() => {
            if (this.keepFocus) {
                this.showEndDate = false;

                if (
                    event.target &&
                    event.target.dataset.elementId !== 'calendar-end-date' &&
                    this.template.activeElement !== this.endDateIcon
                )
                    this.endDateInput.focus();
            }
        }, 1);
    }

    /**
     * Listen for the escape key to escape the calendar
     *
     * @param {event} event
     */
    calendarKeyListener(event) {
        if (event.keyCode !== keyCodes.escape) return;
        if (!event.target.dataset.elementId) return;

        if (event.target.dataset.elementId === 'calendar-start-date') {
            this.showStartDate = false;
            this.startDateIcon.focus();
        }
        if (event.target.dataset.elementId === 'calendar-end-date') {
            this.showEndDate = false;
            this.endDateIcon.focus();
        }
    }
}<|MERGE_RESOLUTION|>--- conflicted
+++ resolved
@@ -162,13 +162,7 @@
      */
 
     /**
-<<<<<<< HEAD
      * Value of the input. Object with two keys: <code>startDate</code> and <code>endDate</code>. The value is read-only.
-=======
-     * The display style of the date.
-     * Valid values are short, medium and long. The format of each style is specific to the locale.
-     * On mobile devices this attribute has no effect.
->>>>>>> 637fdb11
      *
      * @type {string}
      * @default medium
@@ -372,7 +366,6 @@
         });
     }
 
-<<<<<<< HEAD
     // FOCUS MANAGEMENT //
 
     /**
@@ -413,12 +406,6 @@
      *
      * @type {string}
      * @public
-=======
-    /*
-     * ------------------------------------------------------------
-     *  PRIVATE PROPERTIES
-     * -------------------------------------------------------------
->>>>>>> 637fdb11
      */
 
     // HTML ELEMENTS //
@@ -619,37 +606,6 @@
         }
         return this._constraintApi;
     }
-<<<<<<< HEAD
-=======
-
-    /*
-     * ------------------------------------------------------------
-     *  PUBLIC METHODS
-     * -------------------------------------------------------------
-     */
-
-    /**
-     * Sets focus on the start date input.
-     *
-     * @public
-     */
-    @api
-    focus() {
-        this.startDateInput.focus();
-    }
-
-    /**
-     * Removes keyboard focus from the start date input and end date input.
-     *
-     * @public
-     */
-    @api
-    blur() {
-        this.startDateInput.blur();
-        this.endDateInput.blur();
-    }
-
->>>>>>> 637fdb11
     /**
      * Checks if the input is valid.
      *
@@ -707,44 +663,16 @@
      * Aplies it on every input we need it applied.
      * Removes it from every input when valid.
      */
-<<<<<<< HEAD
-    get _constraint() {
-        if (!this._constraintApi) {
-            this._constraintApi = new FieldConstraintApi(() => this, {
-                valueMissing: () =>
-                    !this.disabled &&
-                    this.required &&
-                    (!this.startDate || !this.endDate)
-            });
-=======
-    updateClassListWhenError() {
-        if (!this._valid && !this._readOnly) {
-            this.classList.remove('slds-has-error');
-            this.startDateInput.classList.add('slds-has-error');
-            this.startDateInput.classList.add('avonni-date-range__input_error');
-            this.endDateInput.classList.add('slds-has-error');
-            this.endDateInput.classList.add('avonni-date-range__input_error');
-            if (this.showTime) {
-                this.startTimeInput.classList.add('slds-has-error');
-                this.endTimeInput.classList.add('slds-has-error');
-            }
-        }
-        if (this._valid && !this._readOnly) {
-            this.startDateInput.classList.remove('slds-has-error');
-            this.startDateInput.classList.remove(
-                'avonni-date-range__input_error'
-            );
-            this.endDateInput.classList.remove('slds-has-error');
-            this.endDateInput.classList.remove(
-                'avonni-date-range__input_error'
-            );
-            if (this.showTime) {
-                this.startTimeInput.classList.remove('slds-has-error');
-                this.endTimeInput.classList.remove('slds-has-error');
-            }
->>>>>>> 637fdb11
-        }
-    }
+    // get _constraint() {
+    //     if (!this._constraintApi) {
+    //         this._constraintApi = new FieldConstraintApi(() => this, {
+    //             valueMissing: () =>
+    //                 !this.disabled &&
+    //                 this.required &&
+    //                 (!this.startDate || !this.endDate)
+    //         });
+    //     }
+    // }
 
     /**
      * Initialization of start date depending on timezone and type.
