--- conflicted
+++ resolved
@@ -990,10 +990,6 @@
 
         this._startDate = startDate;
         this._endDate = endDate;
-<<<<<<< HEAD
-
-=======
->>>>>>> 3227eee6
         /**
          * The event fired when the value changed.
          *
