--- conflicted
+++ resolved
@@ -830,16 +830,7 @@
 
     // blur
     it('blur method', () => {
-<<<<<<< HEAD
-        const input = element.shadowRoot.querySelector('input');
-=======
-        const element = createElement('base-primitive-combobox', {
-            is: PrimitiveCombobox
-        });
-        document.body.appendChild(element);
-
-        const input = element.shadowRoot.querySelector('[data-element-id="input"]');
->>>>>>> a9024967
+        const input = element.shadowRoot.querySelector('[data-element-id="input"]');
         const spy = jest.spyOn(input, 'blur');
 
         element.blur();
@@ -890,16 +881,7 @@
 
     // focus
     it('focus method', () => {
-<<<<<<< HEAD
-        const input = element.shadowRoot.querySelector('input');
-=======
-        const element = createElement('base-primitive-combobox', {
-            is: PrimitiveCombobox
-        });
-        document.body.appendChild(element);
-
-        const input = element.shadowRoot.querySelector('[data-element-id="input"]');
->>>>>>> a9024967
+        const input = element.shadowRoot.querySelector('[data-element-id="input"]');
         const spy = jest.spyOn(input, 'focus');
 
         element.focus();
