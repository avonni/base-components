/**
 * BSD 3-Clause License
 *
 * Copyright (c) 2021, Avonni Labs, Inc.
 * All rights reserved.
 *
 * Redistribution and use in source and binary forms, with or without
 * modification, are permitted provided that the following conditions are met:
 *
 * - Redistributions of source code must retain the above copyright notice, this
 *   list of conditions and the following disclaimer.
 *
 * - Redistributions in binary form must reproduce the above copyright notice,
 *   this list of conditions and the following disclaimer in the documentation
 *   and/or other materials provided with the distribution.
 *
 * - Neither the name of the copyright holder nor the names of its
 *   contributors may be used to endorse or promote products derived from
 *   this software without specific prior written permission.
 *
 * THIS SOFTWARE IS PROVIDED BY THE COPYRIGHT HOLDERS AND CONTRIBUTORS "AS IS"
 * AND ANY EXPRESS OR IMPLIED WARRANTIES, INCLUDING, BUT NOT LIMITED TO, THE
 * IMPLIED WARRANTIES OF MERCHANTABILITY AND FITNESS FOR A PARTICULAR PURPOSE ARE
 * DISCLAIMED. IN NO EVENT SHALL THE COPYRIGHT HOLDER OR CONTRIBUTORS BE LIABLE
 * FOR ANY DIRECT, INDIRECT, INCIDENTAL, SPECIAL, EXEMPLARY, OR CONSEQUENTIAL
 * DAMAGES (INCLUDING, BUT NOT LIMITED TO, PROCUREMENT OF SUBSTITUTE GOODS OR
 * SERVICES; LOSS OF USE, DATA, OR PROFITS; OR BUSINESS INTERRUPTION) HOWEVER
 * CAUSED AND ON ANY THEORY OF LIABILITY, WHETHER IN CONTRACT, STRICT LIABILITY,
 * OR TORT (INCLUDING NEGLIGENCE OR OTHERWISE) ARISING IN ANY WAY OUT OF THE USE
 * OF THIS SOFTWARE, EVEN IF ADVISED OF THE POSSIBILITY OF SUCH DAMAGE.
 */

import { createElement } from 'lwc';
import MenuItemDialog from 'c/menuItemDialog';

let element;
describe('MenuItemDialog', () => {
    afterEach(() => {
        while (document.body.firstChild) {
            document.body.removeChild(document.body.firstChild);
        }
    });

    beforeEach(() => {
        element = createElement('base-menu-item-dialog', {
            is: MenuItemDialog
        });
        document.body.appendChild(element);
    });

    it('Default attributes', () => {
        expect(element.accessKey).toBeUndefined();
        expect(element.disabled).toBeFalsy();
        expect(element.draftAlternativeText).toBeUndefined();
        expect(element.iconName).toBeUndefined();
        expect(element.isDraft).toBeFalsy();
        expect(element.label).toBeUndefined();
        expect(element.prefixIconName).toBeUndefined();
        expect(element.tabIndex).toBe('0');
        expect(element.value).toBeUndefined();
    });

    /* ---- ATTRIBUTES ----- */

    // access-key
    it('accessKey', () => {
<<<<<<< HEAD
        const link = element.shadowRoot.querySelector('a');
=======
        const element = createElement('base-menu-item-dialog', {
            is: MenuItemDialog
        });
        document.body.appendChild(element);

        const link = element.shadowRoot.querySelector('[data-element-id="a"]');
>>>>>>> a9024967
        element.accessKey = 'K';

        return Promise.resolve().then(() => {
            expect(link.accessKey).toBe('K');
        });
    });

    // disabled
    // Depends on the dispatch of a privateselect event on click
    it('disabled = false', () => {
        let eventDispatched = false;
        element.disabled = false;
        element.addEventListener('privateselect', () => {
            eventDispatched = true;
        });

        const link = element.shadowRoot.querySelector('[data-element-id="a"]');
        link.click();

        return Promise.resolve().then(() => {
            expect(eventDispatched).toBeTruthy();
        });
    });

    it('disabled = true', () => {
        let eventDispatched = false;
        element.disabled = true;
        element.addEventListener('privateselect', () => {
            eventDispatched = true;
        });

        const link = element.shadowRoot.querySelector('[data-element-id="a"]');
        link.click();

        return Promise.resolve().then(() => {
            expect(eventDispatched).toBeFalsy();
        });
    });

    // draft-alternative-text
    // Depend on isDraft
    it('draftAlternativeText', () => {
        element.draftAlternativeText = 'A string alternative text';
        element.isDraft = true;

        return Promise.resolve().then(() => {
            const abbr = element.shadowRoot.querySelector('[data-element-id="abbr"]');
            expect(abbr.title).toBe('A string alternative text');
        });
    });

    // icon-name
    it('iconName', () => {
        element.iconName = 'utility:apps';

        return Promise.resolve().then(() => {
            const icon = element.shadowRoot.querySelector(
                '[data-element-id="lightning-icon"]'
            );
            expect(icon).toBeTruthy();
        });
    });

    // is-draft
    it('isDraft = false', () => {
        element.isDraft = false;

        return Promise.resolve().then(() => {
            const abbr = element.shadowRoot.querySelector('[data-element-id="abbr"]');
            expect(abbr).toBeFalsy();
        });
    });

    it('isDraft = true', () => {
        element.isDraft = true;

        return Promise.resolve().then(() => {
            const abbr = element.shadowRoot.querySelector('[data-element-id="abbr"]');
            expect(abbr).toBeTruthy();
        });
    });

    // label
    it('label', () => {
        element.label = 'A string label';

        return Promise.resolve().then(() => {
            const span = element.shadowRoot.querySelector('[data-element-id="span-label"]');
            expect(span.textContent).toBe('A string label');
            expect(span.title).toBe('A string label');
        });
    });

    // prefix-icon-name
    it('prefixIconName', () => {
        element.prefixIconName = 'standard:apps';

        return Promise.resolve().then(() => {
            const icon = element.shadowRoot.querySelector(
                '[data-element-id="lightning-icon-prefix"]'
            );
            expect(icon).toBeTruthy();
        });
    });

    // tab-index
    it('tabIndex', () => {
        element.tabIndex = '-1';

        return Promise.resolve().then(() => {
            const link = element.shadowRoot.querySelector('[data-element-id="a"]');
            expect(link.getAttribute('tabindex')).toBe('-1');
        });
    });

    // value
    // Depends on the dispatch of a privateselect event on click
    it('value', () => {
        let eventDetailValue;
        element.value = 'a-string-value';
        element.addEventListener('privateselect', (event) => {
            eventDetailValue = event.detail.value;
        });

        const link = element.shadowRoot.querySelector('[data-element-id="a"]');
        link.click();

        return Promise.resolve().then(() => {
            expect(eventDetailValue).toBe('a-string-value');
        });
    });

    /* ---- METHOD ----- */

    // focus
    it('focus', () => {
        let focusEvent = false;
        element.addEventListener('focus', () => {
            focusEvent = true;
        });

        element.focus();

        return Promise.resolve().then(() => {
            expect(focusEvent).toBeTruthy();
        });
    });
});<|MERGE_RESOLUTION|>--- conflicted
+++ resolved
@@ -64,16 +64,7 @@
 
     // access-key
     it('accessKey', () => {
-<<<<<<< HEAD
-        const link = element.shadowRoot.querySelector('a');
-=======
-        const element = createElement('base-menu-item-dialog', {
-            is: MenuItemDialog
-        });
-        document.body.appendChild(element);
-
-        const link = element.shadowRoot.querySelector('[data-element-id="a"]');
->>>>>>> a9024967
+        const link = element.shadowRoot.querySelector('[data-element-id="a"]');
         element.accessKey = 'K';
 
         return Promise.resolve().then(() => {
