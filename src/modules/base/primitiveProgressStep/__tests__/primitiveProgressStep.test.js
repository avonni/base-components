/**
 * BSD 3-Clause License
 *
 * Copyright (c) 2021, Avonni Labs, Inc.
 * All rights reserved.
 *
 * Redistribution and use in source and binary forms, with or without
 * modification, are permitted provided that the following conditions are met:
 *
 * - Redistributions of source code must retain the above copyright notice, this
 *   list of conditions and the following disclaimer.
 *
 * - Redistributions in binary form must reproduce the above copyright notice,
 *   this list of conditions and the following disclaimer in the documentation
 *   and/or other materials provided with the distribution.
 *
 * - Neither the name of the copyright holder nor the names of its
 *   contributors may be used to endorse or promote products derived from
 *   this software without specific prior written permission.
 *
 * THIS SOFTWARE IS PROVIDED BY THE COPYRIGHT HOLDERS AND CONTRIBUTORS "AS IS"
 * AND ANY EXPRESS OR IMPLIED WARRANTIES, INCLUDING, BUT NOT LIMITED TO, THE
 * IMPLIED WARRANTIES OF MERCHANTABILITY AND FITNESS FOR A PARTICULAR PURPOSE ARE
 * DISCLAIMED. IN NO EVENT SHALL THE COPYRIGHT HOLDER OR CONTRIBUTORS BE LIABLE
 * FOR ANY DIRECT, INDIRECT, INCIDENTAL, SPECIAL, EXEMPLARY, OR CONSEQUENTIAL
 * DAMAGES (INCLUDING, BUT NOT LIMITED TO, PROCUREMENT OF SUBSTITUTE GOODS OR
 * SERVICES; LOSS OF USE, DATA, OR PROFITS; OR BUSINESS INTERRUPTION) HOWEVER
 * CAUSED AND ON ANY THEORY OF LIABILITY, WHETHER IN CONTRACT, STRICT LIABILITY,
 * OR TORT (INCLUDING NEGLIGENCE OR OTHERWISE) ARISING IN ANY WAY OUT OF THE USE
 * OF THIS SOFTWARE, EVEN IF ADVISED OF THE POSSIBILITY OF SUCH DAMAGE.
 */

import { createElement } from 'lwc';
import PrimitiveProgressStep from 'c/primitiveProgressStep';

let element;
describe('PrimitiveProgressStep', () => {
    afterEach(() => {
        while (document.body.firstChild) {
            document.body.removeChild(document.body.firstChild);
        }
    });

    beforeEach(() => {
        element = createElement('base-primitive-progress-step', {
            is: PrimitiveProgressStep
        });
        document.body.appendChild(element);
    });

    it('Primitive progress step: Default attributes', () => {
        expect(element.assistiveText).toBeUndefined();
        expect(element.buttonLabel).toBeUndefined();
        expect(element.buttonName).toBeUndefined();
        expect(element.buttonIconName).toBeUndefined();
        expect(element.buttonIconPosition).toBe('left');
        expect(element.buttonDisabled).toBeFalsy();
        expect(element.buttonTitle).toBeUndefined();
        expect(element.buttonVariant).toBe('neutral');
        expect(element.completedSteps).toMatchObject([]);
        expect(element.description).toBeUndefined();
        expect(element.descriptionPosition).toBe('top');
        expect(element.disabledSteps).toMatchObject([]);
        expect(element.label).toBeUndefined();
        expect(element.labelPosition).toBe('top');
        expect(element.popoverDescription).toBeUndefined();
        expect(element.popoverHidden).toBeFalsy();
        expect(element.popoverIconName).toBeUndefined();
        expect(element.popoverIconNameWhenHover).toBeUndefined();
        expect(element.popoverIconSrc).toBeUndefined();
        expect(element.popoverIconSrcWhenHover).toBeUndefined();
        expect(element.popoverLabel).toBeUndefined();
        expect(element.popoverRatio).toBe('1-by-1');
        expect(element.popoverSize).toBe('medium');
        expect(element.popoverVariant).toBe('base');
        expect(element.value).toBeUndefined();
        expect(element.warningSteps).toBeUndefined();
    });

    // assistive-text
    it('Primitive progress step: assistiveText', () => {
        element.assistiveText = 'A string help';

        return Promise.resolve().then(() => {
            const span = element.shadowRoot.querySelector(
                '.slds-assistive-text'
            );
            expect(span.textContent).toBe('A string help');
        });
    });

    // button-label
    it('Primitive progress step: buttonLabel', () => {
        element.buttonLabel = 'A string label';

        return Promise.resolve().then(() => {
            const button = element.shadowRoot.querySelector(
                '[data-element-id="lightning-button"]'
            );
            expect(button.label).toBe('A string label');
        });
    });

    // button-name
    // Depends on buttonLabel
    it('Primitive progress step: buttonName', () => {
        element.buttonName = 'a-string-name';
        element.buttonLabel = 'A string label';

        return Promise.resolve().then(() => {
            const button = element.shadowRoot.querySelector(
                '[data-element-id="lightning-button"]'
            );
            expect(button.name).toBe('a-string-name');
        });
    });

    // button-icon-name
    // Depends on buttonLabel
    it('Primitive progress step: buttonIconName', () => {
        element.buttonIconName = 'utility:apps';
        element.buttonLabel = 'A string label';

        return Promise.resolve().then(() => {
            const button = element.shadowRoot.querySelector(
                '[data-element-id="lightning-button"]'
            );
            expect(button.iconName).toBe('utility:apps');
        });
    });

    // button-icon-position
    // Depends on buttonLabel
    it('Primitive progress step: buttonIconPosition', () => {
        element.buttonIconPosition = 'right';
        element.buttonLabel = 'A string label';

        return Promise.resolve().then(() => {
            const button = element.shadowRoot.querySelector(
                '[data-element-id="lightning-button"]'
            );
            expect(button.iconPosition).toBe('right');
        });
    });

    // button-disabled
    // Depends on buttonLabel
    it('Primitive progress step: buttonDisabled', () => {
        element.buttonDisabled = true;
        element.buttonLabel = 'A string label';

        return Promise.resolve().then(() => {
            const button = element.shadowRoot.querySelector(
                '[data-element-id="lightning-button"]'
            );
            expect(button.disabled).toBeTruthy();
        });
    });

    // button-title
    // Depends on buttonLabel
    it('Primitive progress step: buttonTitle', () => {
        element.buttonTitle = 'A string title';
        element.buttonLabel = 'A string label';

        return Promise.resolve().then(() => {
            const button = element.shadowRoot.querySelector(
                '[data-element-id="lightning-button"]'
            );
            expect(button.title).toBe('A string title');
        });
    });

    // button-variant
    // Depends on buttonLabel
    it('Primitive progress step: buttonVariant', () => {
        element.buttonVariant = 'destructive';
        element.buttonLabel = 'A string label';

        return Promise.resolve().then(() => {
            const button = element.shadowRoot.querySelector(
                '[data-element-id="lightning-button"]'
            );
            expect(button.variant).toBe('destructive');
        });
    });

    // completed-steps
    // Depends on value and popoverLabel
    it('Primitive progress step: completedSteps includes this step', () => {
        element.completedSteps = ['3', '4'];
        element.value = '3';
        element.popoverLabel = 'A string label';

        return Promise.resolve().then(() => {
            const popover = element.shadowRoot.querySelector('.slds-popover');
            expect(popover.classList).toContain(
                'avonni-progress-step__popover-completed'
            );
        });
    });

    it('Primitive progress step: completedSteps excludes this step', () => {
        element.completedSteps = ['3', '4'];
        element.value = '18';
        element.popoverLabel = 'A string label';

        return Promise.resolve().then(() => {
            const popover = element.shadowRoot.querySelector('.slds-popover');
            expect(popover.classList).not.toContain(
                'avonni-progress-step__popover-completed'
            );
        });
    });

    // description
    it('Primitive progress step: description', () => {
        element.description = 'A string description';

        return Promise.resolve().then(() => {
            const description = element.shadowRoot.querySelector(
                '[data-element-id="p-top-description"]'
            );
            expect(description.textContent).toBe('A string description');
        });
    });

    // description-position
    // Depends on description
    it('Primitive progress step: descriptionPosition = top', () => {
        element.description = 'A string description';
        element.descriptionPosition = 'top';

        return Promise.resolve().then(() => {
            const descriptionTop = element.shadowRoot.querySelector(
                '[data-element-id="p-top-description"]'
            );
            const descriptionBottom = element.shadowRoot.querySelector(
                '[data-element-id="p-bottom-description"]'
            );

            expect(descriptionTop).toBeTruthy();
            expect(descriptionBottom).toBeFalsy();
        });
    });

    it('Primitive progress step: descriptionPosition = bottom', () => {
        element.description = 'A string description';
        element.descriptionPosition = 'bottom';

        return Promise.resolve().then(() => {
            const descriptionTop = element.shadowRoot.querySelector(
                '[data-element-id="p-top-description"]'
            );
            const descriptionBottom = element.shadowRoot.querySelector(
                '[data-element-id="p-bottom-description"]'
            );

            expect(descriptionTop).toBeFalsy();
            expect(descriptionBottom).toBeTruthy();
        });
    });

    // disabled-steps
    // Depends on value and buttonLabel
    it('Primitive progress step: disabledSteps includes this step', () => {
        element.value = '5';
        element.disabledSteps = ['2', '5', '12'];
        element.buttonLabel = 'A string label';

        return Promise.resolve().then(() => {
            const buttons = element.shadowRoot.querySelectorAll(
                '[data-element-id="button"]'
            );
            const lightningButton = element.shadowRoot.querySelector(
                '[data-element-id="lightning-button"]'
            );

            buttons.forEach((button) => {
                expect(button.disabled).toBeTruthy();
            });

            expect(lightningButton.disabled).toBeTruthy();
        });
    });

    it('Primitive progress step: disabledSteps excludes this step', () => {
        element.value = '5';
        element.disabledSteps = ['2', '8', '12'];
        element.buttonLabel = 'A string label';

        return Promise.resolve().then(() => {
            const buttons = element.shadowRoot.querySelectorAll(
                '[data-element-id="button"]'
            );
            const lightningButton = element.shadowRoot.querySelector(
                '[data-element-id="lightning-button"]'
            );

            buttons.forEach((button) => {
                expect(button.disabled).toBeFalsy();
            });

            expect(lightningButton.disabled).toBeFalsy();
        });
    });

    // label
    it('Primitive progress step: label', () => {
        element.label = 'A string label';

        return Promise.resolve().then(() => {
            const label = element.shadowRoot.querySelector(
                '[data-element-id="p-top-label"]'
            );

            expect(label.textContent).toBe('A string label');
        });
    });

    // label-position
    // Depends on label
    it('Primitive progress step: label-position = top', () => {
        element.label = 'A string label';
        element.labelPosition = 'top';

        return Promise.resolve().then(() => {
            const labelTop = element.shadowRoot.querySelector(
                '[data-element-id="p-top-label"]'
            );
            const labelBottom = element.shadowRoot.querySelector(
                '[data-element-id="p-bottom-label"]'
            );

            expect(labelTop).toBeTruthy();
            expect(labelBottom).toBeFalsy();
        });
    });

    it('Primitive progress step: label-position = bottom', () => {
        element.label = 'A string label';
        element.labelPosition = 'bottom';

        return Promise.resolve().then(() => {
            const labelTop = element.shadowRoot.querySelector(
                '[data-element-id="p-top-label"]'
            );
            const labelBottom = element.shadowRoot.querySelector(
                '[data-element-id="p-bottom-label"]'
            );

            expect(labelTop).toBeFalsy();
            expect(labelBottom).toBeTruthy();
        });
    });

    // popover-description
    it('Primitive progress step: popoverDescription', () => {
        element.popoverDescription = 'A string description';

        return Promise.resolve().then(() => {
            const description = element.shadowRoot.querySelector(
                '[data-element-id="p-popover-description"]'
            );
            expect(description.textContent).toBe('A string description');
        });
    });

    // popover-hidden
    // Depends on popoverLabel
    it('Primitive progress step: popoverHidden = false', () => {
        element.popoverHidden = false;
        element.popoverLabel = 'A string label';

        return Promise.resolve().then(() => {
            const popover = element.shadowRoot.querySelector('.slds-popover');
            expect(popover).toBeTruthy();
        });
    });

    it('Primitive progress step: popoverHidden = true', () => {
        element.popoverHidden = true;
        element.popoverLabel = 'A string label';

        return Promise.resolve().then(() => {
            const popover = element.shadowRoot.querySelector('.slds-popover');
            expect(popover).toBeFalsy();
        });
    });

    // popover-icon-name
    it('Primitive progress step: popoverIconName', () => {
        element.popoverIconName = 'utility:apps';

        return Promise.resolve().then(() => {
            const icon = element.shadowRoot.querySelector(
                '[data-element-id="avonni-primitive-icon-popover-no-button"]'
            );
            expect(icon.iconName).toBe('utility:apps');
        });
    });

    // popover-icon-name-when-hover
    // Depends on popoverVariant and popoverIconName
    it('Primitive progress step: popoverIconNameWhenHover', () => {
        element.popoverIconNameWhenHover = 'utility:apps';
        element.popoverIconName = 'utility:user';
        element.popoverVariant = 'button';

        return Promise.resolve().then(() => {
            const icon = element.shadowRoot.querySelector(
                '[data-element-id="avonni-primitive-icon-popover-hover"]'
            );
            expect(icon.iconName).toBe('utility:apps');
        });
    });

    // popover-icon-src
    it('Primitive progress step: popoverIconSrc', () => {
        element.popoverIconSrc =
            '/assets/icons/standard-sprite/svg/test.svg#icon-heart';
        element.popoverIconName = 'utility:user';

        return Promise.resolve().then(() => {
            const icon = element.shadowRoot.querySelector(
                '[data-element-id="avonni-primitive-icon-popover-no-button"]'
            );
            expect(icon.src).toBe(
                '/assets/icons/standard-sprite/svg/test.svg#icon-heart'
            );
        });
    });

    // popover-icon-src-when-hover
    // Depends on popoverVariant and popoverIconName
    it('Primitive progress step: popoverIconSrcWhenHover', () => {
        element.popoverIconSrcWhenHover =
            '/assets/icons/standard-sprite/svg/test.svg#icon-heart';
        element.popoverIconName = 'utility:user';
        element.popoverVariant = 'button';

        return Promise.resolve().then(() => {
            const icon = element.shadowRoot.querySelector(
                '[data-element-id="avonni-primitive-icon-popover-hover"]'
            );
            expect(icon.src).toBe(
                '/assets/icons/standard-sprite/svg/test.svg#icon-heart'
            );
        });
    });

    // popover-label
    it('Primitive progress step: popoverLabel', () => {
        element.popoverLabel = 'A string label';

        return Promise.resolve().then(() => {
            const label = element.shadowRoot.querySelector(
                '[data-element-id="p-popover-label"]'
            );
            expect(label.textContent).toBe('A string label');
        });
    });

    // popover-ratio
    // Depends on popoverLabel
    it('Primitive progress step: popoverRatio = 1-by-1', () => {
        element.popoverRatio = '1-by-1';
        element.popoverLabel = 'A string label';

        return Promise.resolve().then(() => {
            const popover = element.shadowRoot.querySelector('.ratio-1-by-1');
            expect(popover).toBeTruthy();
        });
    });

    it('Primitive progress step: popoverRatio = 4-by-3', () => {
        element.popoverRatio = '4-by-3';
        element.popoverLabel = 'A string label';

        return Promise.resolve().then(() => {
            const popover = element.shadowRoot.querySelector('.ratio-4-by-3');
            expect(popover).toBeTruthy();
        });
    });

    it('Primitive progress step: popoverRatio = 16-by-9', () => {
        element.popoverRatio = '16-by-9';
        element.popoverLabel = 'A string label';

        return Promise.resolve().then(() => {
            const popover = element.shadowRoot.querySelector('.ratio-16-by-9');
            expect(popover).toBeTruthy();
        });
    });

    it('Primitive progress step: popoverRatio is not in the valid list', () => {
        element.popoverRatio = 'Not a valid entry';
        element.popoverLabel = 'A string label';

        return Promise.resolve().then(() => {
            const popover = element.shadowRoot.querySelector('.ratio-1-by-1');
            expect(popover).toBeTruthy();
        });
    });

    // popover-size
    // Depends on popoverLabel and popoverIconName
    it('Primitive progress step: popoverSize = small', () => {
        element.popoverSize = 'small';
        element.popoverLabel = 'A string label';
        element.popoverIconName = 'utility:apps';

        return Promise.resolve().then(() => {
            const popoverSmall = element.shadowRoot.querySelector(
                '.avonni-progress-step__popover_size-small'
            );
            const popoverMedium = element.shadowRoot.querySelector(
                '.avonni-progress-step__popover_size-medium'
            );
            const popoverLarge = element.shadowRoot.querySelector(
                '.avonni-progress-step__popover_size-large'
            );
            const popoverIcon = element.shadowRoot.querySelector(
                '[data-element-id="avonni-primitive-icon-popover-no-button"]'
            );

            expect(popoverIcon.size).toBe('small');
            expect(popoverSmall).toBeTruthy();
            expect(popoverMedium || popoverLarge).toBeFalsy();
        });
    });

    it('Primitive progress step: popoverSize = medium', () => {
        element.popoverSize = 'medium';
        element.popoverLabel = 'A string label';
        element.popoverIconName = 'utility:apps';

        return Promise.resolve().then(() => {
            const popoverSmall = element.shadowRoot.querySelector(
                '.avonni-progress-step__popover_size-small'
            );
            const popoverMedium = element.shadowRoot.querySelector(
                '.avonni-progress-step__popover_size-medium'
            );
            const popoverLarge = element.shadowRoot.querySelector(
                '.avonni-progress-step__popover_size-large'
            );
            const popoverIcon = element.shadowRoot.querySelector(
                '[data-element-id="avonni-primitive-icon-popover-no-button"]'
            );

            expect(popoverIcon.size).toBe('medium');
            expect(popoverMedium).toBeTruthy();
            expect(popoverSmall || popoverLarge).toBeFalsy();
        });
    });

    it('Primitive progress step: popoverSize = large', () => {
        element.popoverSize = 'large';
        element.popoverLabel = 'A string label';
        element.popoverIconName = 'utility:apps';

        return Promise.resolve().then(() => {
            const popoverSmall = element.shadowRoot.querySelector(
                '.avonni-progress-step__popover_size-small'
            );
            const popoverMedium = element.shadowRoot.querySelector(
                '.avonni-progress-step__popover_size-medium'
            );
            const popoverLarge = element.shadowRoot.querySelector(
                '.avonni-progress-step__popover_size-large'
            );
            const popoverIcon = element.shadowRoot.querySelector(
                '[data-element-id="avonni-primitive-icon-popover-no-button"]'
            );

            expect(popoverIcon.size).toBe('large');
            expect(popoverLarge).toBeTruthy();
            expect(popoverSmall || popoverMedium).toBeFalsy();
        });
    });

    // popoverVariant
    // Depends on popoverLabel
    it('Primitive progress step: popoverVariant = base', () => {
        element.popoverVariant = 'base';
        element.popoverLabel = 'A string label';

        return Promise.resolve().then(() => {
            const popover = element.shadowRoot.querySelector('.slds-popover');
            expect(popover.classList).not.toContain(
                'avonni-progress-step__popover-button'
            );
        });
    });

    it('Primitive progress step: popoverVariant = button', () => {
        element.popoverVariant = 'button';
        element.popoverLabel = 'A string label';

        return Promise.resolve().then(() => {
            const popover = element.shadowRoot.querySelector('.slds-popover');
            expect(popover.classList).toContain(
                'avonni-progress-step__popover-button'
            );
        });
    });

    // waring-steps
    // Depends on value and setIcon
    it('Primitive progress step: warningSteps', () => {
        element.warningSteps = ['2', '3', '12'];
        element.value = '3';
        element.setIcon('utility:apps');

        return Promise.resolve().then(() => {
            const icon = element.shadowRoot.querySelector(
                '[data-element-id="avonni-primitive-icon-step"]'
            );
            expect(icon.variant).toBe('warning');
        });
    });

    /* ----- EVENTS ----- */
    it('Primitive progress step: step click', () => {
        const handler = jest.fn();
        element.value = '1';
        element.addEventListener('stepclick', handler);
        element.value = 'someValue';

        return Promise.resolve().then(() => {
            const button = element.shadowRoot.querySelector(
                '[data-element-id="button"]'
            );
            button.dispatchEvent(new CustomEvent('click'));

            expect(handler).toHaveBeenCalled();
<<<<<<< HEAD
            const call = handler.mock.calls[0][0];
            expect(call.detail.value).toBe('someValue');
            expect(call.bubbles).toBeTruthy();
            expect(call.composed).toBeFalsy();
            expect(call.cancelable).toBeFalsy();
=======
            expect(handler.mock.calls[0][0].detail.value).toBe('1');
            expect(handler.mock.calls[0][0].bubbles).toBeFalsy();
            expect(handler.mock.calls[0][0].composed).toBeFalsy();
            expect(handler.mock.calls[0][0].cancelable).toBeFalsy();
>>>>>>> c06050f7
        });
    });

    it('Primitive progress step: step mouseenter', () => {
        element.value = '1';
        const handler = jest.fn();
        element.addEventListener('stepmouseenter', handler);
        element.value = 'someValue';

        return Promise.resolve().then(() => {
            const button = element.shadowRoot.querySelector(
                '[data-element-id="button"]'
            );
            button.dispatchEvent(new CustomEvent('mouseenter'));

            expect(handler).toHaveBeenCalled();
<<<<<<< HEAD
            const call = handler.mock.calls[0][0];
            expect(call.detail.value).toBe('someValue');
            expect(call.bubbles).toBeTruthy();
            expect(call.composed).toBeFalsy();
            expect(call.cancelable).toBeFalsy();
=======
            expect(handler.mock.calls[0][0].detail.value).toBe('1');
            expect(handler.mock.calls[0][0].bubbles).toBeFalsy();
            expect(handler.mock.calls[0][0].composed).toBeFalsy();
            expect(handler.mock.calls[0][0].cancelable).toBeFalsy();
>>>>>>> c06050f7
        });
    });

    it('Primitive progress step: step mouseleave', () => {
        element.value = '1';
        const handler = jest.fn();
        element.addEventListener('stepmouseleave', handler);
        element.value = 'someValue';

        return Promise.resolve().then(() => {
            const button = element.shadowRoot.querySelector(
                '[data-element-id="button"]'
            );
            button.dispatchEvent(new CustomEvent('mouseleave'));

            expect(handler).toHaveBeenCalled();
<<<<<<< HEAD
            const call = handler.mock.calls[0][0];
            expect(call.detail.value).toBe('someValue');
            expect(call.bubbles).toBeTruthy();
            expect(call.composed).toBeFalsy();
            expect(call.cancelable).toBeFalsy();
=======
            expect(handler.mock.calls[0][0].detail.value).toBe('1');
            expect(handler.mock.calls[0][0].bubbles).toBeFalsy();
            expect(handler.mock.calls[0][0].composed).toBeFalsy();
            expect(handler.mock.calls[0][0].cancelable).toBeFalsy();
>>>>>>> c06050f7
        });
    });

    it('Primitive progress step: step focus', () => {
        element.value = '1';
        const handler = jest.fn();
        element.addEventListener('stepfocus', handler);
        element.value = 'someValue';

        return Promise.resolve().then(() => {
            const button = element.shadowRoot.querySelector(
                '[data-element-id="button"]'
            );
            button.dispatchEvent(new CustomEvent('focus'));

            expect(handler).toHaveBeenCalled();
<<<<<<< HEAD
            const call = handler.mock.calls[0][0];
            expect(call.detail.value).toBe('someValue');
            expect(call.bubbles).toBeTruthy();
            expect(call.composed).toBeFalsy();
            expect(call.cancelable).toBeFalsy();
=======
            expect(handler.mock.calls[0][0].detail.value).toBe('1');
            expect(handler.mock.calls[0][0].bubbles).toBeFalsy();
            expect(handler.mock.calls[0][0].composed).toBeFalsy();
            expect(handler.mock.calls[0][0].cancelable).toBeFalsy();
>>>>>>> c06050f7
        });
    });

    it('Primitive progress step: step blur', () => {
        element.value = '1';
        const handler = jest.fn();
        element.addEventListener('stepblur', handler);
        element.value = 'someValue';

        return Promise.resolve().then(() => {
            const button = element.shadowRoot.querySelector(
                '[data-element-id="button"]'
            );
            button.dispatchEvent(new CustomEvent('blur'));

            expect(handler).toHaveBeenCalled();
<<<<<<< HEAD
            const call = handler.mock.calls[0][0];
            expect(call.detail.value).toBe('someValue');
            expect(call.bubbles).toBeTruthy();
            expect(call.composed).toBeFalsy();
            expect(call.cancelable).toBeFalsy();
=======
            expect(handler.mock.calls[0][0].detail.value).toBe('1');
            expect(handler.mock.calls[0][0].bubbles).toBeFalsy();
            expect(handler.mock.calls[0][0].composed).toBeFalsy();
            expect(handler.mock.calls[0][0].cancelable).toBeFalsy();
>>>>>>> c06050f7
        });
    });

    it('Primitive progress step: popover click', () => {
        element.value = '1';
        const handler = jest.fn();
        element.popoverHidden = false;
        element.value = 'someValue';
        element.popoverLabel = 'A string label';
        element.addEventListener('steppopoverclick', handler);

        return Promise.resolve().then(() => {
            const popover = element.shadowRoot.querySelector('.slds-popover');
            popover.dispatchEvent(new CustomEvent('click'));

            expect(handler).toHaveBeenCalled();
<<<<<<< HEAD
            const call = handler.mock.calls[0][0];
            expect(call.detail.value).toBe('someValue');
            expect(call.bubbles).toBeTruthy();
            expect(call.composed).toBeFalsy();
            expect(call.cancelable).toBeFalsy();
=======
            expect(handler.mock.calls[0][0].detail.value).toBe('1');
            expect(handler.mock.calls[0][0].bubbles).toBeFalsy();
            expect(handler.mock.calls[0][0].composed).toBeFalsy();
            expect(handler.mock.calls[0][0].cancelable).toBeFalsy();
>>>>>>> c06050f7
        });
    });

    it('Primitive progress step: button click', () => {
        element.value = '1';
        const handler = jest.fn();
        element.buttonLabel = 'A string label';
        element.value = 'someValue';
        element.addEventListener('stepbuttonclick', handler);

        return Promise.resolve().then(() => {
            const button = element.shadowRoot.querySelector(
                '[data-element-id="lightning-button"]'
            );
            button.dispatchEvent(new CustomEvent('click'));

            expect(handler).toHaveBeenCalled();
<<<<<<< HEAD
            const call = handler.mock.calls[0][0];
            expect(call.detail.value).toBe('someValue');
            expect(call.bubbles).toBeTruthy();
            expect(call.composed).toBeFalsy();
            expect(call.cancelable).toBeFalsy();
=======
            expect(handler.mock.calls[0][0].detail.value).toBe('1');
            expect(handler.mock.calls[0][0].bubbles).toBeFalsy();
            expect(handler.mock.calls[0][0].composed).toBeFalsy();
            expect(handler.mock.calls[0][0].cancelable).toBeFalsy();
>>>>>>> c06050f7
        });
    });
});<|MERGE_RESOLUTION|>--- conflicted
+++ resolved
@@ -626,7 +626,6 @@
         const handler = jest.fn();
         element.value = '1';
         element.addEventListener('stepclick', handler);
-        element.value = 'someValue';
 
         return Promise.resolve().then(() => {
             const button = element.shadowRoot.querySelector(
@@ -635,18 +634,11 @@
             button.dispatchEvent(new CustomEvent('click'));
 
             expect(handler).toHaveBeenCalled();
-<<<<<<< HEAD
             const call = handler.mock.calls[0][0];
-            expect(call.detail.value).toBe('someValue');
+            expect(call.detail.value).toBe('1');
             expect(call.bubbles).toBeTruthy();
             expect(call.composed).toBeFalsy();
             expect(call.cancelable).toBeFalsy();
-=======
-            expect(handler.mock.calls[0][0].detail.value).toBe('1');
-            expect(handler.mock.calls[0][0].bubbles).toBeFalsy();
-            expect(handler.mock.calls[0][0].composed).toBeFalsy();
-            expect(handler.mock.calls[0][0].cancelable).toBeFalsy();
->>>>>>> c06050f7
         });
     });
 
@@ -654,7 +646,6 @@
         element.value = '1';
         const handler = jest.fn();
         element.addEventListener('stepmouseenter', handler);
-        element.value = 'someValue';
 
         return Promise.resolve().then(() => {
             const button = element.shadowRoot.querySelector(
@@ -663,18 +654,11 @@
             button.dispatchEvent(new CustomEvent('mouseenter'));
 
             expect(handler).toHaveBeenCalled();
-<<<<<<< HEAD
             const call = handler.mock.calls[0][0];
-            expect(call.detail.value).toBe('someValue');
+            expect(call.detail.value).toBe('1');
             expect(call.bubbles).toBeTruthy();
             expect(call.composed).toBeFalsy();
             expect(call.cancelable).toBeFalsy();
-=======
-            expect(handler.mock.calls[0][0].detail.value).toBe('1');
-            expect(handler.mock.calls[0][0].bubbles).toBeFalsy();
-            expect(handler.mock.calls[0][0].composed).toBeFalsy();
-            expect(handler.mock.calls[0][0].cancelable).toBeFalsy();
->>>>>>> c06050f7
         });
     });
 
@@ -682,7 +666,6 @@
         element.value = '1';
         const handler = jest.fn();
         element.addEventListener('stepmouseleave', handler);
-        element.value = 'someValue';
 
         return Promise.resolve().then(() => {
             const button = element.shadowRoot.querySelector(
@@ -691,18 +674,11 @@
             button.dispatchEvent(new CustomEvent('mouseleave'));
 
             expect(handler).toHaveBeenCalled();
-<<<<<<< HEAD
             const call = handler.mock.calls[0][0];
-            expect(call.detail.value).toBe('someValue');
+            expect(call.detail.value).toBe('1');
             expect(call.bubbles).toBeTruthy();
             expect(call.composed).toBeFalsy();
             expect(call.cancelable).toBeFalsy();
-=======
-            expect(handler.mock.calls[0][0].detail.value).toBe('1');
-            expect(handler.mock.calls[0][0].bubbles).toBeFalsy();
-            expect(handler.mock.calls[0][0].composed).toBeFalsy();
-            expect(handler.mock.calls[0][0].cancelable).toBeFalsy();
->>>>>>> c06050f7
         });
     });
 
@@ -710,7 +686,6 @@
         element.value = '1';
         const handler = jest.fn();
         element.addEventListener('stepfocus', handler);
-        element.value = 'someValue';
 
         return Promise.resolve().then(() => {
             const button = element.shadowRoot.querySelector(
@@ -719,18 +694,11 @@
             button.dispatchEvent(new CustomEvent('focus'));
 
             expect(handler).toHaveBeenCalled();
-<<<<<<< HEAD
             const call = handler.mock.calls[0][0];
-            expect(call.detail.value).toBe('someValue');
+            expect(call.detail.value).toBe('1');
             expect(call.bubbles).toBeTruthy();
             expect(call.composed).toBeFalsy();
             expect(call.cancelable).toBeFalsy();
-=======
-            expect(handler.mock.calls[0][0].detail.value).toBe('1');
-            expect(handler.mock.calls[0][0].bubbles).toBeFalsy();
-            expect(handler.mock.calls[0][0].composed).toBeFalsy();
-            expect(handler.mock.calls[0][0].cancelable).toBeFalsy();
->>>>>>> c06050f7
         });
     });
 
@@ -738,7 +706,6 @@
         element.value = '1';
         const handler = jest.fn();
         element.addEventListener('stepblur', handler);
-        element.value = 'someValue';
 
         return Promise.resolve().then(() => {
             const button = element.shadowRoot.querySelector(
@@ -747,18 +714,11 @@
             button.dispatchEvent(new CustomEvent('blur'));
 
             expect(handler).toHaveBeenCalled();
-<<<<<<< HEAD
             const call = handler.mock.calls[0][0];
-            expect(call.detail.value).toBe('someValue');
+            expect(call.detail.value).toBe('1');
             expect(call.bubbles).toBeTruthy();
             expect(call.composed).toBeFalsy();
             expect(call.cancelable).toBeFalsy();
-=======
-            expect(handler.mock.calls[0][0].detail.value).toBe('1');
-            expect(handler.mock.calls[0][0].bubbles).toBeFalsy();
-            expect(handler.mock.calls[0][0].composed).toBeFalsy();
-            expect(handler.mock.calls[0][0].cancelable).toBeFalsy();
->>>>>>> c06050f7
         });
     });
 
@@ -766,7 +726,6 @@
         element.value = '1';
         const handler = jest.fn();
         element.popoverHidden = false;
-        element.value = 'someValue';
         element.popoverLabel = 'A string label';
         element.addEventListener('steppopoverclick', handler);
 
@@ -775,18 +734,11 @@
             popover.dispatchEvent(new CustomEvent('click'));
 
             expect(handler).toHaveBeenCalled();
-<<<<<<< HEAD
             const call = handler.mock.calls[0][0];
-            expect(call.detail.value).toBe('someValue');
+            expect(call.detail.value).toBe('1');
             expect(call.bubbles).toBeTruthy();
             expect(call.composed).toBeFalsy();
             expect(call.cancelable).toBeFalsy();
-=======
-            expect(handler.mock.calls[0][0].detail.value).toBe('1');
-            expect(handler.mock.calls[0][0].bubbles).toBeFalsy();
-            expect(handler.mock.calls[0][0].composed).toBeFalsy();
-            expect(handler.mock.calls[0][0].cancelable).toBeFalsy();
->>>>>>> c06050f7
         });
     });
 
@@ -794,7 +746,6 @@
         element.value = '1';
         const handler = jest.fn();
         element.buttonLabel = 'A string label';
-        element.value = 'someValue';
         element.addEventListener('stepbuttonclick', handler);
 
         return Promise.resolve().then(() => {
@@ -804,18 +755,11 @@
             button.dispatchEvent(new CustomEvent('click'));
 
             expect(handler).toHaveBeenCalled();
-<<<<<<< HEAD
             const call = handler.mock.calls[0][0];
-            expect(call.detail.value).toBe('someValue');
+            expect(call.detail.value).toBe('1');
             expect(call.bubbles).toBeTruthy();
             expect(call.composed).toBeFalsy();
             expect(call.cancelable).toBeFalsy();
-=======
-            expect(handler.mock.calls[0][0].detail.value).toBe('1');
-            expect(handler.mock.calls[0][0].bubbles).toBeFalsy();
-            expect(handler.mock.calls[0][0].composed).toBeFalsy();
-            expect(handler.mock.calls[0][0].cancelable).toBeFalsy();
->>>>>>> c06050f7
         });
     });
 });