--- conflicted
+++ resolved
@@ -428,11 +428,7 @@
     get computedPopoverHeaderClass() {
         return classSet('slds-popover__header')
             .add({
-<<<<<<< HEAD
-                'avonni-button-icon-popover-space-between':
-=======
                 'avonni-button-icon-popover_space-between':
->>>>>>> db502307
                     !this.hideCloseButton
             })
             .toString();
