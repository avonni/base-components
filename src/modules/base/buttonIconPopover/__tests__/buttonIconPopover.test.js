/**
 * BSD 3-Clause License
 *
 * Copyright (c) 2021, Avonni Labs, Inc.
 * All rights reserved.
 *
 * Redistribution and use in source and binary forms, with or without
 * modification, are permitted provided that the following conditions are met:
 *
 * - Redistributions of source code must retain the above copyright notice, this
 *   list of conditions and the following disclaimer.
 *
 * - Redistributions in binary form must reproduce the above copyright notice,
 *   this list of conditions and the following disclaimer in the documentation
 *   and/or other materials provided with the distribution.
 *
 * - Neither the name of the copyright holder nor the names of its
 *   contributors may be used to endorse or promote products derived from
 *   this software without specific prior written permission.
 *
 * THIS SOFTWARE IS PROVIDED BY THE COPYRIGHT HOLDERS AND CONTRIBUTORS "AS IS"
 * AND ANY EXPRESS OR IMPLIED WARRANTIES, INCLUDING, BUT NOT LIMITED TO, THE
 * IMPLIED WARRANTIES OF MERCHANTABILITY AND FITNESS FOR A PARTICULAR PURPOSE ARE
 * DISCLAIMED. IN NO EVENT SHALL THE COPYRIGHT HOLDER OR CONTRIBUTORS BE LIABLE
 * FOR ANY DIRECT, INDIRECT, INCIDENTAL, SPECIAL, EXEMPLARY, OR CONSEQUENTIAL
 * DAMAGES (INCLUDING, BUT NOT LIMITED TO, PROCUREMENT OF SUBSTITUTE GOODS OR
 * SERVICES; LOSS OF USE, DATA, OR PROFITS; OR BUSINESS INTERRUPTION) HOWEVER
 * CAUSED AND ON ANY THEORY OF LIABILITY, WHETHER IN CONTRACT, STRICT LIABILITY,
 * OR TORT (INCLUDING NEGLIGENCE OR OTHERWISE) ARISING IN ANY WAY OUT OF THE USE
 * OF THIS SOFTWARE, EVEN IF ADVISED OF THE POSSIBILITY OF SUCH DAMAGE.
 */

import { createElement } from 'lwc';
import ButtonIconPopover from 'c/buttonIconPopover';

let element;
describe('Button Icon Popover', () => {
    afterEach(() => {
        while (document.body.firstChild) {
            document.body.removeChild(document.body.firstChild);
        }
    });

    beforeEach(() => {
        element = createElement('base-button-icon-popover', {
            is: ButtonIconPopover
        });
        document.body.appendChild(element);
    });

    it('Default attributes', () => {
        expect(element.accessKey).toBeUndefined();
        expect(element.alternativeText).toBeUndefined();
        expect(element.disabled).toBeFalsy();
        expect(element.variant).toBe('border');
        expect(element.size).toBe('medium');
        expect(element.tooltip).toBeUndefined();
        expect(element.hideCloseButton).toBeFalsy();
        expect(element.iconClass).toBeUndefined();
        expect(element.iconName).toBeUndefined();
        expect(element.title).toBeUndefined();
        expect(element.popoverSize).toBe('medium');
        expect(element.placement).toBe('left');
        expect(element.isLoading).toBeFalsy();
        expect(element.loadingStateAlternativeText).toBe('Loading');
        expect(element.triggers).toBe('click');
        expect(element.popoverVariant).toBe('base');
    });

    /* ----- ATTRIBUTES ----- */

    // access-key
    it('Button Icon Popover access-key', () => {
        element.accessKey = 'K';
        const button = element.shadowRoot.querySelector(
            '[data-element-id="lightning-button-icon-main"]'
        );

        return Promise.resolve().then(() => {
            expect(button.accessKey).toBe('K');
        });
    });

    // alternative-text
    it('Button Icon Popover alternative-text', () => {
        element.alternativeText = 'This is an alternative text';
        const button = element.shadowRoot.querySelector(
            '[data-element-id="lightning-button-icon-main"]'
        );

        return Promise.resolve().then(() => {
            expect(button.alternativeText).toBe('This is an alternative text');
        });
    });

    // disabled
    it('Button Icon Popover disabled', () => {
        element.disabled = true;
        const button = element.shadowRoot.querySelector(
            '[data-element-id="lightning-button-icon-main"]'
        );

        return Promise.resolve().then(() => {
            expect(button.disabled).toBeTruthy();
        });
    });

    // variant
    it('Button Icon Popover variant border', () => {
        element.variant = 'border';
        const button = element.shadowRoot.querySelector(
            '[data-element-id="lightning-button-icon-main"]'
        );

        return Promise.resolve().then(() => {
            expect(button.variant).toBe('border');
        });
    });

    it('Button Icon Popover variant bare', () => {
        element.variant = 'bare';
        const button = element.shadowRoot.querySelector(
            '[data-element-id="lightning-button-icon-main"]'
        );

        return Promise.resolve().then(() => {
            expect(button.variant).toBe('bare');
        });
    });

    it('Button Icon Popover variant container', () => {
        element.variant = 'container';
        const button = element.shadowRoot.querySelector(
            '[data-element-id="lightning-button-icon-main"]'
        );

        return Promise.resolve().then(() => {
            expect(button.variant).toBe('container');
        });
    });

    it('Button Icon Popover variant brand', () => {
        element.variant = 'brand';
        const button = element.shadowRoot.querySelector(
            '[data-element-id="lightning-button-icon-main"]'
        );

        return Promise.resolve().then(() => {
            expect(button.variant).toBe('brand');
        });
    });

    it('Button Icon Popover variant border-filled', () => {
        element.variant = 'border-filled';
        const button = element.shadowRoot.querySelector(
            '[data-element-id="lightning-button-icon-main"]'
        );

        return Promise.resolve().then(() => {
            expect(button.variant).toBe('border-filled');
        });
    });

    it('Button Icon Popover variant bare-inverse', () => {
        element.variant = 'bare-inverse';
        const button = element.shadowRoot.querySelector(
            '[data-element-id="lightning-button-icon-main"]'
        );

        return Promise.resolve().then(() => {
            expect(button.variant).toBe('bare-inverse');
        });
    });

    it('Button Icon Popover variant border-inverse', () => {
        element.variant = 'border-inverse';
        const button = element.shadowRoot.querySelector(
            '[data-element-id="lightning-button-icon-main"]'
        );

        return Promise.resolve().then(() => {
            expect(button.variant).toBe('border-inverse');
        });
    });

    // size
    it('Button Icon Popover size xx-small', () => {
        element.size = 'xx-small';
        const button = element.shadowRoot.querySelector(
            '[data-element-id="lightning-button-icon-main"]'
        );

        return Promise.resolve().then(() => {
            expect(button.size).toBe('xx-small');
        });
    });

    it('Button Icon Popover size x-small', () => {
        element.size = 'x-small';
        const button = element.shadowRoot.querySelector(
            '[data-element-id="lightning-button-icon-main"]'
        );

        return Promise.resolve().then(() => {
            expect(button.size).toBe('x-small');
        });
    });

    it('Button Icon Popover size small', () => {
        element.size = 'small';
        const button = element.shadowRoot.querySelector(
            '[data-element-id="lightning-button-icon-main"]'
        );

        return Promise.resolve().then(() => {
            expect(button.size).toBe('small');
        });
    });

    it('Button Icon Popover size medium', () => {
        element.size = 'medium';
        const button = element.shadowRoot.querySelector(
            '[data-element-id="lightning-button-icon-main"]'
        );

        return Promise.resolve().then(() => {
            expect(button.size).toBe('medium');
        });
    });

    it('Button Icon Popover size large for non bare', () => {
        element.size = 'large';
        const button = element.shadowRoot.querySelector(
            '[data-element-id="lightning-button-icon-main"]'
        );

        return Promise.resolve().then(() => {
            expect(button.size).toBe('medium');
        });
    });

    it('Button Icon Popover size large for bare', () => {
        element.variant = 'bare';
        element.size = 'large';
        const button = element.shadowRoot.querySelector(
            '[data-element-id="lightning-button-icon-main"]'
        );

        return Promise.resolve().then(() => {
            expect(button.size).toBe('large');
        });
    });

    // tooltip
    it('Button Icon Popover tooltip', () => {
        element.tooltip = 'This is a tooltip';
        const button = element.shadowRoot.querySelector(
            '[data-element-id="lightning-button-icon-main"]'
        );

        return Promise.resolve().then(() => {
            expect(button.tooltip).toBe('This is a tooltip');
        });
    });

    // hide close button
    it('Button Icon Popover hide close button', () => {
        element.hideCloseButton = true;
        const closeButton = element.shadowRoot.querySelector(
            '[data-element-id="lightning-button-icon-close"]'
        );

        return Promise.resolve().then(() => {
            expect(closeButton).toBeTruthy();
            expect(closeButton.iconName).toBe('utility:close');
        });
    });

<<<<<<< HEAD
=======
    it('Button Icon Popover hide close button true', () => {
        const element = createElement('base-button-popover', {
            is: ButtonIconPopover
        });
        document.body.appendChild(element);

        element.hideCloseButton = true;

        return Promise.resolve().then(() => {
            const closeButton = element.shadowRoot.querySelector(
                '[data-element-id="lightning-button-icon-close"]'
            );
            expect(closeButton).toBeFalsy();
        });
    });

>>>>>>> a9024967
    // icon class
    it('Button Icon Popover icon class', () => {
        element.iconClass = 'button-dialog-icon-class';
        const button = element.shadowRoot.querySelector(
            '[data-element-id="lightning-button-icon-main"]'
        );

        return Promise.resolve().then(() => {
            expect(button.iconClass).toBe('button-dialog-icon-class');
        });
    });

    // icon name
    it('Button Icon Popover icon name', () => {
        element.iconName = 'utility:lock';
        const button = element.shadowRoot.querySelector(
            '[data-element-id="lightning-button-icon-main"]'
        );
        return Promise.resolve().then(() => {
            expect(button.iconName).toBe('utility:lock');
        });
    });

    // title
    it('Button Icon Popover title', () => {
        element.title = 'This is a popover Title';
        element.triggers = 'focus';

<<<<<<< HEAD
        return Promise.resolve().then(() => {
            const header = element.shadowRoot.querySelector(
                '.slds-text-heading_small'
            );
            expect(header.textContent).toBe('This is a popover Title');
        });
=======
        return Promise.resolve()
            .then(() => {
                const button = element.shadowRoot.querySelector(
                    '[data-element-id="lightning-button-icon-main"]'
                );
                element.focus();
                button.focus();
            })
            .then(() => {
                const header = element.shadowRoot.querySelector(
                    '.slds-text-heading_small'
                );
                expect(header.textContent).toBe('This is a popover Title');
            });
>>>>>>> a9024967
    });

    // popover size
    it('Button Icon Popover popoverSize small', () => {
        element.triggers = 'focus';
        element.popoverSize = 'small';

        return Promise.resolve().then(() => {
            const popover = element.shadowRoot.querySelector('.slds-popover');
            expect(popover.className).toContain('slds-popover_small');
        });
    });

    it('Button Icon Popover popoverSize medium', () => {
        element.triggers = 'focus';
        element.popoverSize = 'medium';

        return Promise.resolve().then(() => {
            const popover = element.shadowRoot.querySelector('.slds-popover');
            expect(popover.className).toContain('slds-popover_medium');
        });
    });

    it('Button Icon Popover popoverSize large', () => {
        element.triggers = 'focus';
        element.popoverSize = 'large';

        return Promise.resolve().then(() => {
            const popover = element.shadowRoot.querySelector('.slds-popover');
            expect(popover.className).toContain('slds-popover_large');
        });
    });

    // popover variant
    it('Button Icon Popover variant base', () => {
        return Promise.resolve().then(() => {
            const popover = element.shadowRoot.querySelector('.slds-popover');
            expect(popover.className).not.toContain('slds-popover_warning');
            expect(popover.className).not.toContain('slds-popover_error');
            expect(popover.className).not.toContain('slds-popover_walkthrough');
        });
    });

    it('Button Icon Popover variant warning', () => {
        element.popoverVariant = 'warning';

        return Promise.resolve().then(() => {
            const popover = element.shadowRoot.querySelector('.slds-popover');
            expect(popover.className).toContain('slds-popover_warning');
            expect(popover.className).not.toContain('slds-popover_error');
            expect(popover.className).not.toContain('slds-popover_walkthrough');
        });
    });

    it('Button Icon Popover variant error', () => {
        element.popoverVariant = 'error';

        return Promise.resolve().then(() => {
            const popover = element.shadowRoot.querySelector('.slds-popover');
            expect(popover.className).not.toContain('slds-popover_warning');
            expect(popover.className).toContain('slds-popover_error');
            expect(popover.className).not.toContain('slds-popover_walkthrough');
        });
    });

    it('Button Icon Popover variant walkthrough', () => {
        element.popoverVariant = 'walkthrough';

        return Promise.resolve().then(() => {
            const popover = element.shadowRoot.querySelector('.slds-popover');
            expect(popover.className).not.toContain('slds-popover_warning');
            expect(popover.className).not.toContain('slds-popover_error');
            expect(popover.className).toContain('slds-popover_walkthrough');
        });
    });

    // placement
    it('Button Icon Popover placement left', () => {
        element.placement = 'left';

        return Promise.resolve().then(() => {
            const popover = element.shadowRoot.querySelector('.slds-popover');
            expect(popover.className).toContain('slds-nubbin_top-left');
            expect(popover.className).toContain('slds-dropdown_left');
        });
    });

    it('Button Icon Popover placement auto', () => {
        element.placement = 'auto';

        return Promise.resolve().then(() => {
            const popover = element.shadowRoot.querySelector('.slds-popover');
            expect(popover.className).toContain('slds-dropdown_left');
        });
    });

    it('Button Icon Popover placement center', () => {
        element.placement = 'center';

        return Promise.resolve().then(() => {
            const popover = element.shadowRoot.querySelector('.slds-popover');
            expect(popover.className).toContain('slds-nubbin_top');
            expect(popover.className).toContain('slds-dropdown_center');
        });
    });

    it('Button Icon Popover placement right', () => {
        element.placement = 'right';

        return Promise.resolve().then(() => {
            const popover = element.shadowRoot.querySelector('.slds-popover');
            expect(popover.className).toContain('slds-nubbin_top-right');
            expect(popover.className).toContain('slds-dropdown_right');
        });
    });

    it('Button Icon Popover placement bottom-left', () => {
        element.placement = 'bottom-left';

        return Promise.resolve().then(() => {
            const popover = element.shadowRoot.querySelector('.slds-popover');
            expect(popover.className).toContain('slds-nubbin_bottom-left');
            expect(popover.className).toContain('slds-dropdown_bottom');
            expect(popover.className).toContain('slds-dropdown_left');
            expect(popover.className).toContain('slds-dropdown_bottom-left');
        });
    });

    it('Button Icon Popover placement bottom-right', () => {
        element.placement = 'bottom-right';

        return Promise.resolve().then(() => {
            const popover = element.shadowRoot.querySelector('.slds-popover');
            expect(popover.className).toContain('slds-nubbin_bottom-right');
            expect(popover.className).toContain(
                'slds-dropdown_bottom slds-dropdown_right slds-dropdown_bottom-right'
            );
        });
    });

    it('Button Icon Popover placement bottom-center', () => {
        element.placement = 'bottom-center';

        return Promise.resolve().then(() => {
            const popover = element.shadowRoot.querySelector('.slds-popover');
            expect(popover.className).toContain('slds-nubbin_bottom');
            expect(popover.className).toContain('slds-dropdown_bottom');
        });
    });

    // is loading
    it('Button Icon Popover is loading', () => {
        element.isLoading = true;

        return Promise.resolve()
            .then(() => {
                const button = element.shadowRoot.querySelector(
                    '[data-element-id="lightning-button-icon-main"]'
                );
                button.focus();
            })
            .then(() => {
                const spinner = element.shadowRoot.querySelector(
                    'lightning-spinner'
                );
                expect(spinner).toBeTruthy();
            });
    });

    // loading state alternative text
    it('Button Icon Popover loading state alternative text', () => {
        element.isLoading = true;
        element.loadingStateAlternativeText = 'This is a loading text';

        return Promise.resolve()
            .then(() => {
                const button = element.shadowRoot.querySelector(
                    '[data-element-id="lightning-button-icon-main"]'
                );
                button.focus();
            })
            .then(() => {
                const spinner = element.shadowRoot.querySelector(
                    'lightning-spinner'
                );
                expect(spinner.alternativeText).toBe('This is a loading text');
            });
    });

    // triggers
    it('Button Icon Popover triggers focus', () => {
        element.triggers = 'focus';

        return Promise.resolve()
            .then(() => {
                const button = element.shadowRoot.querySelector(
                    '[data-element-id="lightning-button-icon-main"]'
                );
                button.focus();
            })
            .then(() => {
                expect(element.classList).toContain('slds-is-open');
                const popover = element.shadowRoot.querySelector('.slds-show');
                expect(popover).toBeTruthy();
            });
    });

<<<<<<< HEAD
    it('Button Icon Popover triggers click', () => {
        element.triggers = 'click';
=======
    // popover variant
    it('Button Icon Popover variant base', () => {
        const element = createElement('base-button-icon-popover', {
            is: ButtonIconPopover
        });
        document.body.appendChild(element);

        element.triggers = 'focus';

        return Promise.resolve()
            .then(() => {
                const button = element.shadowRoot.querySelector(
                    '[data-element-id="lightning-button-icon-main"]'
                );
                element.focus();
                button.focus();
            })
            .then(() => {
                const popover = element.shadowRoot.querySelector(
                    '.slds-popover'
                );
                expect(popover.className).not.toContain('slds-popover_warning');
                expect(popover.className).not.toContain('slds-popover_error');
                expect(popover.className).not.toContain(
                    'slds-popover_walkthrough'
                );
            });
    });

    it('Button Icon Popover variant warning', () => {
        const element = createElement('base-button-icon-popover', {
            is: ButtonIconPopover
        });
        document.body.appendChild(element);

        element.triggers = 'focus';
        element.popoverVariant = 'warning';

        return Promise.resolve()
            .then(() => {
                const button = element.shadowRoot.querySelector(
                    '[data-element-id="lightning-button-icon-main"]'
                );
                element.focus();
                button.focus();
            })
            .then(() => {
                const popover = element.shadowRoot.querySelector(
                    '.slds-popover'
                );
                expect(popover.className).toContain('slds-popover_warning');
                expect(popover.className).not.toContain('slds-popover_error');
                expect(popover.className).not.toContain(
                    'slds-popover_walkthrough'
                );
            });
    });

    it('Button Icon Popover variant error', () => {
        const element = createElement('base-button-icon-popover', {
            is: ButtonIconPopover
        });
        document.body.appendChild(element);

        element.triggers = 'focus';
        element.popoverVariant = 'error';

        return Promise.resolve()
            .then(() => {
                const button = element.shadowRoot.querySelector(
                    '[data-element-id="lightning-button-icon-main"]'
                );
                element.focus();
                button.focus();
            })
            .then(() => {
                const popover = element.shadowRoot.querySelector(
                    '.slds-popover'
                );
                expect(popover.className).not.toContain('slds-popover_warning');
                expect(popover.className).toContain('slds-popover_error');
                expect(popover.className).not.toContain(
                    'slds-popover_walkthrough'
                );
            });
    });

    it('Button Icon Popover variant walkthrough', () => {
        const element = createElement('base-button-icon-popover', {
            is: ButtonIconPopover
        });
        document.body.appendChild(element);

        element.triggers = 'focus';
        element.popoverVariant = 'walkthrough';

        return Promise.resolve()
            .then(() => {
                const button = element.shadowRoot.querySelector(
                    '[data-element-id="lightning-button-icon-main"]'
                );
                element.focus();
                button.focus();
            })
            .then(() => {
                const popover = element.shadowRoot.querySelector(
                    '.slds-popover'
                );
                expect(popover.className).not.toContain('slds-popover_warning');
                expect(popover.className).not.toContain('slds-popover_error');
                expect(popover.className).toContain('slds-popover_walkthrough');
            });
    });

    // placement
    it('Button Icon Popover placement left', () => {
        const element = createElement('base-button-icon-popover', {
            is: ButtonIconPopover
        });
        document.body.appendChild(element);

        element.triggers = 'focus';
        element.placement = 'left';

        return Promise.resolve()
            .then(() => {
                const button = element.shadowRoot.querySelector(
                    '[data-element-id="lightning-button-icon-main"]'
                );
                element.focus();
                button.focus();
            })
            .then(() => {
                const popover = element.shadowRoot.querySelector(
                    '.slds-popover'
                );
                expect(popover.className).toContain('slds-nubbin_top-left');
                expect(popover.className).toContain('slds-dropdown_left');
            });
    });

    it('Button Icon Popover placement auto', () => {
        const element = createElement('base-button-icon-popover', {
            is: ButtonIconPopover
        });
        document.body.appendChild(element);

        element.triggers = 'focus';
        element.placement = 'auto';

        return Promise.resolve()
            .then(() => {
                const button = element.shadowRoot.querySelector(
                    '[data-element-id="lightning-button-icon-main"]'
                );
                element.focus();
                button.focus();
            })
            .then(() => {
                const popover = element.shadowRoot.querySelector(
                    '.slds-popover'
                );
                expect(popover.className).toContain('slds-dropdown_left');
            });
    });

    it('Button Icon Popover placement center', () => {
        const element = createElement('base-button-icon-popover', {
            is: ButtonIconPopover
        });
        document.body.appendChild(element);

        element.triggers = 'focus';
        element.placement = 'center';

        return Promise.resolve()
            .then(() => {
                const button = element.shadowRoot.querySelector(
                    '[data-element-id="lightning-button-icon-main"]'
                );
                element.focus();
                button.focus();
            })
            .then(() => {
                const popover = element.shadowRoot.querySelector(
                    '.slds-popover'
                );
                expect(popover.className).toContain('slds-nubbin_top');
                expect(popover.className).toContain('slds-dropdown_center');
            });
    });

    it('Button Icon Popover placement right', () => {
        const element = createElement('base-button-icon-popover', {
            is: ButtonIconPopover
        });
        document.body.appendChild(element);

        element.triggers = 'focus';
        element.placement = 'right';
>>>>>>> a9024967

        return Promise.resolve()
            .then(() => {
                const button = element.shadowRoot.querySelector(
                    '[data-element-id="lightning-button-icon-main"]'
                );
                button.click();
            })
            .then(() => {
                expect(element.classList).toContain('slds-is-open');
                const popover = element.shadowRoot.querySelector('.slds-show');
                expect(popover).toBeTruthy();
            });
    });

    it('Button Icon Popover triggers hover mouseenter', () => {
        element.triggers = 'hover';

        const button = element.shadowRoot.querySelector(
            'lightning-button-icon'
        );
        return Promise.resolve()
            .then(() => {
<<<<<<< HEAD
                button.dispatchEvent(new CustomEvent('mouseenter'));
=======
                const button = element.shadowRoot.querySelector(
                    '[data-element-id="lightning-button-icon-main"]'
                );
                element.focus();
                button.focus();
>>>>>>> a9024967
            })
            .then(() => {
                expect(element.classList).toContain('slds-is-open');
                const popover = element.shadowRoot.querySelector('.slds-show');
                expect(popover).toBeTruthy();
            });
    });

    it('Button Icon Popover triggers hover mouseleave', () => {
        element.triggers = 'hover';

        const button = element.shadowRoot.querySelector(
            'lightning-button-icon'
        );
        return Promise.resolve()
            .then(() => {
<<<<<<< HEAD
=======
                const button = element.shadowRoot.querySelector(
                    '[data-element-id="lightning-button-icon-main"]'
                );
>>>>>>> a9024967
                element.focus();
                button.dispatchEvent(new CustomEvent('mouseleave'));
            })
            .then(() => {
                expect(element.classList).not.toContain('slds-is-open');
                const popover = element.shadowRoot.querySelector('.slds-show');
                expect(popover).toBeFalsy();
            });
    });

    it('Button Icon Popover triggers focus blur', () => {
        element.triggers = 'focus';

        const button = element.shadowRoot.querySelector(
            'lightning-button-icon'
        );
        return Promise.resolve()
            .then(() => {
<<<<<<< HEAD
=======
                const button = element.shadowRoot.querySelector(
                    '[data-element-id="lightning-button-icon-main"]'
                );
                element.focus();
>>>>>>> a9024967
                button.focus();
                button.dispatchEvent(new CustomEvent('blur'));
            })
            .then(() => {
                expect(element.classList).not.toContain('slds-is-open');
                const popover = element.shadowRoot.querySelector('.slds-show');
                expect(popover).toBeFalsy();
            });
    });

    it('Button Icon Popover triggers click popoverblur', () => {
        element.triggers = 'click';

        const button = element.shadowRoot.querySelector(
            'lightning-button-icon'
        );
        const popover = element.shadowRoot.querySelector('.slds-popover');
        return Promise.resolve()
            .then(() => {
<<<<<<< HEAD
                button.click();
                popover.dispatchEvent(new CustomEvent('blur'));
=======
                const button = element.shadowRoot.querySelector(
                    '[data-element-id="lightning-button-icon-main"]'
                );
                element.focus();
                button.focus();
>>>>>>> a9024967
            })
            .then(() => {
                expect(element.classList).not.toContain('slds-is-open');
                expect(popover.classList).not.toContain('slds-show');
            });
    });

    it('Button Icon Popover triggers hover popoverenter', () => {
        element.triggers = 'hover';

        const button = element.shadowRoot.querySelector(
            'lightning-button-icon'
        );
        const popover = element.shadowRoot.querySelector('.slds-popover');
        return Promise.resolve()
            .then(() => {
<<<<<<< HEAD
                button.dispatchEvent(new CustomEvent('mouseenter'));
                expect(element.classList).toContain('slds-is-open');
            })
            .then(() => {
                popover.dispatchEvent(new CustomEvent('mouseenter'));
=======
                const button = element.shadowRoot.querySelector(
                    '[data-element-id="lightning-button-icon-main"]'
                );
                element.focus();
                button.focus();
            })
            .then(() => {
                const spinner = element.shadowRoot.querySelector(
                    'lightning-spinner'
                );
                expect(spinner.alternativeText).toBe('This is a loading text');
            });
    });

    // triggers
    it('Button Icon Popover triggers focus', () => {
        const element = createElement('base-button-icon-popover', {
            is: ButtonIconPopover
        });
        document.body.appendChild(element);

        element.triggers = 'focus';

        return Promise.resolve()
            .then(() => {
                const button = element.shadowRoot.querySelector(
                    '[data-element-id="lightning-button-icon-main"]'
                );
                element.focus();
                button.focus();
>>>>>>> a9024967
            })
            .then(() => {
                expect(element.classList).toContain('slds-is-open');
                expect(popover.classList).toContain('slds-show');
            });
    });

    it('Button Icon Popover triggers hover popoverleave', () => {
        element.triggers = 'hover';

        const button = element.shadowRoot.querySelector(
            'lightning-button-icon'
        );
        const popover = element.shadowRoot.querySelector('.slds-popover');
        return Promise.resolve()
            .then(() => {
<<<<<<< HEAD
=======
                const button = element.shadowRoot.querySelector(
                    '[data-element-id="lightning-button-icon-main"]'
                );
                element.focus();
>>>>>>> a9024967
                button.click();
                popover.dispatchEvent(new CustomEvent('mouseleave'));
            })
            .then(() => {
                expect(element.classList).not.toContain('slds-is-open');
                expect(popover.classList).not.toContain('slds-show');
            });
    });

    /* ---- METHODS ----- */
    it('Button Icon Popover method: click', () => {
        let clickEvent = false;
        element.addEventListener('click', () => {
            clickEvent = true;
        });

        element.click();
        return Promise.resolve().then(() => {
            expect(clickEvent).toBeTruthy();
        });
    });

    it('Button Icon Popover method: focus', () => {
        const buttonIcon = element.shadowRoot.querySelector(
            '[data-element-id="lightning-button-icon-main"]'
        );

        let focusEvent = false;

        buttonIcon.addEventListener('focus', () => {
            focusEvent = true;
        });

        buttonIcon.focus();
        return Promise.resolve().then(() => {
            expect(focusEvent).toBeTruthy();
        });
    });

    it('Button Icon Popover method: close', () => {
        let closeEvent = false;

        element.addEventListener('close', () => {
            closeEvent = true;
        });
        element.open();
        element.close();

        return Promise.resolve().then(() => {
            expect(closeEvent).toBeTruthy();
            const buttonIcon = element.shadowRoot.querySelector(
                'lightning-button-icon'
            );
            expect(buttonIcon.getAttribute('aria-expanded')).toBe('false');
            expect(element.className).not.toContain('slds-is-open');
        });
    });

    it('Button Icon Popover method: open', () => {
        return Promise.resolve()
            .then(() => {
                element.focus();
                element.open();
            })
            .then(() => {
                const popover = element.shadowRoot.querySelector(
                    '.slds-popover'
                );
                expect(popover.className).toContain('slds-show');
                const buttonIcon = element.shadowRoot.querySelector(
                    'lightning-button-icon'
                );
                expect(buttonIcon.getAttribute('aria-expanded')).toBe('true');
                expect(element.className).toContain('slds-is-open');
            });
    });

    /* ----- EVENTS ----- */

    // button popover click
    it('Button Icon Popover event click', () => {
        const handler = jest.fn();
        element.addEventListener('click', handler);
        const button = element.shadowRoot.querySelector(
            '[data-element-id="lightning-button-icon-main"]'
        );
        button.click();

        expect(handler).toHaveBeenCalled();
        expect(handler.mock.calls[0][0].bubbles).toBeFalsy();
        expect(handler.mock.calls[0][0].cancelable).toBeFalsy();
        expect(handler.mock.calls[0][0].composed).toBeFalsy();
        element.click();
    });

    // button icon popover close
    it('Button icon Popover event close', () => {
        const handler = jest.fn();
        element.addEventListener('close', handler);
        element.close();

        expect(handler).toHaveBeenCalled();
        expect(handler.mock.calls[0][0].bubbles).toBeFalsy();
        expect(handler.mock.calls[0][0].cancelable).toBeFalsy();
        expect(handler.mock.calls[0][0].composed).toBeFalsy();
    });
});<|MERGE_RESOLUTION|>--- conflicted
+++ resolved
@@ -276,25 +276,6 @@
         });
     });
 
-<<<<<<< HEAD
-=======
-    it('Button Icon Popover hide close button true', () => {
-        const element = createElement('base-button-popover', {
-            is: ButtonIconPopover
-        });
-        document.body.appendChild(element);
-
-        element.hideCloseButton = true;
-
-        return Promise.resolve().then(() => {
-            const closeButton = element.shadowRoot.querySelector(
-                '[data-element-id="lightning-button-icon-close"]'
-            );
-            expect(closeButton).toBeFalsy();
-        });
-    });
-
->>>>>>> a9024967
     // icon class
     it('Button Icon Popover icon class', () => {
         element.iconClass = 'button-dialog-icon-class';
@@ -323,29 +304,12 @@
         element.title = 'This is a popover Title';
         element.triggers = 'focus';
 
-<<<<<<< HEAD
         return Promise.resolve().then(() => {
             const header = element.shadowRoot.querySelector(
                 '.slds-text-heading_small'
             );
             expect(header.textContent).toBe('This is a popover Title');
         });
-=======
-        return Promise.resolve()
-            .then(() => {
-                const button = element.shadowRoot.querySelector(
-                    '[data-element-id="lightning-button-icon-main"]'
-                );
-                element.focus();
-                button.focus();
-            })
-            .then(() => {
-                const header = element.shadowRoot.querySelector(
-                    '.slds-text-heading_small'
-                );
-                expect(header.textContent).toBe('This is a popover Title');
-            });
->>>>>>> a9024967
     });
 
     // popover size
@@ -553,211 +517,8 @@
             });
     });
 
-<<<<<<< HEAD
     it('Button Icon Popover triggers click', () => {
         element.triggers = 'click';
-=======
-    // popover variant
-    it('Button Icon Popover variant base', () => {
-        const element = createElement('base-button-icon-popover', {
-            is: ButtonIconPopover
-        });
-        document.body.appendChild(element);
-
-        element.triggers = 'focus';
-
-        return Promise.resolve()
-            .then(() => {
-                const button = element.shadowRoot.querySelector(
-                    '[data-element-id="lightning-button-icon-main"]'
-                );
-                element.focus();
-                button.focus();
-            })
-            .then(() => {
-                const popover = element.shadowRoot.querySelector(
-                    '.slds-popover'
-                );
-                expect(popover.className).not.toContain('slds-popover_warning');
-                expect(popover.className).not.toContain('slds-popover_error');
-                expect(popover.className).not.toContain(
-                    'slds-popover_walkthrough'
-                );
-            });
-    });
-
-    it('Button Icon Popover variant warning', () => {
-        const element = createElement('base-button-icon-popover', {
-            is: ButtonIconPopover
-        });
-        document.body.appendChild(element);
-
-        element.triggers = 'focus';
-        element.popoverVariant = 'warning';
-
-        return Promise.resolve()
-            .then(() => {
-                const button = element.shadowRoot.querySelector(
-                    '[data-element-id="lightning-button-icon-main"]'
-                );
-                element.focus();
-                button.focus();
-            })
-            .then(() => {
-                const popover = element.shadowRoot.querySelector(
-                    '.slds-popover'
-                );
-                expect(popover.className).toContain('slds-popover_warning');
-                expect(popover.className).not.toContain('slds-popover_error');
-                expect(popover.className).not.toContain(
-                    'slds-popover_walkthrough'
-                );
-            });
-    });
-
-    it('Button Icon Popover variant error', () => {
-        const element = createElement('base-button-icon-popover', {
-            is: ButtonIconPopover
-        });
-        document.body.appendChild(element);
-
-        element.triggers = 'focus';
-        element.popoverVariant = 'error';
-
-        return Promise.resolve()
-            .then(() => {
-                const button = element.shadowRoot.querySelector(
-                    '[data-element-id="lightning-button-icon-main"]'
-                );
-                element.focus();
-                button.focus();
-            })
-            .then(() => {
-                const popover = element.shadowRoot.querySelector(
-                    '.slds-popover'
-                );
-                expect(popover.className).not.toContain('slds-popover_warning');
-                expect(popover.className).toContain('slds-popover_error');
-                expect(popover.className).not.toContain(
-                    'slds-popover_walkthrough'
-                );
-            });
-    });
-
-    it('Button Icon Popover variant walkthrough', () => {
-        const element = createElement('base-button-icon-popover', {
-            is: ButtonIconPopover
-        });
-        document.body.appendChild(element);
-
-        element.triggers = 'focus';
-        element.popoverVariant = 'walkthrough';
-
-        return Promise.resolve()
-            .then(() => {
-                const button = element.shadowRoot.querySelector(
-                    '[data-element-id="lightning-button-icon-main"]'
-                );
-                element.focus();
-                button.focus();
-            })
-            .then(() => {
-                const popover = element.shadowRoot.querySelector(
-                    '.slds-popover'
-                );
-                expect(popover.className).not.toContain('slds-popover_warning');
-                expect(popover.className).not.toContain('slds-popover_error');
-                expect(popover.className).toContain('slds-popover_walkthrough');
-            });
-    });
-
-    // placement
-    it('Button Icon Popover placement left', () => {
-        const element = createElement('base-button-icon-popover', {
-            is: ButtonIconPopover
-        });
-        document.body.appendChild(element);
-
-        element.triggers = 'focus';
-        element.placement = 'left';
-
-        return Promise.resolve()
-            .then(() => {
-                const button = element.shadowRoot.querySelector(
-                    '[data-element-id="lightning-button-icon-main"]'
-                );
-                element.focus();
-                button.focus();
-            })
-            .then(() => {
-                const popover = element.shadowRoot.querySelector(
-                    '.slds-popover'
-                );
-                expect(popover.className).toContain('slds-nubbin_top-left');
-                expect(popover.className).toContain('slds-dropdown_left');
-            });
-    });
-
-    it('Button Icon Popover placement auto', () => {
-        const element = createElement('base-button-icon-popover', {
-            is: ButtonIconPopover
-        });
-        document.body.appendChild(element);
-
-        element.triggers = 'focus';
-        element.placement = 'auto';
-
-        return Promise.resolve()
-            .then(() => {
-                const button = element.shadowRoot.querySelector(
-                    '[data-element-id="lightning-button-icon-main"]'
-                );
-                element.focus();
-                button.focus();
-            })
-            .then(() => {
-                const popover = element.shadowRoot.querySelector(
-                    '.slds-popover'
-                );
-                expect(popover.className).toContain('slds-dropdown_left');
-            });
-    });
-
-    it('Button Icon Popover placement center', () => {
-        const element = createElement('base-button-icon-popover', {
-            is: ButtonIconPopover
-        });
-        document.body.appendChild(element);
-
-        element.triggers = 'focus';
-        element.placement = 'center';
-
-        return Promise.resolve()
-            .then(() => {
-                const button = element.shadowRoot.querySelector(
-                    '[data-element-id="lightning-button-icon-main"]'
-                );
-                element.focus();
-                button.focus();
-            })
-            .then(() => {
-                const popover = element.shadowRoot.querySelector(
-                    '.slds-popover'
-                );
-                expect(popover.className).toContain('slds-nubbin_top');
-                expect(popover.className).toContain('slds-dropdown_center');
-            });
-    });
-
-    it('Button Icon Popover placement right', () => {
-        const element = createElement('base-button-icon-popover', {
-            is: ButtonIconPopover
-        });
-        document.body.appendChild(element);
-
-        element.triggers = 'focus';
-        element.placement = 'right';
->>>>>>> a9024967
 
         return Promise.resolve()
             .then(() => {
@@ -777,19 +538,11 @@
         element.triggers = 'hover';
 
         const button = element.shadowRoot.querySelector(
-            'lightning-button-icon'
-        );
-        return Promise.resolve()
-            .then(() => {
-<<<<<<< HEAD
+            '[data-element-id="lightning-button-icon-main"]'
+        );
+        return Promise.resolve()
+            .then(() => {
                 button.dispatchEvent(new CustomEvent('mouseenter'));
-=======
-                const button = element.shadowRoot.querySelector(
-                    '[data-element-id="lightning-button-icon-main"]'
-                );
-                element.focus();
-                button.focus();
->>>>>>> a9024967
             })
             .then(() => {
                 expect(element.classList).toContain('slds-is-open');
@@ -802,16 +555,10 @@
         element.triggers = 'hover';
 
         const button = element.shadowRoot.querySelector(
-            'lightning-button-icon'
-        );
-        return Promise.resolve()
-            .then(() => {
-<<<<<<< HEAD
-=======
-                const button = element.shadowRoot.querySelector(
-                    '[data-element-id="lightning-button-icon-main"]'
-                );
->>>>>>> a9024967
+            '[data-element-id="lightning-button-icon-main"]'
+        );
+        return Promise.resolve()
+            .then(() => {
                 element.focus();
                 button.dispatchEvent(new CustomEvent('mouseleave'));
             })
@@ -826,17 +573,10 @@
         element.triggers = 'focus';
 
         const button = element.shadowRoot.querySelector(
-            'lightning-button-icon'
-        );
-        return Promise.resolve()
-            .then(() => {
-<<<<<<< HEAD
-=======
-                const button = element.shadowRoot.querySelector(
-                    '[data-element-id="lightning-button-icon-main"]'
-                );
-                element.focus();
->>>>>>> a9024967
+            '[data-element-id="lightning-button-icon-main"]'
+        );
+        return Promise.resolve()
+            .then(() => {
                 button.focus();
                 button.dispatchEvent(new CustomEvent('blur'));
             })
@@ -851,21 +591,13 @@
         element.triggers = 'click';
 
         const button = element.shadowRoot.querySelector(
-            'lightning-button-icon'
+            '[data-element-id="lightning-button-icon-main"]'
         );
         const popover = element.shadowRoot.querySelector('.slds-popover');
         return Promise.resolve()
             .then(() => {
-<<<<<<< HEAD
                 button.click();
                 popover.dispatchEvent(new CustomEvent('blur'));
-=======
-                const button = element.shadowRoot.querySelector(
-                    '[data-element-id="lightning-button-icon-main"]'
-                );
-                element.focus();
-                button.focus();
->>>>>>> a9024967
             })
             .then(() => {
                 expect(element.classList).not.toContain('slds-is-open');
@@ -877,49 +609,16 @@
         element.triggers = 'hover';
 
         const button = element.shadowRoot.querySelector(
-            'lightning-button-icon'
+            '[data-element-id="lightning-button-icon-main"]'
         );
         const popover = element.shadowRoot.querySelector('.slds-popover');
         return Promise.resolve()
             .then(() => {
-<<<<<<< HEAD
                 button.dispatchEvent(new CustomEvent('mouseenter'));
                 expect(element.classList).toContain('slds-is-open');
             })
             .then(() => {
                 popover.dispatchEvent(new CustomEvent('mouseenter'));
-=======
-                const button = element.shadowRoot.querySelector(
-                    '[data-element-id="lightning-button-icon-main"]'
-                );
-                element.focus();
-                button.focus();
-            })
-            .then(() => {
-                const spinner = element.shadowRoot.querySelector(
-                    'lightning-spinner'
-                );
-                expect(spinner.alternativeText).toBe('This is a loading text');
-            });
-    });
-
-    // triggers
-    it('Button Icon Popover triggers focus', () => {
-        const element = createElement('base-button-icon-popover', {
-            is: ButtonIconPopover
-        });
-        document.body.appendChild(element);
-
-        element.triggers = 'focus';
-
-        return Promise.resolve()
-            .then(() => {
-                const button = element.shadowRoot.querySelector(
-                    '[data-element-id="lightning-button-icon-main"]'
-                );
-                element.focus();
-                button.focus();
->>>>>>> a9024967
             })
             .then(() => {
                 expect(element.classList).toContain('slds-is-open');
@@ -931,18 +630,11 @@
         element.triggers = 'hover';
 
         const button = element.shadowRoot.querySelector(
-            'lightning-button-icon'
+            '[data-element-id="lightning-button-icon-main"]'
         );
         const popover = element.shadowRoot.querySelector('.slds-popover');
         return Promise.resolve()
             .then(() => {
-<<<<<<< HEAD
-=======
-                const button = element.shadowRoot.querySelector(
-                    '[data-element-id="lightning-button-icon-main"]'
-                );
-                element.focus();
->>>>>>> a9024967
                 button.click();
                 popover.dispatchEvent(new CustomEvent('mouseleave'));
             })
