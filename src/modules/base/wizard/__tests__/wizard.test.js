--- conflicted
+++ resolved
@@ -573,18 +573,9 @@
 
     // show and hide
     it('show and hide methods', () => {
-<<<<<<< HEAD
-        const article = element.shadowRoot.querySelector('article');
-=======
-        const element = createElement('base-wizard', {
-            is: Wizard
-        });
-
-        document.body.appendChild(element);
         const article = element.shadowRoot.querySelector(
             '[data-element-id="article"]'
         );
->>>>>>> a9024967
         expect(article).toBeTruthy();
 
         element.hide();
@@ -608,19 +599,9 @@
 
     // next and previous
     it('next and previous methods', () => {
-<<<<<<< HEAD
-        const slot = element.shadowRoot.querySelector('main slot');
-=======
-        const element = createElement('base-wizard', {
-            is: Wizard
-        });
-
-        document.body.appendChild(element);
-
         const slot = element.shadowRoot.querySelector(
             '[data-element-id="slot-default"]'
         );
->>>>>>> a9024967
         STEPS.forEach((step) => {
             slot.dispatchEvent(
                 new CustomEvent('wizardstepregister', {
@@ -675,19 +656,9 @@
     // change
     // Depends on next()
     it('change event based on next()', () => {
-<<<<<<< HEAD
-        const slot = element.shadowRoot.querySelector('main slot');
-=======
-        const element = createElement('base-wizard', {
-            is: Wizard
-        });
-
-        document.body.appendChild(element);
-
         const slot = element.shadowRoot.querySelector(
             '[data-element-id="slot-default"]'
         );
->>>>>>> a9024967
         STEPS.forEach((step) => {
             slot.dispatchEvent(
                 new CustomEvent('wizardstepregister', {
