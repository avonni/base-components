import { timeout, animationFrame } from 'c/utilsPrivate';
import { ResizeSensor } from './resizeSensor';
import { debounce } from 'c/inputUtils';

const DELAY_TIMEOUT = 200;
export class AvonniResizeObserver {
    constructor(element, resizeCallback) {
        this._resizeObserverAvailable = typeof ResizeObserver === 'function';
        const delayedCallback = (callback) => {
            if (this._running) {
                return;
            }
            this._running = true;

            timeout(DELAY_TIMEOUT)
                // requestAnimationFrame is used to guard against the callback directly reading layout dimensions
                // which may be mutating at the same time leading to layout thrashing
                .then(() => animationFrame())
                .then(() => {
                    callback();
                    this._running = false;
                });
        };
        this._delayedResizeCallback = delayedCallback.bind(
            this,
            resizeCallback
        );
        if (this._resizeObserverAvailable) {
            this._resizeObserver = new ResizeObserver(
                this._delayedResizeCallback
            );
            this.observe(element);
        } else {
            // IE11 and Lightning Locker Service do not support ResizeObserver
            this._resizeSensor = new ResizeSensor(
                element,
                debounce(resizeCallback, 200)
            );
        }
    }

    observe(element) {
<<<<<<< HEAD
        // Using requestAnimationFrame as the element may not be physically in the DOM yet.
        // eslint-disable-next-line @lwc/lwc/no-async-operation
        this._requestAnimationId = requestAnimationFrame(() => {
            if (this._resizeObserverAvailable) {
                this._resizeObserver.observe(element);
            } else if (!this._hasWindowResizeHandler) {
                window.addEventListener('resize', this._delayedResizeCallback);
                this._hasWindowResizeHandler = true;
            }
        });
=======
        if (this._resizeObserver) {
            // Using requestAnimationFrame as the element may not be physically in the DOM yet.
            // eslint-disable-next-line @lwc/lwc/no-async-operation
            this._requestAnimationId = requestAnimationFrame(() => {
                if (this._resizeObserverAvailable) {
                    this._resizeObserver.observe(element);
                } else if (!this._hasWindowResizeHandler) {
                    window.addEventListener(
                        'resize',
                        this._delayedResizeCallback
                    );
                    this._hasWindowResizeHandler = true;
                }
            });
        } else if (this._resizeSensor) {
            this._resizeSensor.reattach(element);
        }
>>>>>>> c3a9890d
    }

    disconnect() {
        if (this._resizeObserver) {
            this._resizeObserver.disconnect();
        } else if (this._resizeSensor) {
            this._resizeSensor.detach();
            this._resizeSensor = undefined;
        }
        if (this._requestAnimationId) {
            cancelAnimationFrame(this._requestAnimationId);
        }
        window.removeEventListener('resize', this._delayedResizeCallback);
        this._hasWindowResizeHandler = false;
    }
}<|MERGE_RESOLUTION|>--- conflicted
+++ resolved
@@ -40,18 +40,6 @@
     }
 
     observe(element) {
-<<<<<<< HEAD
-        // Using requestAnimationFrame as the element may not be physically in the DOM yet.
-        // eslint-disable-next-line @lwc/lwc/no-async-operation
-        this._requestAnimationId = requestAnimationFrame(() => {
-            if (this._resizeObserverAvailable) {
-                this._resizeObserver.observe(element);
-            } else if (!this._hasWindowResizeHandler) {
-                window.addEventListener('resize', this._delayedResizeCallback);
-                this._hasWindowResizeHandler = true;
-            }
-        });
-=======
         if (this._resizeObserver) {
             // Using requestAnimationFrame as the element may not be physically in the DOM yet.
             // eslint-disable-next-line @lwc/lwc/no-async-operation
@@ -69,7 +57,6 @@
         } else if (this._resizeSensor) {
             this._resizeSensor.reattach(element);
         }
->>>>>>> c3a9890d
     }
 
     disconnect() {
