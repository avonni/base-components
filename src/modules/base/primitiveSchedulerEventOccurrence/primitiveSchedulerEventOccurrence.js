import { LightningElement, api } from 'lwc';
import {
    classSet,
    normalizeArray,
    normalizeBoolean,
    normalizeObject,
    normalizeString
} from 'c/utils';
import { DateTime } from 'c/luxon';
import { classListMutation } from 'c/utilsPrivate';
import {
    dateTimeObjectFrom,
    getWeekday,
    getWeekNumber
} from 'c/luxonDateTimeUtils';
import {
    isAllDay,
    spansOnMoreThanOneDay,
    DEFAULT_ACTION_NAMES
} from 'c/schedulerUtils';
import disabled from './disabled.html';
import eventOccurrence from './eventOccurrence.html';
import referenceLine from './referenceLine.html';

const DEFAULT_DATE_FORMAT = 'ff';
const VARIANTS = {
    default: 'timeline-horizontal',
    valid: [
        'agenda',
        'calendar-horizontal',
        'calendar-month',
        'calendar-vertical',
        'timeline-horizontal',
        'timeline-vertical'
    ]
};

/**
 * Event occurrence displayed by the scheduler.
 *
 * @class
 * @descriptor c-primitive-scheduler-event-occurrence
 */
export default class PrimitiveSchedulerEventOccurrence extends LightningElement {
    /**
     * Background color of the occurrence.
     *
     * @type {string}
     * @public
     */
    @api color;
    /**
     * Unique name of the event this occurrence belongs to.
     *
     * @type {string}
     * @public
     */
    @api eventName;
    /**
     * The Lightning Design System name of the icon. Names are written in the format utility:user.
     * The icon is only used by the disabled occurrences and is appended to the left of the title.
     *
     * @type {string}
     * @public
     */
    @api iconName;
    /**
     * Unique key of the occurrence.
     *
     * @type {string}
     * @public
     */
    @api occurrenceKey;
    /**
     * Theme of the occurrence.
     * If the event is a reference line, valid values include default, inverse, success, warning, error and lightest. Otherwise, valid values include default, transparent, line, hollow and rounded.
     *
     * @type {string}
     * @public
     */
    @api theme;

    _cellDuration = 0;
    _cellHeight = 0;
    _cellWidth = 0;
    _dateFormat = DEFAULT_DATE_FORMAT;
    _disabled = false;
    _event;
    _eventData = {};
    _from;
    _headerCells = [];
    _hiddenActions = [];
    _labels = {};
    _occurrence = {};
    _preventPastEventCreation = false;
    _readOnly = false;
    _referenceLine = false;
    _resourceKey;
    _resources = [];
    _scrollOffset = 0;
    _timezone;
    _title;
    _to;
    _variant = VARIANTS.default;
    _x = 0;
    _y = 0;
    _zoomToFit = false;

    _focused = false;
    _offsetStart = 0;
    computedLabels = {};

    /*
     * ------------------------------------------------------------
     *  LIFECYCLE HOOKS
     * -------------------------------------------------------------
     */

    connectedCallback() {
        this.initLabels();
        this._connected = true;
    }

    renderedCallback() {
        this.updatePosition();
        this.updateLength();
        this.updateThickness();
        this.updateStickyLabels();
    }

    render() {
        if (this.disabled) return disabled;
        if (this.referenceLine) return referenceLine;
        return eventOccurrence;
    }

    /*
     * ------------------------------------------------------------
     *  PUBLIC PROPERTIES
     * -------------------------------------------------------------
     */

    /**
     * Duration of a scheduler column, in milliseconds.
     *
     * @type {number}
     * @public
     * @default 0
     */
    @api
    get cellDuration() {
        return this._cellDuration;
    }
    set cellDuration(value) {
        this._cellDuration = !isNaN(Number(value)) ? Number(value) : 0;

        if (this._connected) {
            this.updateLength();
            this.updateStickyLabels();
        }
    }

    /**
     * Height of a cell, in pixels.
     *
     * @type {number}
     * @public
     * @default 0
     */
    @api
    get cellHeight() {
        return this._cellHeight;
    }
    set cellHeight(value) {
        this._cellHeight = !isNaN(Number(value)) ? Number(value) : 0;

        if (this._connected) {
            this.updatePosition();
            this.updateLength();
        }
    }

    /**
     * Width of a cell, in pixels.
     *
     * @type {number}
     * @public
     * @default 0
     */
    @api
    get cellWidth() {
        return this._cellWidth;
    }
    set cellWidth(value) {
        this._cellWidth = !isNaN(Number(value)) ? Number(value) : 0;

        if (this._connected) {
            this.updatePosition();
            this.updateLength();
            this.updateStickyLabels();
        }
    }

    /**
     * Luxon date format to use in the labels.
     *
     * @type {string}
     * @public
     */
    @api
    get dateFormat() {
        return this._dateFormat;
    }
    set dateFormat(value) {
        this._dateFormat =
            typeof value === 'string' ? value : DEFAULT_DATE_FORMAT;

        if (this._connected) this.initLabels();
    }

    /**
     * If present, the occurrence is a disabled date/time.
     *
     * @type {boolean}
     * @public
     * @default false
     */
    @api
    get disabled() {
        return this._disabled;
    }
    set disabled(value) {
        this._disabled = normalizeBoolean(value);

        if (this._connected) {
            this.updateThickness();
        }
    }

    /**
     * Position of the end extremity of the occurrence. Right for horizontal, bottom for vertical.
     *
     * @type {number}
     * @public
     * @default 0
     */
    @api
    get endPosition() {
        if (this.isVertical) {
            return (
                this.startPosition +
                this.hostElement.getBoundingClientRect().height
            );
        }
        return (
            this.x +
            this._offsetStart +
            this.hostElement.getBoundingClientRect().width +
            this.rightLabelWidth
        );
    }

    /**
     * Initial event object, before it was computed and transformed into a SchedulerEvent.
     * It may be used by the labels.
     *
     * @type {object}
     * @public
     */
    @api
    get eventData() {
        return this._eventData;
    }
    set eventData(value) {
        this._eventData = typeof value === 'object' ? value : {};

        if (this._connected) this.initLabels();
    }

    /**
     * Start date of the occurrence.
     *
     * @type {DateTime}
     * @public
     * @required
     */
    @api
    get from() {
        return this._from;
    }
    set from(value) {
        this._from = value instanceof DateTime ? value : this.createDate(value);

        if (this._connected) {
            this.updatePosition();
            this.updateLength();
            this.updateStickyLabels();
        }
    }

    /**
     * The header cells used to position and size the event. Two keys are allowed: xAxis and yAxis. If present, each key must be an array of cell objects.
     *
     * @type {object}
     * @public
     * @required
     */
    @api
    get headerCells() {
        return this._headerCells;
    }
    set headerCells(value) {
        const normalized =
            typeof value === 'string'
                ? JSON.parse(value)
                : normalizeObject(value);
        this._headerCells = normalized;

        if (this._connected) {
            this.updatePosition();
            this.updateLength();
            this.updateStickyLabels();
        }
    }

    /**
     * Array of default action names that are not allowed. These actions will be hidden from the menus, and ignored when triggered by a user action (double click, drag, etc.).
     * Valid values include `Standard.Scheduler.AddEvent`, `Standard.Scheduler.DeleteEvent` and `Standard.Scheduler.EditEvent`.
     *
     * @type {string[]}
     * @public
     */
    @api
    get hiddenActions() {
        return this._hiddenActions;
    }
    set hiddenActions(value) {
        this._hiddenActions = normalizeArray(value, 'string');
    }

    /**
     * Labels of the event, by their position.
     *
     * @type {object}
     * @public
     */
    @api
    get labels() {
        return this._labels;
    }
    set labels(value) {
        this._labels = typeof value === 'object' ? { ...value } : {};

        if (this._connected) this.initLabels();
    }

    /**
     * Left label element width.
     *
     * @type {HTMLElement}
     * @public
     * @default 0
     */
    @api
    get leftLabelWidth() {
        const label = this.template.querySelector(
            '.avonni-scheduler__event-label_left'
        );
        return label ? label.getBoundingClientRect().width : 0;
    }

    /**
     * Deprecated. Use `start-position` instead.
     *
     * @type {number}
     * @public
     * @default 0
     * @deprecated
     */
    @api
    get leftPosition() {
        return this.startPosition;
    }

    /**
     * Event occurrence object this component is based on. The object is used to make sure the changes made in the scheduler are taken into account, even without a re-render.
     *
     * @type {object}
     * @public
     * @required
     */
    @api
    get occurrence() {
        return this._occurrence;
    }
    set occurrence(value) {
        this._occurrence = typeof value === 'object' ? value : {};
    }

    /**
     * If present, the users cannot create new events, or move existing events in the past.
     *
     * @type {boolean}
     * @public
     * @default false
     */
    @api
    get preventPastEventCreation() {
        return this._preventPastEventCreation;
    }
    set preventPastEventCreation(value) {
        this._preventPastEventCreation = normalizeBoolean(value);
    }

    /**
     * If true, the occurrence cannot be dragged, resized or edited in any way.
     *
     * @type {boolean}
     * @public
     * @default false
     */
    @api
    get readOnly() {
        return this._readOnly;
    }
    set readOnly(value) {
        this._readOnly = normalizeBoolean(value);
    }

    /**
     * If true, the occurrence is a referenceLine.
     *
     * @type {boolean}
     * @public
     * @default false
     */
    @api
    get referenceLine() {
        return this._referenceLine;
    }
    set referenceLine(value) {
        this._referenceLine = normalizeBoolean(value);
    }

    /**
     * Unique key of the scheduler resource this occurrence appears on.
     *
     * @type {string}
     * @public
     * @required
     */
    @api
    get resourceKey() {
        return this._resourceKey;
    }
    set resourceKey(value) {
        this._resourceKey = value;

        if (this._connected) this.initLabels();
    }

    /**
     * Array of the scheduler resource objects.
     *
     * @type {object[]}
     * @public
     */
    @api
    get resources() {
        return this._resources;
    }
    set resources(value) {
        this._resources = normalizeArray(value);

        if (this._connected) this.initLabels();
    }

    /**
     * Right label element width.
     *
     * @type {HTMLElement}
     * @public
     * @default 0
     */
    @api
    get rightLabelWidth() {
        const label = this.template.querySelector(
            '.avonni-scheduler__event-label_right'
        );
        return label ? label.getBoundingClientRect().width : 0;
    }

    /**
     * Deprecated. Use `end-position` instead.
     *
     * @type {number}
     * @public
     * @default 0
     * @deprecated
     */
    @api
    get rightPosition() {
        return this.endPosition;
    }

    /**
     * Deprecated. Use `resource-key` instead.
     *
     * @type {string}
     * @deprecated
     */
    @api
    get rowKey() {
        return this._resourceKey;
    }
    set rowKey(value) {
        this._resourceKey = value;

        if (this._connected) this.initLabels();
    }

    /**
     * Deprecated. Use `resources` instead.
     *
     * @type {object[]}
     * @deprecated
     */
    @api
    get rows() {
        return this._resources;
    }
    set rows(value) {
        this._resources = normalizeArray(value);

        if (this._connected) this.initLabels();
    }

    /**
     * Deprecated. Use `scrollOffset` instead.
     *
     * @type {number}
     * @deprecated
     */
    @api
    get scrollLeftOffset() {
        return this._scrollOffset;
    }
    set scrollLeftOffset(value) {
        this._scrollOffset = !isNaN(Number(value)) ? Number(value) : 0;
        if (this._connected) this.updateStickyLabels();
    }

    /**
     * Width of the scheduler datatable column. It is used as an offset by the sticky labels.
     *
     * @type {number}
     * @public
     * @default 0
     */
    @api
    get scrollOffset() {
        return this._scrollOffset;
    }
    set scrollOffset(value) {
        this._scrollOffset = !isNaN(Number(value)) ? Number(value) : 0;
        if (this._connected) this.updateStickyLabels();
    }

    /**
     * Position of the start extremity of the occurrence. Left for horizontal, top for vertical.
     *
     * @type {number}
     * @public
     * @default 0
     */
    @api
    get startPosition() {
        if (this.isVertical) {
            const top = this.y + this._offsetStart;
            return top;
        }
        const left = this.x + this._offsetStart - this.leftLabelWidth;
        return left > 0 ? left : 0;
    }

    /**
     * Time zone used, in a valid IANA format. If empty, the browser's time zone is used.
     *
     * @type {string}
     * @public
     */
    @api
    get timezone() {
        return this._timezone;
    }
    set timezone(value) {
        this._timezone = value;

        if (this._connected) {
            this.updatePosition();
            this.updateLength();
        }
    }

    /**
     * Title of the occurrence.
     *
     * @type {string}
     * @public
     */
    @api
    get title() {
        return this._title;
    }
    set title(value) {
        this._title = value;

        if (this._connected) this.initLabels();
    }

    /**
     * End date of the occurrence.
     *
     * @type {DateTime}
     * @public
     * @required
     */
    @api
    get to() {
        return this._to;
    }
    set to(value) {
        this._to = value instanceof DateTime ? value : this.createDate(value);

        if (this._connected) {
            this.updateLength();
            this.updateStickyLabels();
        }
    }

    /**
     * Orientation of the scheduler. Valid values include timeline-horizontal, timeline-vertical and calendar.
     *
     * @type {string}
     * @public
     * @default timeline-horizontal
     */
    @api
    get variant() {
        return this._variant;
    }
    set variant(value) {
        this._variant = normalizeString(value, {
            fallbackValue: VARIANTS.default,
            validValues: VARIANTS.valid
        });

        classListMutation(this.classList, {
            'avonni-scheduler__event_horizontal':
                this._variant === 'timeline-horizontal',
            'avonni-scheduler__standalone-event': this.isStandalone
        });

        if (this._connected) {
            this.updatePosition();
            this.updateLength();
            this.updateThickness();
            this.updateStickyLabels();
        }
    }

    /**
     * Total width of the occurrence, including the labels.
     *
     * @type {number}
     * @public
     * @default 0
     */
    @api
    get width() {
        if (this.hostElement) {
            const width = this.hostElement.getBoundingClientRect().width;
            return this.leftLabelWidth + width + this.rightLabelWidth;
        }
        return 0;
    }

    /**
     * Horizontal position of the occurrence in the scheduler, in pixels.
     *
     * @type {number}
     * @public
     * @default 0
     */
    @api
    get x() {
        return this._x;
    }
    set x(value) {
        this._x = parseInt(value, 10);

        if (this._connected) {
            this.updateHostTranslate();
            this.updateStickyLabels();
        }
    }

    /**
     * Vertical position of the occurrence in the scheduler, in pixels.
     *
     * @type {number}
     * @public
     * @default 0
     */
    @api
    get y() {
        return this._y;
    }
    set y(value) {
        this._y = parseInt(value, 10);

        if (this._connected) this.updateHostTranslate();
    }

    /**
     * If present, the event is in a zoom-to-fit scheduler.
     *
     * @type {boolean}
     * @public
     * @default false
     */
    @api
    get zoomToFit() {
        return this._zoomToFit;
    }
    set zoomToFit(value) {
        this._zoomToFit = normalizeBoolean(value);
        this.updateStickyLabels();
    }

    /*
     * ------------------------------------------------------------
     *  PRIVATE PROPERTIES
     * -------------------------------------------------------------
     */

    /**
     * Computed CSS classes of the disabled events wrapper.
     *
     * @type {string}
     */
    get computedDisabledClass() {
        return classSet(
            'slds-theme_alert-texture avonni-scheduler__disabled-date'
        )
            .add({
                'slds-theme_shade': this.isTimeline,
                'slds-is-absolute': !this.isStandalone,
                'avonni-scheduler__disabled-date_standalone slds-p-horizontal_x-small slds-m-bottom_xx-small slds-is-relative':
                    this.isStandalone,
                'avonni-scheduler__event_month-multi-day-starts-in-previous-cell':
                    !this.displayAsDot && this.occurrence.startsInPreviousCell,
                'avonni-scheduler__event_month-multi-day-ends-in-later-cell':
                    !this.displayAsDot && this.occurrence.endsInLaterCell
            })
            .toString();
    }

    /**
     * Computed CSS classes of the disabled occurrences' title.
     *
     * @type {string}
     */
    get computedDisabledTitleClass() {
        return classSet(
            'avonni-scheduler__disabled-date-title slds-text-body_small slds-p-around_xx-small slds-grid slds-grid-vertical-align_center slds-text-color_weak'
        )
            .add({
                'avonni-scheduler__disabled-date-title_vertical':
                    this.isVertical
            })
            .toString();
    }

    /**
     * Computed CSS classes of the event occurence center label.
     *
     * @type {string}
     */
    get computedEventOccurrenceCenterLabelClass() {
        return classSet(
            'slds-truncate slds-grid avonni-scheduler__event-label_center'
        )
            .add({
                'slds-p-horizontal_x-small':
                    !this.isVerticalTimeline && !this.displayAsDot,
                'slds-m-top_small': this.isVertical && this.theme === 'line',
                'slds-grid_vertical-align-center': this.displayAsDot
            })
            .toString();
    }

    /**
     * Computed CSS classes of the event occurrences.
     *
     * @type {string}
     */
    get computedEventOccurrenceClass() {
        return classSet('slds-grid')
            .add({
                'slds-grid_vertical-align-center':
                    !this.isVerticalTimeline &&
                    !this.isVerticalCalendar &&
                    !this.displayAsDot,
                'avonni-scheduler__event-wrapper_vertical': this.isVertical,
                'avonni-scheduler__event-wrapper': !this.isVertical
            })
            .toString();
    }

    /**
     * Computed CSS classes of the occurrence.
     *
     * @type {string}
     */
    get computedOccurrenceClass() {
        const theme = this.theme;
        const isPast = this.to < Date.now();
        const centerLabel = normalizeObject(this.labels.center);
        let classes = classSet(
            'avonni-scheduler__event slds-grid slds-has-flexi-truncate avonni-primitive-scheduler-event-occurrence__flex-col'
        )
            .add({
                'slds-p-horizontal_x-small': !this.isVerticalCalendar,
                'avonni-scheduler__event_horizontal': !this.isVertical,
                'avonni-scheduler__event_inverse-label slds-current-color':
                    !isPast &&
                    !this.displayAsDot &&
                    (theme === 'default' ||
                        theme === 'rounded' ||
                        (this._focused && theme === 'transparent')),
                'avonni-scheduler__event_focused': this._focused,
                'slds-p-vertical_xx-small': centerLabel.iconName,
                'avonni-scheduler__event_vertical-animated':
                    theme !== 'line' &&
                    this.isVertical &&
                    !this.readOnly &&
                    !this.hiddenActions.includes(DEFAULT_ACTION_NAMES.edit),
                'slds-p-bottom_xx-small': theme === 'line',
                'avonni-scheduler__event_display-as-dot': this.displayAsDot,
                'slds-theme_shade slds-theme_alert-texture slds-text-color_weak':
                    this.disabled,
                'avonni-scheduler__event_standalone-multi-day-starts-in-previous-cell':
                    !this.displayAsDot && this.occurrence.startsInPreviousCell,
                'avonni-scheduler__event_standalone-multi-day-ends-in-later-cell':
                    !this.displayAsDot && this.occurrence.endsInLaterCell,
                'avonni-scheduler__event_past': isPast
            })
            .toString();

        if (!this.displayAsDot) {
            classes += ` avonni-scheduler__event_${theme}`;
        }
        return classes;
    }

    /**
     * Computed CSS classes of the reference line.
     *
     * @type {string}
     */
    get computedReferenceLineClass() {
        return classSet('avonni-scheduler__reference-line slds-is-absolute')
            .add({
                'avonni-scheduler__reference-line_vertical':
                    this.isVerticalTimeline || this.isVerticalCalendar,
                'avonni-scheduler__reference-line_standalone': this.isStandalone
            })
            .toString();
    }

    /**
     * Computed background color of the occurrence.
     *
     * @type {string}
     */
    get computedColor() {
        return this.color || this.resourceColor;
    }

    /**
     * Computed CSS style for the disabled events wrapper.
     *
     * @type {string}
     */
    get disabledStyle() {
        return this.isTimeline
            ? null
            : `
                background-color: ${this.transparentColor};
                --avonni-primitive-scheduler-event-occurrence-background-color: ${this.transparentColor};
            `;
    }

    /**
     * True if the event should be displayed as a dot.
     *
     * @type {boolean}
     */
    get displayAsDot() {
        return this.isStandalone && !this.spansOnMoreThanOneDay;
    }

    /**
     * True if the start resize icon should be hidden.
     *
     * @type {boolean}
     */
    get hideEndResizeIcon() {
        return (
            this.hideResizeIcon ||
            (this.preventPastEventCreation &&
                this.to <= this.createDate(new Date()))
        );
    }

    /**
     * True if the resize icons should be hidden.
     *
     * @type {boolean}
     */
    get hideResizeIcon() {
        return (
            this.readOnly ||
            this.isStandalone ||
            this.hiddenActions.includes(DEFAULT_ACTION_NAMES.edit)
        );
    }

    /**
     * True if the start resize icon should be hidden.
     *
     * @type {boolean}
     */
    get hideStartResizeIcon() {
        return (
            this.hideResizeIcon ||
            (this.preventPastEventCreation &&
                this.from <= this.createDate(new Date()))
        );
    }

    /**
     * Outermost HTML element of the component.
     *
     * @type {HTMLElement}
     */
    get hostElement() {
        return this.template.host;
    }

    /**
     * True if the variant is agenda.
     *
     * @type {boolean}
     */
    get isAgenda() {
        return this.variant === 'agenda';
    }

    /**
     * True if the event spans on one full day.
     *
     * @type {boolean}
     */
    get isAllDay() {
        return isAllDay(this.eventData, this.from, this.to);
    }

    /**
     * True if the event is part of a calendar.
     *
     * @type {boolean}
     */
    get isCalendar() {
        return this.variant.startsWith('calendar');
    }

    /**
     * True if the variant is calendar-horizontal.
     *
     * @type {boolean}
     */
    get isHorizontalCalendar() {
        return this.variant === 'calendar-horizontal';
    }

    /**
     * True if the variant is calendar-month.
     *
     * @type {boolean}
     */
    get isMonthCalendar() {
        return this.variant === 'calendar-month';
    }

    /**
     * True if the event is part of a calendar in the month view, and it doesn't span on more than one day.
     *
     * @type {boolean}
     */
    get isMonthCalendarSingleDay() {
        return this.isMonthCalendar && !this.spansOnMoreThanOneDay;
    }

    /**
     * True if the event orientation is horizontal, but it is not set to one row. The standalone events are positionned in absolute on a grid (in a calendar), or positionned statically (in an agenda).
     *
     * @type {boolean}
     */
    get isStandalone() {
        return this.isMonthCalendar || this.isAgenda;
    }

    /**
     * True if the event is part of a timeline.
     *
     * @type {boolean}
     */
    get isTimeline() {
        return this.variant.startsWith('timeline');
    }

    /**
     * True if the orientation of the event is vertical.
     *
     * @type {boolean}
     */
    get isVertical() {
        return this.isVerticalTimeline || this.isVerticalCalendar;
    }

    /**
     * True if the variant is calendar-vertical.
     *
     * @type {boolean}
     */
    get isVerticalCalendar() {
        return this.variant === 'calendar-vertical';
    }

    /**
     * True if the variant is timeline-vertical.
     *
     * @type {boolean}
     */
    get isVerticalTimeline() {
        return this.variant === 'timeline-vertical';
    }

    /**
     * Total number of events (including this one) that overlap in this time frame.
     *
     * @type {number}
     */
    get numberOfEventsInThisTimeFrame() {
        return this.occurrence?.numberOfEventsInThisTimeFrame || 0;
    }

    /**
     * Offset space between the start of the resource and the start position of the occurrence.
     *
     * @type {number}
     * @default 0
     */
    get offsetSide() {
        return this.occurrence?.offsetSide || 0;
    }

<<<<<<< HEAD
=======
    get overflowsCell() {
        return this.occurrence?.overflowsCell;
    }

>>>>>>> 4d45f2d1
    /**
     * True if the occurrence overflows the cell.
     *
     * @type {boolean}
     */
    get overflowsCell() {
        return this.occurrence.overflowsCell;
    }

    /**
     * Default color of the occurrence's resource.
     *
     * @type {string}
     */
    get resourceColor() {
        const resource = this.resources.find(
            (res) => res.name === this.resourceKey
        );
        return resource && resource.color;
    }

    /**
     * True if the event start and end are on different days.
     *
     * @type {boolean}
     */
    get spansOnMoreThanOneDay() {
        return spansOnMoreThanOneDay(this.eventData, this.from, this.to);
    }

    /**
     * Computed inline style of the standalone chip.
     *
     * @type {string}
     */
    get standaloneChipStyle() {
        return `background-color: ${this.computedColor};`;
    }

    /**
     * Computed start time of the occurrence.
     *
     * @type {string}
     */
    get startTime() {
        return this.from ? this.from.toFormat('t') : '';
    }

    /**
     * Computed inline style of the occurrence.
     *
     * @type {string}
     */
    get style() {
        if (this.displayAsDot) {
            return '';
        }
        const { computedColor, transparentColor, theme } = this;
        const isDefault = theme === 'default';
        const isTransparent = theme === 'transparent';
        const isRounded = theme === 'rounded';
        const isHollow = theme === 'hollow';
        const isLine = theme === 'line';

        let style = '';
        if (isDefault || isRounded || (isTransparent && this._focused)) {
            style += `
                background-color: ${computedColor};
                --avonni-primitive-scheduler-event-occurrence-background-color: ${computedColor};
            `;
        } else if (isTransparent && !this._focused) {
            style += `
                background-color: ${transparentColor};
                --avonni-primitive-scheduler-event-occurrence-background-color: ${transparentColor};
            `;
        }
        if (isTransparent) {
            style += `border-left-color: ${computedColor};`;
        }
        if (isHollow || isLine) {
            style += `border-color: ${computedColor}`;
        }

        return style;
    }

    /**
     * Computed timeline header cells.
     *
     * @type {object[]}
     */
    get timelineHeaderCells() {
        return this.isVerticalTimeline
            ? this.headerCells.yAxis
            : this.headerCells.xAxis;
    }

    /**
     * If the computedColor is a hexadecimal or RGB color, transparent version of the computedColor (30% of opacity). Else, it is equal to the computedColor.
     *
     * @type {string}
     */
    get transparentColor() {
        if (!this.computedColor) return undefined;

        const isHex = this.computedColor.match(
            /#([a-zA-Z0-9]{3}$|[a-zA-Z0-9]{6}$)/
        );
        if (isHex) {
            return isHex[0].length === 4
                ? `${isHex[0]}${isHex[1]}50`
                : `${isHex[0]}50`;
        }
        const isRGB = this.computedColor.match(
            /rgb\(([0-9]+,\s?[0-9]+,\s?[0-9]+)\)/
        );
        if (isRGB) {
            return `rgba(${isRGB[1]}, 0.3)`;
        }
        return this.computedColor;
    }

    /*
     * ------------------------------------------------------------
     *  PUBLIC METHODS
     * -------------------------------------------------------------
     */

    /**
     * Set the focus on the occurrence.
     *
     * @public
     */
    @api
    focus() {
        const wrapper = this.template.querySelector(
            '[data-element-id="div-event-occurrence"]'
        );
        if (wrapper) {
            wrapper.focus();
        }
    }

    /**
     * Hide the right label. Since the label is not part of the component width, it is used to make sure it doesn't overflow.
     *
     * @public
     */
    @api
    hideRightLabel() {
        const rightLabel = this.template.querySelector(
            '.avonni-scheduler__event-label_right'
        );
        if (rightLabel) {
            rightLabel.classList.add('slds-hide');
        }
    }

    /**
     * Display the right label.
     *
     * @public
     */
    @api
    showRightLabel() {
        const rightLabel = this.template.querySelector(
            '.avonni-scheduler__event-label_right'
        );
        if (rightLabel) {
            rightLabel.classList.remove('slds-hide');
        }
    }

    /**
     * Deprecated. Use `updateThickness` instead.
     * @deprecated
     */
    @api
    updateHeight() {
        this.updateThickness();
    }

    /**
     * Update the length of the occurrence in the scheduler grid.
     *
     * @public
     */
    @api
    updateLength() {
        if (this.isStandalone) {
            this.updateStandaloneLength();
            this._offsetStart = 0;
            return;
        } else if (this.hostElement) {
            this.hostElement.style.width = null;
        }
        const { cellHeight, cellWidth, cellDuration } = this;
        const from = this.getComparableTime(this.from);
        const headerCells = this.isVerticalCalendar
            ? this.headerCells.yAxis
            : this.timelineHeaderCells;

        let to = this.getComparableTime(this.to);
        const cellSize = this.isVertical ? cellHeight : cellWidth;
        if (!headerCells || !cellSize || !cellDuration) {
            return;
        }

        // Find the cell where the event starts
        let i = this.getStartCellIndex(headerCells);
        if (i < 0) return;

        let length = 0;
        const startsInMiddleOfCell =
            this.getComparableTime(headerCells[i].start) < from;

        if (startsInMiddleOfCell) {
            // If the event starts in the middle of a cell,
            // add only the appropriate length in the first cell
            const cellEnd = this.getComparableTime(headerCells[i].end);
            length += this.getOffsetStart(cellEnd, cellSize);
            if (this.referenceLine) return;

            if (cellEnd > to && from.ts !== to.ts) {
                // If the event ends before the end of the first column
                // remove the appropriate length of the first column
                length -= this.getOffsetEnd(cellEnd, cellSize, to);
                this.setLength(length);
                return;
            }
            i += 1;
        } else if (this.referenceLine) return;

        // Add the length of the header cells completely filled by the event
        while (i < headerCells.length) {
            const cellStart = this.getComparableTime(headerCells[i].start);
            if (cellStart + cellDuration > to) break;
            length += cellSize;
            i += 1;
        }

        // If the event ends in the middle of a column,
        // add the remaining length
        const cell = headerCells[i];
        const cellStart = cell && this.getComparableTime(cell.start);
        if (cell && cellStart < to) {
            const eventDurationLeft = to - cellStart;
            const colPercentEnd = eventDurationLeft / cellDuration;
            length += cellSize * colPercentEnd;
        }
        this.setLength(length);
    }

    /**
     * Update the position of the occurrence in the scheduler grid.
     *
     * @public
     */
    @api
    updatePosition() {
        if (this.isTimeline || this.isHorizontalCalendar) {
            this.updatePositionInTimeline();
        } else {
            this.updatePositionInCalendar();
        }

        this.updateHostTranslate();
    }

    /**
     * Update the thickness of a disabled occurrence.
     *
     * @public
     */
    @api
    updateThickness() {
        if (!this.disabled || this.isStandalone) return;

        const element = this.hostElement;

        if (this.isVerticalTimeline) {
            // Vertical timeline
            element.style.width = `${this.cellWidth}px`;
        } else if (this.isVerticalCalendar) {
            // Calendar single-day event
            const width = this.cellWidth / this.numberOfEventsInThisTimeFrame;
            element.style.width = `${width}px`;
        } else if (this.isCalendar) {
            // Calendar day/week multi-day event
            const height = this.cellHeight / this.numberOfEventsInThisTimeFrame;
            element.style.height = `${height}px`;
        } else {
            // Horizontal timeline
            const resource = this.resources.find(
                (res) => res.name === this.resourceKey
            );

            if (resource) {
                const height = resource.height;
                element.style.height = `${height}px`;
            }
        }
    }

    /**
     * Deprecated. Use `updateLength` instead.
     *
     * @deprecated
     */
    @api
    updateWidth() {
        this.updateLength();
    }

    /*
     * ------------------------------------------------------------
     *  PRIVATE METHODS
     * -------------------------------------------------------------
     */

    /**
     * Align the event with its resource.
     */
    alignPositionWithResource() {
        if (this.referenceLine) {
            return;
        }

        if (this.isVerticalTimeline) {
            const resourceIndex = this.resources.findIndex((resource) => {
                return resource.name === this.resourceKey;
            });
            this._x = resourceIndex * this.cellWidth;
        } else {
            let y = 0;
            for (let i = 0; i < this.resources.length; i++) {
                const resource = this.resources[i];
                const resourceKey = resource.name;
                if (resourceKey === this.resourceKey) break;

                y += resource.height;
            }
            y += this.offsetSide;
            this._y = y;
        }
    }

    /**
     * Create a Luxon DateTime object from a date, including the timezone.
     *
     * @param {string|number|Date} date Date to convert.
     * @returns {DateTime|boolean} Luxon DateTime object or false if the date is invalid.
     */
    createDate(date) {
        return dateTimeObjectFrom(date, { zone: this.timezone });
    }

    /**
     * If the event is in a vertical setup of a calendar, remove the year, month and day from the date, to allow for comparison of the time only.
     *
     * @param {Date} date Date to transform.
     * @returns {Date}
     */
    getComparableTime(date) {
        if (!this.isVerticalCalendar || !date) {
            return date;
        }
        const time = this.createDate(date);
        return time.set({ year: 1, month: 1, day: 1 });
    }

    /**
     * Get the size (in pixels) between the end of the event, and the end of the last cell it crosses.
     *
     * @param {Date} cellEnd Time at which the cell ends.
     * @param {number} cellSize Size of the cell, in pixels.
     * @param {DateTime} to End date of the event.
     * @returns {number} Size of the offset between the end of the event, and the end of the cell.
     */
    getOffsetEnd(cellEnd, cellSize, to) {
        const durationLeft = cellEnd - to;
        const percentageLeft = durationLeft / this.cellDuration;
        return percentageLeft * cellSize;
    }

    /**
     * Get the size (in pixels) between the start of the event, and the end of the first cell it crosses.
     *
     * @param {Date} cellEnd Time at which the cell ends.
     * @param {number} cellSize Size of the cell, in pixels.
     * @returns {number} Size of the offset between the start of the event, and the end of the cell.
     */
    getOffsetStart(cellEnd, cellSize) {
        const cellDuration = this.cellDuration;
        const from = this.getComparableTime(this.from);

        const eventDuration = cellEnd - from;
        const emptyDuration = cellDuration - eventDuration;
        const emptyPercentageOfCell = emptyDuration / cellDuration;
        this._offsetStart = cellSize * emptyPercentageOfCell;
        this.updateHostTranslate();
        if (this.referenceLine) return 0;

        const eventPercentageOfCell = eventDuration / cellDuration;
        return cellSize * eventPercentageOfCell;
    }

    /**
     * Get the first cell that the event crosses.
     *
     * @param {object[]} cells Array of cell objects.
     * @returns {object} First cell crossed.
     */
    getStartCellIndex(cells) {
        const start = this.occurrence.weekStart || this.from;
        return cells.findIndex((cell) => {
            return (
                this.getComparableTime(cell.end) > this.getComparableTime(start)
            );
        });
    }

    /**
     * Initialize the labels values.
     */
    initLabels() {
        if (!this.resources.length || !this.resourceKey) return;

        const labels = {};
        const resource = this.resources.find(
            (res) => res.name === this.resourceKey
        );

        if (resource) {
            for (let i = 0; i < Object.entries(this.labels).length; i++) {
                const label = Object.entries(this.labels)[i];
                const position = label[0];
                const hideLabels =
                    this.isVertical ||
                    this.isMonthCalendar ||
                    this.isAgenda ||
                    this.isHorizontalCalendar;
                if (hideLabels && position !== 'center') {
                    continue;
                }

                const { value, fieldName, iconName } = label[1];

                labels[position] = {};
                if (value) {
                    // If the label has a fixed value, prioritize it
                    labels[position].value = value;
                } else if (fieldName) {
                    // Else, search for a field name in the occurrence,
                    // then the event, then the resource
                    const computedValue =
                        this[fieldName] ||
                        this.eventData[fieldName] ||
                        resource.data[fieldName];

                    // If the field name is a date, parse it with the date format
                    if (
                        ['from', 'to', 'recurrenceEndDate'].includes(fieldName)
                    ) {
                        const dateValue = this.createDate(computedValue);
                        labels[position].value = dateValue
                            ? dateValue.toFormat(this.dateFormat)
                            : computedValue;
                    } else {
                        labels[position].value = computedValue;
                    }
                }
                labels[position].iconName = iconName;
            }
        }

        this.computedLabels = labels;

        requestAnimationFrame(() => {
            this.updateStickyLabels();
        });
    }

    /**
     * Set the length of the event through its CSS style.
     *
     * @param {number} length Length of the event.
     */
    setLength(length) {
        const style = this.hostElement.style;
        if (this.isVertical) {
            style.height = length ? `${length}px` : null;
            if (this.cellWidth && this.numberOfEventsInThisTimeFrame) {
                const width =
                    this.cellWidth / this.numberOfEventsInThisTimeFrame;
                style.width = `${width}px`;
            } else if (this.isCalendar) {
                style.width = `${this.cellWidth}px`;
            } else {
                style.width = null;
            }
        } else {
            style.width = `${length}px`;
            style.height = null;
        }
    }

    /**
     * Add the computed position to the inline style of the component host.
     */
    updateHostTranslate() {
        let x = this.x;
        if (this.isVertical && !this.referenceLine) {
            x = this.x + this.offsetSide;
        } else if (!this.isVertical) {
            x = this.x + this._offsetStart;
        }
        const y = this.isVertical ? this.y + this._offsetStart : this.y;
        if (this.hostElement) {
            this.hostElement.style.transform = `translate(${x}px, ${y}px)`;
        }
    }

    /**
     * Update the position of the event if it is set in a calendar.
     */
    updatePositionInCalendar() {
        const style = this.hostElement.style;
        const isMonth = this.isMonthCalendar;

        // Hide the placeholders in the month calendar display
        const { isPlaceholder, columnIndex } = this.hostElement.dataset;
        const isHidden = isMonth && isPlaceholder && columnIndex !== '0';
        style.visibility = isHidden ? 'hidden' : 'visible';

        // Hide the overflowing events in the month calendar display
        let overflows = this.overflowsCell;
        const yAxis = this.headerCells.yAxis;
        if (yAxis && !overflows && !isPlaceholder) {
            const firstVisibleDate = this.createDate(yAxis[0].start);
            const startsBeforeBeginningOfMonth =
                this.from < firstVisibleDate &&
                this.to > firstVisibleDate.endOf('day');
            // The visible weeks placeholders will be displayed,
            // but not the original event
            overflows = startsBeforeBeginningOfMonth;
        }
        style.display = isMonth && overflows ? 'none' : null;

        const { cellHeight, headerCells, cellWidth } = this;
        if (
            !headerCells.xAxis ||
            !headerCells.yAxis ||
            !cellWidth ||
            !cellHeight
        ) {
            return;
        }

        // Get the vertical and horizontal cells indices
        const start = this.occurrence.firstAllowedDate;
        const yIndex = this.getStartCellIndex(headerCells.yAxis);
        const xIndex = headerCells.xAxis.findIndex((cell) => {
            const cellEnd = this.createDate(cell.end);
            const sameWeekDay = cellEnd.weekday === start.weekday;
            return cellEnd > start && (!this.isMonthCalendar || sameWeekDay);
        });

        if (yIndex < 0 || xIndex < 0) {
            return;
        }
        this._y = yIndex * cellHeight;
        this._x = xIndex * cellWidth;

        if (this.isMonthCalendar) {
            this._y += this.offsetSide;
        }
    }

    /**
     * Update the position of the event if it is set in a timeline.
     */
    updatePositionInTimeline() {
        const { cellHeight, cellWidth, timelineHeaderCells } = this;
        if (!timelineHeaderCells) {
            return;
        }

        // Find the cell where the event starts
        const i = this.getStartCellIndex(timelineHeaderCells);
        if (i < 0) return;

        // Place the event at the right header
        if (this.isVerticalTimeline) {
            this._y = i * cellHeight;
        } else {
            this._x = i * cellWidth;
        }

        this.alignPositionWithResource();
    }

    /**
     * Set the left position of the sticky label.
     */
    updateStickyLabels() {
        const stickyLabel = this.template.querySelector(
            '[data-element-id="div-center-label-wrapper"]'
        );
        if (!stickyLabel) {
            return;
        }

        if (this.isVerticalTimeline) {
            const top = this.scrollOffset - this.y - this._offsetStart;
            stickyLabel.style.top = `${top}px`;
        } else if (!this.zoomToFit) {
            const left = this.scrollOffset - this.x - this._offsetStart;
            stickyLabel.style.left = `${left}px`;
        }
    }

    /**
     * Compute and update the length of a standalone event.
     */
    updateStandaloneLength() {
        const headerCells = this.headerCells.xAxis;
        const { to, cellWidth } = this;
        const isOneCellLength =
            this.referenceLine || !this.spansOnMoreThanOneDay;

        if ((isOneCellLength || !headerCells) && this.hostElement) {
            // The event should span on one cell
            this.hostElement.style.width = cellWidth ? `${cellWidth}px` : null;
            this.hostElement.style.height = null;
            return;
        }

        // The event should span on more than one cell.
        // Find the cell where it starts.
        const from = this.occurrence.firstAllowedDate;
        let i = headerCells.findIndex((cell) => {
            const cellStart = this.createDate(cell.start);
            return cellStart.weekday === from.weekday;
        });
        if (i < 0) return;

        let length = 0;

        // Add the full length of the cells the event passes through
        while (i < headerCells.length) {
            const cellStart = this.createDate(headerCells[i].start);
            const sameWeek = getWeekNumber(from) === getWeekNumber(to);
            if (getWeekday(cellStart) > getWeekday(to) && sameWeek) {
                break;
            }
            length += cellWidth;
            i += 1;
        }
        this.setLength(length);
    }

    /*
     * ------------------------------------------------------------
     *  EVENT HANDLERS AND DISPATCHERS
     * -------------------------------------------------------------
     */

    /**
     * Handle the blur event fired by the occurrence if it is not disabled.
     * Dispatch a privateblur event.
     *
     * @param {Event} event
     */
    handleBlur() {
        this._focused = false;

        /**
         * The event fired when the occurrence is blurred, if it is not disabled.
         *
         * @event
         * @name privateblur
         * @param {string} eventName Name of the event this occurrence belongs to.
         * @param {string} key Key of this occurrence.
         * @param {number} x Horizontal position of the occurrence.
         * @param {number} y Vertical position of the occurrence.
         */
        this.dispatchEvent(new CustomEvent('privateblur'));
    }

    /**
     * Handle the contextmenu event fired by the occurrence if it is not disabled.
     * Dispatch a privatecontextmenu event.
     *
     * @param {Event} event
     */
    handleContextMenu(event) {
        event.preventDefault();

        /**
         * The event fired when the user opens the context menu of the occurrence, if it is not disabled.
         *
         * @event
         * @name privatecontextmenu
         * @param {string} eventName Name of the event this occurrence belongs to.
         * @param {string} key Key of this occurrence.
         * @param {number} x Horizontal position of the occurrence.
         * @param {number} y Vertical position of the occurrence.
         */
        this.dispatchCustomEvent('privatecontextmenu', event);
    }

    /**
     * Handle the dblclick event fired by the disabled and reference line occurrences.
     * Dispatch a privatedisableddblclick event.
     *
     * @param {Event} event
     */
    handleDisabledContextMenu(event) {
        event.preventDefault();

        const customEvent = new CustomEvent('privatedisabledcontextmenu');
        customEvent.clientX = event.clientX;
        customEvent.clientY = event.clientY;

        /**
         * The event fired when the user opens the context menu of a disabled or reference line occurrence.
         *
         * @event
         * @name privatedisabledcontextmenu
         * @param {number} x Horizontal position of the occurrence.
         * @param {number} y Vertical position of the occurrence.
         */
        this.dispatchEvent(customEvent);
    }

    /**
     * Handle the dblclick event fired by the disabled and reference line occurrences.
     * Dispatch a privatedisableddblclick event.
     *
     * @param {Event} event
     */
    handleDisabledDoubleClick(event) {
        const customEvent = new CustomEvent('privatedisableddblclick');
        customEvent.clientX = event.clientX;
        customEvent.clientY = event.clientY;

        /**
         * The event fired when the user double-clicks on a disabled or reference line occurrence.
         *
         * @event
         * @name privatedisableddblclick
         * @param {number} x Horizontal position of the occurrence.
         * @param {number} y Vertical position of the occurrence.
         */
        this.dispatchEvent(customEvent);
    }

    /**
     * Handle the mousedown event fired by disabled and reference line occurrences.
     * Dispatch a privatedisabledmousedown event.
     *
     * @param {Event} event
     */
    handleDisabledMouseDown(event) {
        if (event.button !== 0) return;

        /**
         * The event fired when the mouse is pressed on a disabled or reference line occurrence.
         *
         * @event
         * @name privatedisabledmousedown
         * @param {number} x Horizontal position of the occurrence.
         * @param {number} y Vertical position of the occurrence.
         */
        this.dispatchEvent(
            new CustomEvent('privatedisabledmousedown', {
                detail: {
                    x: event.clientX,
                    y: event.clientY
                }
            })
        );
    }

    /**
     * Handle the dblclick event fired by the occurrence if it is not disabled.
     * Dispatch a privatedblclick event.
     *
     * @param {Event} event
     */
    handleDoubleClick(event) {
        /**
         * The event fired when the user double-clicks on the occurrence, if it is not disabled.
         *
         * @event
         * @name privatedblclick
         * @param {string} eventName Name of the event this occurrence belongs to.
         * @param {string} key Key of this occurrence.
         * @param {number} x Horizontal position of the occurrence.
         * @param {number} y Vertical position of the occurrence.
         */
        this.dispatchCustomEvent('privatedblclick', event);
    }

    /**
     * Handle the focus event fired by the occurrence if it is not disabled.
     * Dispatch a privatefocus event.
     *
     * @param {Event} event
     */
    handleFocus(event) {
        this._focused = true;

        /**
         * The event fired when the occurrence is focused, if it is not disabled.
         *
         * @event
         * @name privatefocus
         * @param {string} eventName Name of the event this occurrence belongs to.
         * @param {string} key Key of this occurrence.
         * @param {number} x Horizontal position of the occurrence.
         * @param {number} y Vertical position of the occurrence.
         */
        this.dispatchCustomEvent('privatefocus', event);
    }

    /**
     * Handle the keydown event fired by the occurrence if it is not disabled.
     * Open the context menu if the space bar or enter were pressed.
     *
     * @param {Event} event
     */
    handleKeyDown(event) {
        const key = event.key;
        if (key === 'Enter' || key === ' ' || key === 'Spacebar') {
            event.preventDefault();
            this.handleContextMenu(event);
        }
    }

    /**
     * Handle the mousedown event fired by the occurrence if it is not disabled.
     * Dispatch a privatemousedown event.
     *
     * @param {Event} event
     */
    handleMouseDown(event) {
        if (
            event.button !== 0 ||
            this.readOnly ||
            this.hiddenActions.includes(DEFAULT_ACTION_NAMES.edit)
        )
            return;

        const resize = event.target.dataset.resize;

        /**
         * The event fired when the mouse is pressed on the occurrence, if it is not disabled.
         *
         * @event
         * @name privatemousedown
         * @param {string} eventName Name of the event this occurrence belongs to.
         * @param {string} key Key of this occurrence.
         * @param {number} x Horizontal position of the occurrence.
         * @param {number} y Vertical position of the occurrence.
         */
        this.dispatchEvent(
            new CustomEvent('privatemousedown', {
                detail: {
                    eventName: this.eventName,
                    key: this.occurrenceKey,
                    from: this.from,
                    x: event.clientX,
                    y: event.clientY,
                    side: resize
                }
            })
        );
    }

    /**
     * Handle the mouseenter event fired by the occurrence if it is not disabled.
     * Dispatch a privatemouseenter event.
     *
     * @param {Event} event
     */
    handleMouseEnter(event) {
        /**
         * The event fired when the mouse enters the occurrence, if it is not disabled.
         *
         * @event
         * @name privatemouseenter
         * @param {string} eventName Name of the event this occurrence belongs to.
         * @param {string} key Key of this occurrence.
         * @param {number} x Horizontal position of the occurrence.
         * @param {number} y Vertical position of the occurrence.
         */
        this.dispatchCustomEvent('privatemouseenter', event);
    }

    /**
     * Handle the mouseleave event fired by the occurrence if it is not disabled.
     * Dispatch a privatemouseleave event.
     *
     * @param {Event} event
     */
    handleMouseLeave(event) {
        /**
         * The event fired when the mouse leaves the occurrence, if it is not disabled.
         *
         * @event
         * @name privatemouseleave
         * @param {string} eventName Name of the event this occurrence belongs to.
         * @param {string} key Key of this occurrence.
         * @param {number} x Horizontal position of the occurrence.
         * @param {number} y Vertical position of the occurrence.
         */
        this.dispatchCustomEvent('privatemouseleave', event);
    }

    /**
     * Dispatch a custom event. The name of the event to dispatch is given as a parameter.
     *
     * @param {string} name
     * @param {Event} event
     */
    dispatchCustomEvent(name, event) {
        const x =
            event.clientX || event.currentTarget.getBoundingClientRect().x;
        const y =
            event.clientY || event.currentTarget.getBoundingClientRect().bottom;

        this.dispatchEvent(
            new CustomEvent(name, {
                detail: {
                    eventName: this.eventName,
                    key: this.occurrenceKey,
                    from: this.from,
                    to: this.to,
                    x,
                    y
                }
            })
        );
    }
}<|MERGE_RESOLUTION|>--- conflicted
+++ resolved
@@ -1077,20 +1077,13 @@
         return this.occurrence?.offsetSide || 0;
     }
 
-<<<<<<< HEAD
-=======
+    /**
+     * True if the occurrence overflows the cell.
+     *
+     * @type {boolean}
+     */
     get overflowsCell() {
         return this.occurrence?.overflowsCell;
-    }
-
->>>>>>> 4d45f2d1
-    /**
-     * True if the occurrence overflows the cell.
-     *
-     * @type {boolean}
-     */
-    get overflowsCell() {
-        return this.occurrence.overflowsCell;
     }
 
     /**
