--- conflicted
+++ resolved
@@ -146,16 +146,11 @@
         hideApplyButton: false,
         hideApplyResetButtons: false,
         hideSelectedItems: false,
-<<<<<<< HEAD
         resetButtonLabel: 'Clear selection',
         showClearButton: false,
         singleLine: false,
-        variant: 'horizontal'
-=======
-        resetButtonLabel: 'Reset',
         variant: 'horizontal',
         weekStartDay: 0
->>>>>>> c7da09e2
     }
 };
 
