import { numberFormat } from 'c/numberFormat';
import {
    Direction,
    startPositioning,
    stopPositioning
} from 'c/positionLibrary';
import { Tooltip } from 'c/tooltipLibrary';
import {
    classSet,
    deepCopy,
    normalizeArray,
    normalizeBoolean,
    normalizeObject,
    normalizeString
} from 'c/utils';
import {
    animationFrame,
    buttonGroupOrderClass,
    equal,
    observePosition,
    timeout
} from 'c/utilsPrivate';
import { api, LightningElement, track } from 'lwc';
import filterMenu from './filterMenu.html';
import filterMenuVertical from './filterMenuVertical.html';
import Item from './item';
import {
    getItemByName,
    getTreeItemByLevelPath,
    SELECT_ALL_ACTION,
    SELECT_IMMEDIATE_CHILDREN_ACTION,
    toggleTreeItemValue,
    UNSELECT_ALL_ACTION
} from './nestedItemsUtils';

import { formatDateFromStyle, formatTimeString } from './itemFormatUtils.js';

const BUTTON_VARIANTS = {
    default: 'border',
    valid: [
        'bare',
        'bare-inverse',
        'border',
        'border-filled',
        'border-inverse',
        'container',
        'outline-brand'
    ]
};

const DEFAULT_APPLY_BUTTON_LABEL = 'Apply';
const DEFAULT_ICON_NAME = 'utility:down';
const DEFAULT_NO_RESULTS_MESSAGE = 'No matches found';
const DEFAULT_RANGE_VALUE = [0, 100];
const DEFAULT_RESET_BUTTON_LABEL = 'Clear selection';
const DEFAULT_SEARCH_INPUT_PLACEHOLDER = 'Search...';
const DEFAULT_WEEK_START_DAY = 0;

const i18n = {
    loading: 'Loading...',
    showMenu: 'Show Menu'
};

const ICON_SIZES = {
    default: 'medium',
    valid: ['large', 'medium', 'small', 'x-small', 'xx-small']
};

const LOAD_MORE_OFFSET = 20;

const MENU_ALIGNMENTS = {
    default: 'left',
    valid: [
        'auto',
        'bottom-center',
        'bottom-left',
        'bottom-right',
        'center',
        'left',
        'right'
    ]
};

const MENU_VARIANTS = {
    default: 'horizontal',
    valid: ['horizontal', 'vertical']
};

const MENU_WIDTHS = {
    default: 'small',
    valid: ['large', 'medium', 'small', 'x-small', 'xx-small']
};

const TYPE_ATTRIBUTES = {
    'date-range': [
        'dateStyle',
        'labelEndDate',
        'labelEndTime',
        'labelStartDate',
        'labelStartTime',
        'timeStyle',
        'timezone',
        'type'
    ],
    list: [
        'allowSearch',
        'dropdownLength',
        'dropdownWidth',
        'enableInfiniteLoading',
        'hasNestedItems',
        'isMultiSelect',
        'itemCounts',
        'items',
        'noResultsMessage',
        'searchInputPlaceholder',
        'totalCount'
    ],
    range: [
        'hideMinMaxValues',
        'isPercentage',
        'max',
        'min',
        'showPin',
        'showTickMarks',
        'step',
        'tickMarkStyle',
        'unit',
        'unitAttributes'
    ],
    'time-range': ['labelEndTime', 'labelStartTime', 'timeStyle']
};

const TYPES = {
    default: 'list',
    valid: ['date-range', 'list', 'range', 'time-range']
};

/**
 * @class
 * @descriptor avonni-filter-menu
 * @storyId example-filter-menu--base
 * @public
 */
export default class FilterMenu extends LightningElement {
    /**
     * The keyboard shortcut for the button menu (horizontal variant) or the checkbox group (vertical variant).
     *
     * @type {string}
     * @public
     */
    @api accessKey;
    /**
     * Reserved for internal use only.
     * Describes the order of this element inside `lightning-button-group`. Valid values include first, middle or last.
     *
     * @public
     * @type {string}
     */
    @api groupOrder = '';
    /**
     * Label of the menu.
     *
     * @type {string}
     * @public
     */
    @api label;
    /**
     * Specifies the name of the filter menu.
     *
     * @type {string}
     * @public
     */
    @api name;
    /**
     * Title of the button (horizontal variant) or the label (vertical variant).
     *
     * @type {string}
     * @public
     */
    @api title;

    _alternativeText = i18n.showMenu;
    _applyButtonLabel = DEFAULT_APPLY_BUTTON_LABEL;
    _buttonVariant = BUTTON_VARIANTS.default;
    _closed = false;
    _collapsible = false;
    _disabled = false;
    _dropdownAlignment = MENU_ALIGNMENTS.default;
    _dropdownLength;
    _dropdownNubbin = false;
    _dropdownWidth = MENU_WIDTHS.default;
    _hideApplyButton = false;
    _hideApplyResetButtons = false;
    _hideSelectedItems = false;
    _iconName = DEFAULT_ICON_NAME;
    _iconSize = ICON_SIZES.default;
    _isLoading = false;
    _isMultiSelect = false;
    _items = [];
    _loadingStateAlternativeText = i18n.loading;
    _resetButtonLabel = DEFAULT_RESET_BUTTON_LABEL;
    _searchInputPlaceholder = DEFAULT_SEARCH_INPUT_PLACEHOLDER;
    _showClearButton = false;
    _showSearchBox = false;
    _tooltip;
    _type = TYPES.default;
    _typeAttributes = {};
    _value = [];
    _variant = MENU_VARIANTS.default;
    _weekStartDay = DEFAULT_WEEK_START_DAY;

    _allowBlur = true;
    _dateRangeFrames = [];
    _dropdownIsFocused = false;
    _order;
    _previousScroll;
    _preventDropdownToggle = false;
    _searchTimeOut;

    computedItemCounts = {};
    @track computedItems = [];
    computedTypeAttributes = {};
    @track currentValue = [];
    dropdownVisible = false;
    fieldLevelHelp;
    labelMap = new Map();
    searchTerm;
    @track selectedItems = [];
    visibleItems = [];

    /*
     * ------------------------------------------------------------
     *  LIFECYCLE HOOKS
     * -------------------------------------------------------------
     */

    connectedCallback() {
        this.normalizeTypeAttributes();
        this.computeItemCounts();
        this.computeListItems();
        this.computeSelectedItems();
        this._connected = true;

        if (
            this.isVertical &&
            this.infiniteLoad &&
            !this.isLoading &&
            !this.computedItems.length
        ) {
            // Fire the loadmore event without waiting for the user
            // to click on the load more button
            this.dispatchLoadMore();
        } else if (!this.infiniteLoad && this.isList) {
            this.dispatchLoadItemCounts();
        }
        this.dispatchLoadTotalCount();
    }

    disconnectedCallback() {
        if (this._deRegistrationCallback) {
            this._deRegistrationCallback();
        }
        this._dateRangeFrames.forEach((f) => cancelAnimationFrame(f));
    }

    renderedCallback() {
        this.initTooltip();

        if (
            this.infiniteLoad &&
            this.dropdownElement &&
            this.dropdownElement.scrollTop === 0
        ) {
            this.handleScroll();
        }
    }

    render() {
        if (this.isVertical) {
            return filterMenuVertical;
        }
        return filterMenu;
    }

    /*
     * ------------------------------------------------------------
     *  PUBLIC PROPERTIES
     * -------------------------------------------------------------
     */

    /**
     * The assistive text for the button menu. This attribute isn’t supported for the vertical variant.
     *
     * @type {string}
     * @public
     * @default Show Menu
     */
    @api
    get alternativeText() {
        return this._alternativeText;
    }
    set alternativeText(value) {
        this._alternativeText =
            typeof value === 'string' ? value.trim() : i18n.showMenu;
    }

    /**
     * Label of the apply button.
     *
     * @type {string}
     * @public
     * @default Apply
     */
    @api
    get applyButtonLabel() {
        return this._applyButtonLabel;
    }
    set applyButtonLabel(value) {
        this._applyButtonLabel =
            value && typeof value === 'string'
                ? value.trim()
                : DEFAULT_APPLY_BUTTON_LABEL;
    }

    /**
     * The button variant changes the look of the horizontal variant’s button. Accepted variants include bare, container, border, border-filled, bare-inverse, and border-inverse. This attribute isn’t supported for the vertical variant.
     *
     * @type {string}
     * @public
     * @default border
     */
    @api
    get buttonVariant() {
        return this._buttonVariant;
    }
    set buttonVariant(value) {
        this._buttonVariant = normalizeString(value, {
            fallbackValue: BUTTON_VARIANTS.default,
            validValues: BUTTON_VARIANTS.valid
        });
    }

    /**
     * If present, close the collapsible section. This attribute is only supported by the vertical variant.
     *
     * @type {boolean}
     * @public
     * @default false
     */
    @api
    get closed() {
        return this._closed;
    }

    set closed(value) {
        this._closed = normalizeBoolean(value);
    }

    /**
     * If present, the headers are collapsible. This attribute is only supported by the vertical variant.
     *
     * @type {boolean}
     * @public
     * @default false
     */
    @api
    get collapsible() {
        return this._collapsible;
    }

    set collapsible(value) {
        this._collapsible = normalizeBoolean(value);
    }

    /**
     * If present, the menu cannot be used by users.
     *
     * @type {boolean}
     * @public
     * @default false
     */
    @api
    get disabled() {
        return this._disabled;
    }
    set disabled(bool) {
        this._disabled = normalizeBoolean(bool);
    }

    /**
     * Determines the alignment of the dropdown menu relative to the button. Available options are: auto, left, center, right, bottom-left, bottom-center, bottom-right. The auto option aligns the dropdown menu based on available space. This attribute isn’t supported for the vertical variant.
     *
     * @type {string}
     * @public
     * @default left
     */
    @api
    get dropdownAlignment() {
        return this._dropdownAlignment;
    }
    set dropdownAlignment(value) {
        this._dropdownAlignment = normalizeString(value, {
            fallbackValue: MENU_ALIGNMENTS.default,
            validValues: MENU_ALIGNMENTS.valid
        });
    }

    /**
     * Deprecated. Set the dropdown length in the type attributes.
     *
     * @type {string}
     * @default 7-items
     * @deprecated
     */
    @api
    get dropdownLength() {
        return this._dropdownLength;
    }
    set dropdownLength(value) {
        this._dropdownLength = value;

        console.warn(
            'The "dropdown-length" attribute is deprecated. Add a "dropdownLength" key to the type attributes instead.'
        );

        if (this._connected) {
            this.supportDeprecatedAttributes();
        }
    }

    /**
     * If present, a nubbin is present on the dropdown menu. A nubbin is a stub that protrudes from the menu item towards the button menu. The nubbin position is based on the menu-alignment. This attribute isn’t supported for the vertical variant.
     *
     * @type {boolean}
     * @public
     * @default false
     */
    @api
    get dropdownNubbin() {
        return this._dropdownNubbin;
    }
    set dropdownNubbin(bool) {
        this._dropdownNubbin = normalizeBoolean(bool);
    }

    /**
     * Deprecated. Set the dropdown width in the type attributes.
     *
     * @type {string}
     * @default small
     * @deprecated
     */
    @api
    get dropdownWidth() {
        return this._dropdownWidth;
    }
    set dropdownWidth(value) {
        this._dropdownWidth = normalizeString(value, {
            fallbackValue: MENU_WIDTHS.default,
            validValues: MENU_WIDTHS.valid
        });

        console.warn(
            'The "dropdown-width" attribute is deprecated. Add a "dropdownWidth" key to the type attributes instead.'
        );

        if (this._connected) {
            this.supportDeprecatedAttributes();
        }
    }

    /**
     * If present, the apply button is hidden and the value is immediately saved every time the selection changes.
     *
     * @type {boolean}
     * @default false
     * @public
     */
    @api
    get hideApplyButton() {
        return this._hideApplyButton;
    }
    set hideApplyButton(value) {
        this._hideApplyButton = normalizeBoolean(value);
    }

    /**
     * If present, the apply and reset buttons are hidden and the value is immediately saved every time the selection changes.
     *
     * @type {boolean}
     * @public
     * @default false
     */
    @api
    get hideApplyResetButtons() {
        return this._hideApplyResetButtons;
    }
    set hideApplyResetButtons(bool) {
        this._hideApplyResetButtons = normalizeBoolean(bool);
    }

    /**
     * If present, the selected items are hidden.
     *
     * @type {boolean}
     * @public
     * @default false
     */
    @api
    get hideSelectedItems() {
        return this._hideSelectedItems;
    }
    set hideSelectedItems(bool) {
        this._hideSelectedItems = normalizeBoolean(bool);
    }

    /**
     * The name of the icon to be used in the format 'utility:down'. For the horizontal variant, if an icon other than 'utility:down' or 'utility:chevrondown' is used, a utility:down icon is appended to the right of that icon.
     *
     * @type {string}
     * @public
     * @default utility:down for horizontal variant
     */
    @api
    get iconName() {
        return this._iconName;
    }
    set iconName(value) {
        this._iconName =
            value && typeof value === 'string'
                ? value.trim()
                : DEFAULT_ICON_NAME;
    }

    /**
     * The size of the icon. Options include xx-small, x-small, small, medium or large. This value defaults to medium.
     *
     * @type {string}
     * @public
     * @default medium
     */
    @api
    get iconSize() {
        return this._iconSize;
    }
    set iconSize(value) {
        this._iconSize = normalizeString(value, {
            fallbackValue: ICON_SIZES.default,
            validValues: ICON_SIZES.valid
        });
    }

    /**
     * If present, the menu is in a loading state and shows a spinner.
     *
     * @type {boolean}
     * @public
     * @default false
     */
    @api
    get isLoading() {
        return this._isLoading;
    }
    set isLoading(bool) {
        const normalizedValue = normalizeBoolean(bool);
        if (this.isAutoAlignment) {
            // stop previous positioning if any as it maintains old position relationship
            this.stopPositioning();

            if (this._isLoading && !normalizedValue) {
                // was loading before and now is not, we need to reposition
                this.startPositioning();
            }
        }

        this._isLoading = normalizedValue;
        if (!this._isLoading && this.isRange && this.dropdownVisible) {
            this.focusRange();
        }
    }

    /**
     * Deprecated. Allow multi-selection in the type attributes.
     *
     * @type {boolean}
     * @default false
     * @deprecated
     */
    @api
    get isMultiSelect() {
        return this._isMultiSelect;
    }
    set isMultiSelect(bool) {
        this._isMultiSelect = normalizeBoolean(bool);

        console.warn(
            'The "is-multi-select" attribute is deprecated. Add an "isMultiSelect" key to the type attributes instead.'
        );

        if (this._connected) {
            this.supportDeprecatedAttributes();
        }
    }

    /**
     * Deprecated. Set the items in the type attributes.
     *
     * @type {object[]}
     * @deprecated
     */
    @api
    get items() {
        return this._items;
    }
    set items(value) {
        this._items = normalizeArray(value, 'object');
        console.warn(
            'The "items" attribute is deprecated. Add an "items" key to the type attributes instead.'
        );

        if (this._connected) {
            this.supportDeprecatedAttributes();
            this.computeItemCounts();
            this.computeListItems();
        }
    }

    /**
     * Message displayed while the menu is in the loading state.
     *
     * @type {string}
     * @public
     * @default Loading
     */
    @api
    get loadingStateAlternativeText() {
        return this._loadingStateAlternativeText;
    }
    set loadingStateAlternativeText(value) {
        this._loadingStateAlternativeText =
            typeof value === 'string' ? value.trim() : i18n.loading;
    }

    /**
     * Label of the reset button.
     *
     * @type {string}
     * @public
     * @default Reset
     */
    @api
    get resetButtonLabel() {
        return this._resetButtonLabel;
    }
    set resetButtonLabel(value) {
        this._resetButtonLabel =
            value && typeof value === 'string'
                ? value.trim()
                : DEFAULT_RESET_BUTTON_LABEL;
    }

    /**
     * Deprecated. Set the search input placeholder in the type attributes.
     *
     * @type {string}
     * @default Search...
     * @deprecated
     */
    @api
    get searchInputPlaceholder() {
        return this._searchInputPlaceholder;
    }
    set searchInputPlaceholder(value) {
        this._searchInputPlaceholder =
            typeof value === 'string'
                ? value.trim()
                : DEFAULT_SEARCH_INPUT_PLACEHOLDER;

        console.warn(
            'The "search-input-placeholder" attribute is deprecated. Add a "searchInputPlaceholder" key to the type attributes instead.'
        );

        if (this._connected) {
            this.supportDeprecatedAttributes();
        }
    }

    /**
     * If present, a clear button is displayed. This attribute is only supported by the vertical variant.
     *
     * @type {boolean}
     * @default false
     */
    @api
    get showClearButton() {
        return this._showClearButton;
    }
    set showClearButton(value) {
        this._showClearButton = normalizeBoolean(value);
    }

    /**
     * Deprecated. Set the search box visibility in the type attributes.
     *
     * @type {boolean}
     * @default false
     * @deprecated
     */
    @api
    get showSearchBox() {
        return this._showSearchBox;
    }
    set showSearchBox(bool) {
        this._showSearchBox = normalizeBoolean(bool);

        console.warn(
            'The "show-search-box" attribute is deprecated. Add an "allowSearch" key to the type attributes instead.'
        );

        if (this._connected) {
            this.supportDeprecatedAttributes();
        }
    }

    /**
     * The tooltip is displayed on hover or focus on the button (horizontal variant), or on the help icon (vertical variant).
     *
     * @type {string}
     * @public
     */
    @api
    get tooltip() {
        return this._tooltip ? this._tooltip.value : undefined;
    }

    set tooltip(value) {
        // Used instead of the tooltip in vertical variant
        this.fieldLevelHelp = value;

        if (this._tooltip) {
            this._tooltip.value = value;
        } else if (value) {
            // Note that because the tooltip target is a child element it may not be present in the
            // dom during initial rendering.
            this._tooltip = new Tooltip(value, {
                root: this,
                target: () =>
                    this.template.querySelector('[data-element-id="button"]')
            });
            this._tooltip.initialize();
        }
    }

    /**
     * Type of the filter menu. Valid values include list, range, date-range and time-range.
     *
     * @type {string}
     * @default list
     * @public
     */
    @api
    get type() {
        return this._type;
    }
    set type(value) {
        this._type = normalizeString(value, {
            fallbackValue: TYPES.default,
            validValues: TYPES.valid
        });

        if (this._connected) {
            this.normalizeTypeAttributes();
            this.computeSelectedItems();
        }
    }

    /**
     * Attributes specific to the type (see **Types and Type Attributes**).
     *
     * @type {object}
     * @public
     */
    @api
    get typeAttributes() {
        return this._typeAttributes;
    }
    set typeAttributes(value) {
        this._typeAttributes = normalizeObject(value);

        if (this._connected) {
            this.normalizeTypeAttributes();
            this.computeSelectedItems();

            if (
                this.isVertical &&
                this.infiniteLoad &&
                !this.isLoading &&
                !this.visibleItems.length
            ) {
                // Fire the loadmore event without waiting for the user
                // to click on the load more button
                this.dispatchLoadMore();
            }
        }
    }

    /**
     * Value of the filter menu.
     * If the type is `list`, array of selected items values.
     * If the type is `range`, array of selected numbers.
     * If the type is `date-range`, array of ISO 8601 dates.
     * If the type is `time-range`, array of time strings in the format HH:mm[:ss[.SSS]].
     *
     * @type {String[] | Number[] | Date[]}
     * @public
     */
    @api
    get value() {
        return this._value;
    }
    set value(val) {
        const array = typeof val === 'string' ? [val] : normalizeArray(val);
        if (equal(array, this.value)) {
            return;
        }
        this._value = deepCopy(array);
        this.currentValue = deepCopy(array);

        if (this._connected) {
            this.computeItemCounts();
            this.computeListItems();
            this.computeSelectedItems();
        }
    }

    /**
     * The variant changes the look of the menu. Accepted variants include horizontal and vertical.
     *
     * @type {string}
     * @public
     * @default horizontal
     */
    @api
    get variant() {
        return this._variant;
    }
    set variant(value) {
        this._variant = normalizeString(value, {
            fallbackValue: MENU_VARIANTS.default,
            validValues: MENU_VARIANTS.valid
        });

        if (
            this._connected &&
            this.isVertical &&
            this.infiniteLoad &&
            !this.isLoading &&
            !this.visibleItems.length
        ) {
            // Fire the loadmore event without waiting for the user
            // to click on the load more button
            this.dispatchLoadMore();
        }
    }

    /**
     * Used by the `date-range` type. Day displayed as the first day of the week. The value has to be a number between 0 and 6, 0 being Sunday, 1 being Monday, and so on until 6.
     *
     * @type {number}
     * @default 0
     * @public
     */
    @api
    get weekStartDay() {
        return this._weekStartDay;
    }
    set weekStartDay(value) {
        const number = parseInt(value, 10);
        this._weekStartDay =
            isNaN(number) || number < 0 || number > 6
                ? DEFAULT_WEEK_START_DAY
                : number;
    }

    /*
     * ------------------------------------------------------------
     *  PRIVATE PROPERTIES
     * -------------------------------------------------------------
     */

    /**
     * Computed Aria Expanded from dropdown menu.
     *
     * @type {string}
     */
    get computedAriaExpanded() {
        return String(this.dropdownVisible); // default value must be a string for the attribute to always be present with a string value
    }

    /**
     * Computed Button class styling.
     *
     * @type {string}
     */
    get computedButtonClass() {
        const isDropdownIcon = !this.computedShowDownIcon;
        const isBare =
            this.buttonVariant === 'bare' ||
            this.buttonVariant === 'bare-inverse';

        const classes = classSet(
            'slds-button slds-truncate avonni-filter-menu__button'
        );
        classes.add(buttonGroupOrderClass(this.groupOrder));

        if (this.label || this.selectedItemLabels.length > 0) {
            classes.add({
                'slds-button_neutral': this.buttonVariant === 'border',
                'slds-button_inverse': this.buttonVariant === 'border-inverse',
                'slds-button_outline-brand':
                    this.buttonVariant === 'outline-brand'
            });
        } else {
            // The inverse check is to allow for a combination of a non-default icon and an -inverse buttonVariant
            const useMoreContainer =
                this.buttonVariant === 'container' ||
                this.buttonVariant === 'bare-inverse' ||
                this.buttonVariant === 'border-inverse';

            classes.add({
                'slds-button_icon': !isDropdownIcon,
                'slds-button_icon-bare': isBare,
                'slds-button_icon-more': !useMoreContainer && !isDropdownIcon,
                'slds-button_icon-container-more':
                    useMoreContainer && !isDropdownIcon,
                'slds-button_icon-container':
                    this.buttonVariant === 'container' && isDropdownIcon,
                'slds-button_icon-border':
                    this.buttonVariant === 'border' && isDropdownIcon,
                'slds-button_icon-border-filled':
                    this.buttonVariant === 'border-filled',
                'slds-button_icon-border-inverse':
                    this.buttonVariant === 'border-inverse',
                'slds-button_icon-inverse':
                    this.buttonVariant === 'bare-inverse',
                'slds-button_icon-xx-small':
                    this.iconSize === 'xx-small' && !isBare,
                'slds-button_icon-x-small':
                    this.iconSize === 'x-small' && !isBare,
                'slds-button_icon-small': this.iconSize === 'small' && !isBare,
                'slds-button_icon-large': this.iconSize === 'large' && !isBare
            });
        }

        classes.add({
            'avonni-filter-menu__button-selected':
                this.selectedItemLabels.length > 0
        });

        return classes.toString();
    }

    /**
     * Computed button title.
     *
     * @type {string}
     */
    get computedButtonTitle() {
        return [
            this.title,
            this.selectedFilterLabels,
            this.selectedItemCountLabel
        ]
            .filter(Boolean)
            .join(' ');
    }

    /**
     * Computed collapsible button icon name.
     *
     * @type {string}
     */
    get computedCollapsibleButtonIconName() {
        return this.closed ? 'utility:chevronright' : 'utility:chevrondown';
    }

    /**
     * Computed Dropdown class styling.
     *
     * @type {string}
     */
    get computedDropdownClass() {
        const alignment = this.dropdownAlignment;
        const nubbin = this.dropdownNubbin;
        const isDateTime = this.computedTypeAttributes.type === 'datetime';
        const isSmallRange = this.isRange || (this.isDateRange && isDateTime);

        const classes = classSet('slds-dropdown slds-p-around_none').add({
            'slds-dropdown_left': alignment === 'left' || this.isAutoAlignment,
            'slds-dropdown_center': alignment === 'center',
            'slds-dropdown_right': alignment === 'right',
            'slds-dropdown_bottom': alignment === 'bottom-center',
            'slds-dropdown_bottom slds-dropdown_right slds-dropdown_bottom-right':
                alignment === 'bottom-right',
            'slds-dropdown_bottom slds-dropdown_left slds-dropdown_bottom-left':
                alignment === 'bottom-left',
            'slds-nubbin_top-left': nubbin && alignment === 'left',
            'slds-nubbin_top-right': nubbin && alignment === 'right',
            'slds-nubbin_top': nubbin && alignment === 'center',
            'slds-nubbin_bottom-left': nubbin && alignment === 'bottom-left',
            'slds-nubbin_bottom-right': nubbin && alignment === 'bottom-right',
            'slds-nubbin_bottom': nubbin && alignment === 'bottom-center',
            'slds-dropdown_small': isSmallRange,
            'slds-dropdown_large':
                (this.isDateRange && !isDateTime) || this.isTimeRange
        });

        if (this.computedTypeAttributes.dropdownWidth) {
            classes.add(
                `slds-dropdown_${this.computedTypeAttributes.dropdownWidth}`
            );
        }
        return classes.toString();
    }

    /**
     * Computed Menu Label with selected items.
     *
     * @type {string}
     */
    get computedMenuLabelClass() {
        return classSet('slds-dropdown__list')
            .add({
                'slds-text-title_bold': this.selectedItemLabels.length > 0
            })
            .toString();
    }

    /**
     * Computed Item List Class styling.
     *
     * @type {string}
     */
    get computedDropdownContentClass() {
        const length = this.computedTypeAttributes.dropdownLength;
        return classSet('slds-dropdown__list')
            .add({
                'slds-dropdown_length-with-icon-5':
                    this.isList && length === '5-items',
                'slds-dropdown_length-with-icon-7':
                    this.isList && (!length || length === '7-items'),
                'slds-dropdown_length-with-icon-10':
                    this.isList && length === '10-items'
            })
            .toString();
    }

    get computedNoResultsMessage() {
        return (
            this.computedTypeAttributes.noResultsMessage ||
            DEFAULT_NO_RESULTS_MESSAGE
        );
    }

    /**
     * Computed section class styling.
     *
     * @type {string}
     */
    get computedSectionClass() {
        return this.displayFilters ? 'slds-show' : 'slds-hide';
    }

    /**
     * Computed showdown icon.
     *
     * @type {boolean}
     */
    get computedShowDownIcon() {
        return !(
            this.iconName === 'utility:down' ||
            this.iconName === 'utility:chevrondown'
        );
    }

    /**
     * Computed vertical list CSS classes.
     *
     * @type {string}
     */
    get computedVerticalListClass() {
        const length = this.computedTypeAttributes.dropdownLength;
        return classSet({
            'slds-dropdown_length-with-icon-5':
                this.isList && length === '5-items',
            'slds-dropdown_length-with-icon-7':
                this.isList && length === '7-items',
            'slds-dropdown_length-with-icon-10':
                this.isList && length === '10-items'
        }).toString();
    }

    /**
     * Returns true, if the filter menu is not collapsible or open and display the filters.
     *
     * @type {boolean}
     */
    get displayFilters() {
        return !this.collapsible || (this.collapsible && !this.closed);
    }

    /**
     * Selected end date, when the type is date-range.
     *
     * @type {string|null}
     */
    get dateRangeEndDate() {
        if (!Array.isArray(this.currentValue)) {
            return null;
        }
        return this.currentValue[1];
    }

    /**
     * Selected start date, when the type is date-range.
     *
     * @type {string|null}
     */
    get dateRangeStartDate() {
        if (!Array.isArray(this.currentValue)) {
            return null;
        }
        return this.currentValue[0];
    }

    /**
     * True if the filter menu is disabled or loading.
     *
     * @type {boolean}
     */
    get disabledOrLoading() {
        return this.isLoading || this.disabled;
    }

    /**
     * HTML element of the dropdown.
     *
     * @type {HTMLElement}
     */
    get dropdownElement() {
        return this.template.querySelector(
            '[data-element-id="div-dropdown-content"]'
        );
    }

    /**
     * True if the filter menu has nested items.
     *
     * @type {boolean}
     */
    get hasNestedItems() {
        return this.computedTypeAttributes.hasNestedItems;
    }

    /**
     * True if inifinite loading is enabled.
     *
     * @type {boolean}
     */
    get infiniteLoad() {
        return this.computedTypeAttributes.enableInfiniteLoading;
    }

    /**
     * True if the dropdown menu is automatically positionned.
     *
     * @type {boolean}
     */
    get isAutoAlignment() {
        return this.dropdownAlignment.startsWith('auto');
    }

    /**
     * True if the type is date-range.
     *
     * @type {boolean}
     */
    get isDateRange() {
        return this.type === 'date-range';
    }

    /**
     * True if the type is list.
     *
     * @type {boolean}
     */
    get isList() {
        return this.type === 'list';
    }

    /**
     * True if the type is range.
     *
     * @type {boolean}
     */
    get isRange() {
        return this.type === 'range';
    }

    /**
     * True if the type is time-range.
     *
     * @type {boolean}
     */
    get isTimeRange() {
        return this.type === 'time-range';
    }

    /**
     * True if the variant is vertical.
     *
     * @type {boolean}
     */
    get isVertical() {
        return this.variant === 'vertical';
    }

    /**
     * True if the labels have a count.
     *
     * @type {boolean}
     */
    get hasCountLabel() {
        return Object.keys(this.computedItemCounts).length > 0;
    }

    /**
     * True if no list items are visible.
     *
     * @type {boolean}
     */
    get noVisibleListItem() {
        let i = 0;
        let noVisibleListItem = true;
        while (i < this.computedItems.length && noVisibleListItem) {
            if (!this.computedItems[i].hidden) {
                noVisibleListItem = false;
            }
            i += 1;
        }
        return noVisibleListItem;
    }

    /**
     * The loaded number of filter items over the total number of filter items
     *
     * @type {string}
     */
    get selectedOverTotal() {
        const currentLength = this.visibleItems.length;
        let totalLength = this.computedTypeAttributes?.totalCount ?? 0;
        totalLength =
            currentLength > totalLength || !this.infiniteLoad
                ? currentLength
                : totalLength;
        return `${currentLength} of ${totalLength}`;
    }

    /**
     * Array of one action: remove. The action is shown on the selected items pills.
     *
     * @type {object[]}
     */
    get pillActions() {
        return [
            {
                label: 'Remove',
                name: 'remove',
                iconName: 'utility:close'
            }
        ];
    }

    /**
     * Value of the slider, when the type is range.
     *
     * @type {number[]}
     */
    get rangeValue() {
        if (this.currentValue.length) {
            return this.currentValue;
        }
        const { min, max } = this.computedTypeAttributes;
        const start = isNaN(min) ? DEFAULT_RANGE_VALUE[0] : Number(min);
        const end = isNaN(max) ? DEFAULT_RANGE_VALUE[1] : Number(max);
        return [start, end];
    }

    /**
     * True if the end of the list is reached.
     *
     * @type {boolean}
     */
    get scrolledToEnd() {
        const fullHeight = this.dropdownElement.scrollHeight;
        const scrolledDistance = this.dropdownElement.scrollTop;
        const visibleHeight = this.dropdownElement.offsetHeight;
        return (
            visibleHeight + scrolledDistance + LOAD_MORE_OFFSET >= fullHeight
        );
    }

    /**
     * Computed Menu Label with selected filters.
     *
     * @type {string}
     */
    get selectedFilterLabels() {
        const selectedCount = this.selectedItemLabels.length;

        if (selectedCount === 0) {
            return '';
        }

        if (selectedCount <= 2) {
            const selectedLabels = this.selectedItemLabels.join(', ');
            return `(${selectedLabels})`;
        }

        const firstTwoLabels = this.selectedItemLabels
            .slice(0, 2)
            .map((item) => item)
            .join(', ');
        return `(${firstTwoLabels})`;
    }

    /**
     * Display the count for the selected items
     *
     * @type {string}
     */
    get selectedItemCountLabel() {
        if (this.isVertical) {
            const count = this.isList
                ? this.value.length
                : this.value.filter((v) => v !== null).length;

            return count > 0 ? String(count) : '';
        }

        const count = this.value.length;

        return count > 2 ? `${count - 2}+` : '';
    }

    /**
     * Display the labels of the selected items
     *
     * @type {string[]}
     */
    get selectedItemLabels() {
        const hasComputedItems = this.computedItems.length > 0;
        this.labelMap = this.dropdownVisible
            ? new Map(
                  this.computedItems.map((item) => [item.value, item.label])
              )
            : this.labelMap;

        const valueLabels = this.value.map(
            (value) => this.labelMap.get(value) || value
        );
        if (this.isDateRange || this.isRange) {
            return this.selectedItems.map((item) => item.label);
        }
        const labels = hasComputedItems
            ? this.selectedItems.map((item) => item.label)
            : valueLabels;
        return labels;
    }

    /**
     * True if the apply and reset buttons should be visible.
     *
     * @type {boolean}
     */
    get showApplyResetButtons() {
        return !this.hideApplyResetButtons && !this.showNoResultsMessage;
    }

    /**
     * True if the selected filter count should be visible
     *
     * @type {boolean}
     */
    get showCount() {
        return !!this.selectedItemCountLabel;
    }

    /**
     * True if the selected filter value should be visible
     *
     * @type {boolean}
     */
    get showFilterValue() {
        return !!this.selectedFilterLabels;
    }

    /**
     * True if the load more button should be visible.
     *
     * @type {boolean}
     */
    get showLoadMoreButton() {
        return this.infiniteLoad && !this.isLoading;
    }

    /**
     * True if clear only section should be visible.
     *
     * @type {boolean}
     */
    get showClearSection() {
        return this.showClearButton && this.currentValue.length > 0;
    }

    /**
     * True if the no result message should be visible.
     *
     * @type {boolean}
     */
    get showNoResultsMessage() {
        return (
            !this.isLoading &&
            this.noVisibleListItem &&
            this.type === 'list' &&
            (this.searchTerm || this.variant === 'horizontal')
        );
    }

    /**
     * True if the selected items should be visible.
     *
     * @type {boolean}
     */
    get showSelectedItems() {
        return !this.hideSelectedItems && this.selectedItems.length > 0;
    }

    /**
     * Selected start time, when the type is time-range.
     *
     * @type {string|null}
     */
    get timeRangeStartTime() {
        if (!Array.isArray(this.currentValue)) {
            return null;
        }
        return this.currentValue[0];
    }

    /**
     * Selected end time, when the type is time-range.
     *
     * @type {string|null}
     */
    get timeRangeEndTime() {
        if (!Array.isArray(this.currentValue)) {
            return null;
        }
        return this.currentValue[1];
    }

    /*
     * ------------------------------------------------------------
     *  PUBLIC METHODS
     * -------------------------------------------------------------
     */

    /**
     * Save the currently selected values.
     *
     * @public
     */
    @api
    apply() {
        this._value = [...this.currentValue];
        this.computeSelectedItems();
        this.close();
    }

    /**
     * Deprecated. To unselect the value, use `reset()`. To remove the current value, use the `value` attribute.
     *
     * @deprecated
     */
    @api
    clear() {
        this._value = [];
        this.currentValue = [];
        this.computeItemCounts();
        this.computeListItems();
        this.computeSelectedItems();

        console.warn(
            'The clear() method is deprecated. To unselect the value, use reset(). To remove the current value, use the value attribute.'
        );
    }

    /**
     * Set the focus on the filter menu button (horizontal variant) or choice set (vertical variant).
     *
     * @public
     */
    @api
    focus() {
        if (this.isVertical && this.hasNestedItems) {
            const tree = this.template.querySelector(
                '[data-element-id="avonni-tree"]'
            );
            if (tree) {
                tree.focus();
            }
        } else if (this.isVertical) {
            const choiceSet = this.template.querySelector(
                '[data-element-id="avonni-input-choice-set"]'
            );
            if (choiceSet) {
                choiceSet.focus();
            }
        } else {
            const button = this.template.querySelector(
                '[data-element-id="button"]'
            );
            if (button) {
                button.focus();
            }
        }
    }

    /**
     * Set the focus on the search input.
     *
     * @public
     */
    @api
    focusSearchInput() {
        const search = this.template.querySelector(
            '[data-element-id="lightning-input"]'
        );
        if (search) {
            search.focus();
        }
    }

    /**
     * Unselect all values, without saving the change.
     *
     * @public
     */
    @api
    reset() {
        this.currentValue = [];
        if (this.isList) {
            this.computeItemCounts();
            this.computeListItems();
        }
    }

    /*
     * ------------------------------------------------------------
     *  PRIVATE METHODS
     * -------------------------------------------------------------
     */

    /**
     * Initialize tooltip.
     */
    initTooltip() {
        if (this._tooltip && !this._tooltip.initialized) {
            this._tooltip.initialize();
        }
    }

    /**
     * Create the computed item counts, based on the given items.
     */
    computeItemCounts() {
        if (!this.isList || !this.computedTypeAttributes?.itemCounts) {
            return;
        }

        this.computedItemCounts = deepCopy(
            normalizeObject(this.computedTypeAttributes.itemCounts)
        );
    }

    /**
     * Create the computed list items, based on the given items.
     */
    computeListItems() {
        if (!this.isList) {
            return;
        }
        let firstFocusableItem;
        const items = deepCopy(
            normalizeArray(this.computedTypeAttributes.items, 'object')
        );
        const hasCountLabel = this.hasCountLabel;

        this.computedItems = items.map((item) => {
            let tabindex = '-1';
            if (!firstFocusableItem && !item.disabled && !item.hidden) {
                firstFocusableItem = true;
                tabindex = '0';
            }
            const numberRecords = this.computedItemCounts[item?.value] ?? 0;
            if (hasCountLabel) {
                item.countLabel = `(${numberRecords})`;
                item.additionalLabel = `(${numberRecords})`;
            }
            const computedItem = new Item({
                ...item,
                filterValue: this.currentValue,
                hasNestedItems: this.hasNestedItems,
                tabindex
            });
            return computedItem;
        });
        this.visibleItems = this.getVisibleItems();

        if (this.dropdownVisible) {
            // If the items are set while the popover is open, prevent losing focus
            this.focusDropdown();
        }
    }

    /**
     * Compute the selected items, that will be displayed as pills.
     */
    computeSelectedItems() {
        if (this.isList) {
            this.computeSelectedListItems();
        } else {
            this.computeSelectedRange();
        }
    }

    /**
     * Use the value to compute the selected list items that will be displayed as pills.
     */
    computeSelectedListItems() {
        const selectedItems = [];
        this.value.forEach((v) => {
            const item = getItemByName(v, this.computedItems);
            if (item) {
                selectedItems.push({
                    label: item.label,
                    name: item.value
                });
            }
        });

        this.selectedItems = selectedItems;
    }

    /**
     * Use the value to compute the selected range that will be displayed as a pill.
     */
    computeSelectedRange() {
        const selection = this.value.reduce((string, value) => {
            let normalizedValue = '';
            const date = new Date(value);
            if (this.isDateRange && value && !isNaN(date)) {
                // Date range
                const { dateStyle, timeStyle, timezone, type } =
                    this.computedTypeAttributes;
                normalizedValue = formatDateFromStyle(date, {
                    dateStyle,
                    showTime: type === 'datetime',
                    timeStyle,
                    timeZone: timezone
                });
            } else if (this.isRange && !isNaN(value)) {
                // Range
                const style = this.computedTypeAttributes.unit;
                const attributes = normalizeObject(
                    this.computedTypeAttributes.unitAttributes
                );
                const options = {
                    style,
                    ...attributes
                };
                if (
                    style === 'percent' &&
                    this.computedTypeAttributes.isPercentage
                ) {
                    value /= 100;
                }
                normalizedValue = value.toString();
                normalizedValue = numberFormat(options).format(normalizedValue);
            } else if (this.isTimeRange && value) {
                normalizedValue = formatTimeString(value);
            }
            return string.length
                ? `${string} - ${normalizedValue}`
                : normalizedValue;
        }, '');

        if (selection.length) {
            this.selectedItems = [
                {
                    label: selection,
                    name: selection
                }
            ];
        } else {
            this.selectedItems = [];
        }
    }

    /**
     * Close the dropdown menu.
     */
    close() {
        if (this.dropdownVisible) {
            this.toggleMenuVisibility();
        }
    }

    /**
     * Set the focus on the dropdown menu of the horizontal variant.
     */
    focusDropdown() {
        const isFocusableList =
            (this.isList && this.visibleItems.length) ||
            this.computedTypeAttributes.allowSearch;
        const isFocusable =
            isFocusableList || (!this.isList && !this.isLoading);

        if (isFocusable) {
            this._allowBlur = false;
            requestAnimationFrame(() => {
                const focusTrap = this.template.querySelector(
                    '[data-element-id="avonni-focus-trap"]'
                );
                if (focusTrap) {
                    this._dropdownIsFocused = true;
                    focusTrap.focus();
                }
            });
        }
    }

    /**
     * Set the focus on a list item of the dropdown menu.
     *
     * @param {number} currentIndex Index of the currently focused item.
     * @param {number} addedIndex Index to add to the current index. Valid values include 1 and -1. Defaults to 1.
     */
    focusListItem(currentIndex, addedIndex = 1) {
        const items = this.template.querySelectorAll(
            '[data-element-id="a-list-item"]'
        );
        items[currentIndex].tabIndex = '-1';
        const index = currentIndex + addedIndex;

        let item = items[index];
        if (index < 0) {
            item = items[items.length - 1];
        } else if (index >= items.length) {
            item = items[0];
        } else if (item && item.disabled) {
            this.focusListItem(index, addedIndex);
            return;
        }

        if (item) {
            item.focus();
            item.tabIndex = '0';
        }
    }

<<<<<<< HEAD
    /**
     * Set the focus on the range.
     */
    focusRange() {
        requestAnimationFrame(() => {
            const range = this.template.querySelector(
                '[data-element-id="avonni-slider"]'
            );
            if (range) {
                range.focus();
            }
        });
    }

    formatDateFromStyle(
        date,
        {
            showTime = false,
            dateStyle = 'medium',
            timeStyle = 'short',
            timeZone
        }
    ) {
        if (!(date instanceof Date)) {
            return '';
        }
        const time = showTime ? timeStyle : undefined;
        return new Intl.DateTimeFormat('default', {
            dateStyle,
            timeStyle: time,
            timeZone
        }).format(date);
    }

=======
>>>>>>> 83760219
    /**
     * Get only the item that are in the search scope or have children that are in the search scope.
     */
    getVisibleItems(items = this.computedItems) {
        if (!this.searchTerm || typeof this.searchTerm !== 'string') {
            return items;
        }

        const visibleItems = [];
        for (let i = 0; i < items.length; i += 1) {
            const visibleItem = new Item({
                ...items[i],
                filterValue: this.currentValue
            });
            if (Array.isArray(visibleItem.items)) {
                visibleItem.items = this.getVisibleItems(visibleItem.items);
                if (visibleItem.items.length) {
                    visibleItem.expanded = true;
                    visibleItems.push(visibleItem);
                    continue;
                }
            }

            const normalizedLabel = items[i].label.toLowerCase();
            const searchTerm = this.searchTerm.toLowerCase();
            const matchesSearch = normalizedLabel.includes(searchTerm);
            if (matchesSearch) {
                visibleItems.push(visibleItem);
            }
        }
        return visibleItems;
    }

    /**
     * Create the computed type attributes. Make sure only the authorized attributes for the given type are kept, add the deperecated attributes and compute the list items.
     */
    normalizeTypeAttributes() {
        const typeAttributes = {};
        Object.entries(this.typeAttributes).forEach(([key, value]) => {
            const allowedAttribute =
                TYPE_ATTRIBUTES[this.type] &&
                TYPE_ATTRIBUTES[this.type].includes(key);
            if (allowedAttribute) {
                typeAttributes[key] = value;
            }
        });
        this.computedTypeAttributes = typeAttributes;
        this.supportDeprecatedAttributes();
        this.computeItemCounts();
        this.computeListItems();
    }

    /**
     * Observe the dropdown position if its position is automatically set.
     */
    pollBoundingRect() {
        // only poll if the dropdown is auto aligned
        if (this.isAutoAlignment && this.dropdownVisible) {
            setTimeout(
                () => {
                    if (this._connected) {
                        observePosition(this, 300, this._boundingRect, () => {
                            this.close();
                        });

                        // continue polling
                        this.pollBoundingRect();
                    }
                },
                250 // check every 0.25 second
            );
        }
    }

    /**
     * Set the order of the button menu. This method is used as a callback by a potential button group parent.
     *
     * @param {number} order Order of the button menu in its siblings.
     */
    setOrder(order) {
        this._order = order;
    }

    /**
     * Menu positioning and animation start.
     *
     * @returns object dropdown menu positioning.
     */
    startPositioning() {
        if (!this.isAutoAlignment) {
            return Promise.resolve();
        }

        this._positioning = true;

        const align = {
            horizontal: Direction.Left,
            vertical: Direction.Top
        };

        const targetAlign = {
            horizontal: Direction.Left,
            vertical: Direction.Bottom
        };

        let autoFlip = true;
        let autoFlipVertical;

        return animationFrame()
            .then(() => {
                this.stopPositioning();
                this._autoPosition = startPositioning(
                    this,
                    {
                        target: () =>
                            this.template.querySelector(
                                '[data-element-id="button"]'
                            ),
                        element: () =>
                            this.template.querySelector('.slds-dropdown'),
                        align,
                        targetAlign,
                        autoFlip,
                        autoFlipVertical,
                        scrollableParentBound: true,
                        keepInViewport: true
                    },
                    true
                );
                // Edge case: W-7460656
                if (this._autoPosition) {
                    return this._autoPosition.reposition();
                }
                return Promise.reject();
            })
            .then(() => {
                return timeout(0);
            })
            .then(() => {
                // Use a flag to prevent this async function from executing multiple times in a single lifecycle
                this._positioning = false;
            });
    }

    /**
     * Stop menu positioning and animation.
     */
    stopPositioning() {
        if (this._autoPosition) {
            stopPositioning(this._autoPosition);
            this._autoPosition = null;
        }
        this._positioning = false;
    }

    /**
     * Make sure the deprecated attributes used for the list type are still supported through the type attributes.
     */
    supportDeprecatedAttributes() {
        if (!this.isList) {
            return;
        }

        const {
            isMultiSelect,
            searchInputPlaceholder,
            allowSearch,
            dropdownLength,
            dropdownWidth,
            items
        } = this.computedTypeAttributes;

        if (allowSearch === undefined) {
            this.computedTypeAttributes.allowSearch = this.showSearchBox;
        }
        if (dropdownLength === undefined) {
            this.computedTypeAttributes.dropdownLength = this.dropdownLength;
        }
        if (dropdownWidth === undefined) {
            this.computedTypeAttributes.dropdownWidth = this.dropdownWidth;
        }
        if (isMultiSelect === undefined) {
            this.computedTypeAttributes.isMultiSelect = this.isMultiSelect;
        }
        if (!searchInputPlaceholder) {
            this.computedTypeAttributes.searchInputPlaceholder =
                this.searchInputPlaceholder;
        }
        if (!Array.isArray(items) || !items.length) {
            this.computedTypeAttributes.items = deepCopy(this.items);
        }
    }

    /**
     * Toggle the visibility of the dropdown menu.
     */
    toggleMenuVisibility() {
        if (!this.disabled) {
            this.dropdownVisible = !this.dropdownVisible;
            if (this.dropdownVisible) {
                this.startPositioning();
                this.dispatchOpen();

                // update the bounding rect when the menu is toggled
                this._boundingRect = this.getBoundingClientRect();

                this.pollBoundingRect();
                this.currentValue = [...this.value];
                this.computeItemCounts();
                this.computeListItems();
                this.focusDropdown();
            } else {
                this.stopPositioning();
                this.dispatchClose();
                this._previousScroll = undefined;
            }
        }
    }

    toggleTreeItem(levelPath = [], action) {
        const visibleItem = getTreeItemByLevelPath(
            levelPath,
            this.visibleItems
        );
        visibleItem.checked = !visibleItem.checked;
        const item = getItemByName(visibleItem.name, this.computedItems);
        this.currentValue = toggleTreeItemValue({
            action,
            item,
            value: this.currentValue
        });
        visibleItem.updateActions();
        this.visibleItems = [...this.visibleItems];
    }

    /*
     * ------------------------------------------------------------
     *  EVENT HANDLERS AND DISPATCHERS
     * -------------------------------------------------------------
     */

    /**
     * Handle a click on the apply button.
     */
    handleApply() {
        this.apply();
        this.dispatchApply();
    }

    /**
     * Handle the blur of the button menu.
     */
    handleButtonBlur() {
        if (this._allowBlur) {
            this.dispatchEvent(new CustomEvent('blur'));
            this.close();
        }
    }

    /**
     * Handle a click on the button menu.
     */
    handleButtonClick() {
        if (!this._preventDropdownToggle) {
            this.toggleMenuVisibility();
        }
        this._preventDropdownToggle = false;
    }

    /**
     * Handle a focus on the button menu.
     */
    handleButtonFocus() {
        if (this._allowBlur) {
            this.dispatchEvent(new CustomEvent('focus'));
        } else {
            this._allowBlur = true;

            if (this.dropdownVisible) {
                // Prevent toggling the menu twice,
                // if we click on the button when it is open
                this._preventDropdownToggle = true;
            }
        }
    }

    /**
     * Handle a change in the value of the input choice set that is visible when the variant is vertical.
     *
     * @param {Event} event change event.
     */
    handleChoiceSetChange(event) {
        const value = event.detail.value;
        this.currentValue =
            value && !Array.isArray(value) ? [value] : value || [];
        this.computedItems.forEach((item) => {
            item.checked = this.currentValue.includes(item.value);
        });
        this.dispatchSelect();
    }

    /**
     * Handle a change of the input date range, when the type is date-range.
     *
     * @param {Event} event change event.
     */
    handleDateRangeChange(event) {
        const { startDate, endDate } = event.detail;
        this.currentValue = !startDate && !endDate ? [] : [startDate, endDate];
        this._dateRangeFrames.forEach((f) => cancelAnimationFrame(f));
        this._dateRangeFrames = [];

        // Give time for the calendar to actually close
        this._dateRangeFrames[0] = requestAnimationFrame(() => {
            const dateRange = this.template.querySelector(
                '[data-element-id="avonni-input-date-range"]'
            );

            if (dateRange) {
                dateRange.blur();
            }

            this._dateRangeFrames[1] = requestAnimationFrame(() => {
                this._dateRangeFrames[2] = requestAnimationFrame(() => {
                    this.dispatchSelect();
                });
            });
        });
    }

    /**
     * Handle a focus set inside the dropdown menu.
     */
    handleDropdownFocusIn() {
        this._dropdownIsFocused = true;
    }

    /**
     * Handle a focus lost inside the dropdown menu.
     */
    handleDropdownFocusOut() {
        this._dropdownIsFocused = false;

        requestAnimationFrame(() => {
            if (!this._dropdownIsFocused) {
                this.close();
            }
        });
    }

    /**
     * Handle a key up in the dropdown menu.
     *
     * @param {Event} event keyup event.
     */
    handleDropdownKeyUp(event) {
        const key = event.key;
        if (key === 'Escape') {
            this.close();

            requestAnimationFrame(() => {
                // Set the focus on the button after render
                this.focus();
            });
        }
    }

    /**
     * Handle a click on a list item.
     *
     * @param {Event} event click event.
     */
    handleListItemClick(event) {
        event.preventDefault();
        const { value, disabled } = event.currentTarget.dataset;
        if (disabled) {
            return;
        }

        this.currentValue = [];
        this.computedItems = this.computedItems.map((item) => {
            if (item.value === value) {
                item.checked = !item.checked;
            } else if (!this.computedTypeAttributes.isMultiSelect) {
                item.checked = false;
            }
            if (item.checked) {
                this.currentValue.push(item.value);
            }
            return item;
        });
        this.visibleItems = this.getVisibleItems();

        this.dispatchSelect();
    }

    /**
     * Handle a key down on a list item.
     *
     * @param {Event} event keydown event.
     */
    handleListItemKeyDown(event) {
        const key = event.key;
        const index = Number(event.currentTarget.dataset.index);

        switch (key) {
            case 'ArrowUp': {
                this.focusListItem(index, -1);
                break;
            }
            case 'ArrowDown': {
                this.focusListItem(index);
                break;
            }
            case ' ':
            case 'Spacebar': {
                event.currentTarget.click();
                break;
            }
            default:
                break;
        }
    }

    /**
     * Handle a click on the load more button.
     */
    handleLoadMore() {
        this.dispatchLoadMore();
    }

    /**
     * Handle a change of the slider value, when the type is range.
     *
     * @param {Event} event change event.
     */
    handleRangeChange(event) {
        this.currentValue = event.detail.value;
        this.dispatchSelect();
    }

    /**
     * Handle a click on the reset button.
     */
    handleResetClick() {
        /**
         * The event fired when the selection is resetted.
         *
         * @event
         * @name reset
         * @public
         * @bubbles
         */
        this.dispatchEvent(new CustomEvent('reset', { bubbles: true }));
        this.reset();

        // In the vertical menu, a reset event can still be dispatched even when
        // hideApplyResetButtons is true, because of the Clear button.
        // Save the reset immediately.
        if (this.hideApplyButton || this.hideApplyResetButtons) {
            this._value = [...this.currentValue];
            this.computeSelectedItems();
            this.dispatchApply();
        }
    }

    /**
     * Handle a scroll movement in the dropdown menu.
     */
    handleScroll() {
        if (!this.infiniteLoad || this.isLoading) {
            return;
        }

        const fullHeight = this.dropdownElement.scrollHeight;
        const visibleHeight = this.dropdownElement.offsetHeight;
        const loadLimit = fullHeight - visibleHeight - LOAD_MORE_OFFSET;
        const firstTimeReachingTheEnd = this._previousScroll < loadLimit;

        if (
            this.scrolledToEnd &&
            (!this._previousScroll || firstTimeReachingTheEnd)
        ) {
            this.dispatchLoadMore();
        }
        this._previousScroll = this.dropdownElement.scrollTop;
    }

    /**
     * Handle an input in the search box.
     *
     * @param {Event} event change event.
     */
    handleSearch(event) {
        event.stopPropagation();
        this.searchTerm = event.detail.value;

        clearTimeout(this._searchTimeOut);
        this._searchTimeOut = setTimeout(() => {
            this.visibleItems = this.getVisibleItems();

            /**
             * The event fired when the search input value is changed.
             *
             * @event
             * @name search
             * @param {string} value The value of the search input.
             * @public
             * @bubbles
             */
            this.dispatchEvent(
                new CustomEvent('search', {
                    detail: {
                        value: this.searchTerm
                    },
                    bubbles: true
                })
            );

            if (
                this.isVertical &&
                this.infiniteLoad &&
                !this.isLoading &&
                this.noVisibleListItem
            ) {
                this.dispatchLoadMore();
            } else if (!this.infiniteLoad && this.isList) {
                this.dispatchLoadItemCounts();
            }
            this.dispatchLoadTotalCount();
        }, 300);
    }

    /**
     * Handle the removal of a selected item.
     *
     * @param {Event} event actionclick event.
     */
    handleSelectedItemRemove(event) {
        const { targetName, index } = event.detail;
        this.selectedItems.splice(index, 1);
        this.selectedItems = [...this.selectedItems];

        if (this.isList) {
            const valueIndex = this.value.findIndex((name) => {
                return name === targetName;
            });
            this.value.splice(valueIndex, 1);
        } else {
            this._value = [];
        }

        this.currentValue = [...this.value];
        this.computeItemCounts();
        this.computeListItems();
        this.dispatchApply();
    }

    /**
     * Handle a change of the input time range, when the type is time-range.
     *
     * @param {Event} event
     */
    handleTimeRangeChange(event) {
        event.stopPropagation();
        event.preventDefault();

        const elementId = event.target.dataset.elementId;
        const value = event.target.value;

        let [start, end] = this.currentValue;

        start = start ?? null;
        end = end ?? null;

        if (elementId === 'lightning-input-start-time') {
            start = value;
        } else if (elementId === 'lightning-input-end-time') {
            end = value;
        }

        this.currentValue = [start, end];

        this.dispatchSelect();
    }

    handleTreeActionClick(event) {
        const { name, levelPath } = event.detail;
        if (
            name !== SELECT_ALL_ACTION.name &&
            name !== UNSELECT_ALL_ACTION.name &&
            name !== SELECT_IMMEDIATE_CHILDREN_ACTION.name
        ) {
            return;
        }
        this.toggleTreeItem(levelPath, name);
        this.dispatchSelect();
    }

    /**
     * Handle a `loadmore` event coming from a list that has nested items.
     *
     * @param {Event} event `loadmore` event coming from the tree.
     */
    handleTreeLoadMore(event) {
        const levelPath = event.detail.levelPath;
        const item = getTreeItemByLevelPath(levelPath, this.visibleItems);
        if (item) {
            this.dispatchLoadMore(item);
        }
    }

    /**
     * Handle the selection of a list item when the list has nested items.
     *
     * @param {Event} event `select` event coming from the tree.
     */
    handleTreeSelect(event) {
        event.stopPropagation();

        const levelPath = event.detail.levelPath;
        if (levelPath) {
            this.toggleTreeItem(levelPath);
        } else {
            const value = deepCopy(event.detail.selectedItems);
            this.currentValue = value;
        }

        this.dispatchSelect();
    }

    /**
     * Dispatch the apply event.
     */
    dispatchApply() {
        /**
         * The event fired when the “Apply” button is clicked, or a pill removed from the selected items. If `hide-apply-reset-buttons` is `true`, the `apply` event is also fired when the user selects or unselects a value.
         *
         * @event
         * @name apply
         * @param {string[]|number[]} value New value of the filter menu.
         * @public
         * @bubbles
         */
        this.dispatchEvent(
            new CustomEvent('apply', {
                detail: {
                    value: this.value
                },
                bubbles: true
            })
        );
    }

    /**
     * Dispatch the close event.
     */
    dispatchClose() {
        /**
         * The event fired when the dropdown is closed (horizontal variant) or the section is closed (vertical variant).
         *
         * @event
         * @name close
         * @public
         * @bubbles
         */
        this.dispatchEvent(new CustomEvent('close', { bubbles: true }));
    }

    /**
     * Dispatch the `loaditemcounts` event.
     *
     */
    dispatchLoadItemCounts() {
        /**
         * The event fired when the number of records by item needs to be updated. It is only fired if type of the menu is a list and the`enableInfiniteLoading` type attribute is absent.
         *
         * @event
         * @name loaditemcounts
         * @public
         * @bubbles
         */
        this.dispatchEvent(
            new CustomEvent('loaditemcounts', {
                bubbles: true
            })
        );
    }

    /**
     * Dispatch the `loadmore` event.
     *
     * @param {object} item Parent item that triggered the `loadmore` event, if the items are nested.
     */
    dispatchLoadMore(item) {
        /**
         * The event fired when the end of a list is reached. It is only fired if the `enableInfiniteLoading` type attribute is present. In the horizontal variant, the `loadmore` event is triggered by a scroll to the end of the list. In the vertical variant, the `loadmore` event is triggered by a button clicked by the user or by a nested item opening.
         *
         * @event
         * @name loadmore
         * @param {object} item If the event was triggered by a nested item, definition of this item.
         * @public
         * @bubbles
         */
        this.dispatchEvent(
            new CustomEvent('loadmore', {
                bubbles: true,
                detail: { item: deepCopy(item) }
            })
        );
    }

    /**
     * Dispatch the `loadtotalcount` event.
     */
    dispatchLoadTotalCount() {
        /**
         * The event fired when the list is is rendered or the search term is modified.
         *
         * @event
         * @name loadtotalcount
         * @public
         * @bubbles
         */
        this.dispatchEvent(
            new CustomEvent('loadtotalcount', { bubbles: true })
        );
    }

    /**
     * Dispatch the open event.
     */
    dispatchOpen() {
        /**
         * The event fired when the dropdown is opened (horizontal variant) or the section is opened (vertical variant).
         *
         * @event
         * @name open
         * @public
         * @bubbles
         */
        this.dispatchEvent(new CustomEvent('open', { bubbles: true }));
    }

    /**
     * Dispatch the select event.
     */
    dispatchSelect() {
        this.dispatchEvent(
            /**
             * TThe event fired when a user selects or unselects a value.
             *
             * @event
             * @name select
             * @param {string[]} value Currently selected value. The value is not saved, as long as the user does not click on the “apply” button.
             * @public
             * @bubbles
             */
            new CustomEvent('select', {
                detail: {
                    value: deepCopy(this.currentValue)
                },
                bubbles: true
            })
        );

        // Save the selection immediately
        if (this.hideApplyButton || this.hideApplyResetButtons) {
            this._value = [...this.currentValue];
            this.computeSelectedItems();
            this.dispatchApply();

            if (this.isList && !this.computedTypeAttributes.isMultiSelect) {
                this.close();
            }
        }
    }

    /**
     * Section change status toggle.
     */
    toggleSection() {
        this._closed = !this._closed;

        if (this._closed) {
            this.dispatchClose();
        } else {
            this.dispatchOpen();
        }
    }
}<|MERGE_RESOLUTION|>--- conflicted
+++ resolved
@@ -1780,7 +1780,6 @@
         }
     }
 
-<<<<<<< HEAD
     /**
      * Set the focus on the range.
      */
@@ -1795,28 +1794,6 @@
         });
     }
 
-    formatDateFromStyle(
-        date,
-        {
-            showTime = false,
-            dateStyle = 'medium',
-            timeStyle = 'short',
-            timeZone
-        }
-    ) {
-        if (!(date instanceof Date)) {
-            return '';
-        }
-        const time = showTime ? timeStyle : undefined;
-        return new Intl.DateTimeFormat('default', {
-            dateStyle,
-            timeStyle: time,
-            timeZone
-        }).format(date);
-    }
-
-=======
->>>>>>> 83760219
     /**
      * Get only the item that are in the search scope or have children that are in the search scope.
      */
