/**
 * BSD 3-Clause License
 *
 * Copyright (c) 2021, Avonni Labs, Inc.
 * All rights reserved.
 *
 * Redistribution and use in source and binary forms, with or without
 * modification, are permitted provided that the following conditions are met:
 *
 * - Redistributions of source code must retain the above copyright notice, this
 *   list of conditions and the following disclaimer.
 *
 * - Redistributions in binary form must reproduce the above copyright notice,
 *   this list of conditions and the following disclaimer in the documentation
 *   and/or other materials provided with the distribution.
 *
 * - Neither the name of the copyright holder nor the names of its
 *   contributors may be used to endorse or promote products derived from
 *   this software without specific prior written permission.
 *
 * THIS SOFTWARE IS PROVIDED BY THE COPYRIGHT HOLDERS AND CONTRIBUTORS "AS IS"
 * AND ANY EXPRESS OR IMPLIED WARRANTIES, INCLUDING, BUT NOT LIMITED TO, THE
 * IMPLIED WARRANTIES OF MERCHANTABILITY AND FITNESS FOR A PARTICULAR PURPOSE ARE
 * DISCLAIMED. IN NO EVENT SHALL THE COPYRIGHT HOLDER OR CONTRIBUTORS BE LIABLE
 * FOR ANY DIRECT, INDIRECT, INCIDENTAL, SPECIAL, EXEMPLARY, OR CONSEQUENTIAL
 * DAMAGES (INCLUDING, BUT NOT LIMITED TO, PROCUREMENT OF SUBSTITUTE GOODS OR
 * SERVICES; LOSS OF USE, DATA, OR PROFITS; OR BUSINESS INTERRUPTION) HOWEVER
 * CAUSED AND ON ANY THEORY OF LIABILITY, WHETHER IN CONTRACT, STRICT LIABILITY,
 * OR TORT (INCLUDING NEGLIGENCE OR OTHERWISE) ARISING IN ANY WAY OUT OF THE USE
 * OF THIS SOFTWARE, EVEN IF ADVISED OF THE POSSIBILITY OF SUCH DAMAGE.
 */

import { LightningElement, api, track } from 'lwc';
import {
    normalizeBoolean,
    normalizeString,
    normalizeArray,
    observePosition,
    animationFrame,
    timeout,
    deepCopy
} from 'c/utilsPrivate';
import { classSet } from 'c/utils';
import { Tooltip } from 'c/tooltipLibrary';
import {
    Direction,
    startPositioning,
    stopPositioning
} from 'c/positionLibrary';

import filterMenuVertical from './filterMenuVertical.html';
import filterMenu from './filterMenu.html';

const ICON_SIZES = {
    valid: ['xx-small', 'x-small', 'small', 'medium', 'large'],
    default: 'medium'
};

const MENU_ALIGNMENTS = {
    valid: [
        'auto',
        'left',
        'center',
        'right',
        'bottom-left',
        'bottom-center',
        'bottom-right'
    ],
    default: 'left'
};

const BUTTON_VARIANTS = {
    valid: [
        'bare',
        'container',
        'border',
        'border-filled',
        'bare-inverse',
        'border-inverse'
    ],
    default: 'border'
};

const MENU_VARIANTS = {
    valid: ['horizontal', 'vertical'],
    default: 'horizontal'
};

const MENU_WIDTHS = {
    valid: ['xx-small', 'x-small', 'small', 'medium', 'large'],
    default: 'small'
};

const MENU_LENGTHS = {
    valid: ['5-items', '7-items', '10-items'],
    default: '7-items'
};

const i18n = {
    loading: 'Loading',
    showMenu: 'Show Menu'
};

const DEFAULT_ICON_NAME = 'utility:down';
const DEFAULT_SEARCH_INPUT_PLACEHOLDER = 'Search...';
const DEFAULT_APPLY_BUTTON_LABEL = 'Apply';
const DEFAULT_RESET_BUTTON_LABEL = 'Reset';

/**
 * @class
 * @descriptor avonni-filter-menu
 * @storyId example-filter-menu--base
 * @public
 */
export default class FilterMenu extends LightningElement {
    /**
     * The keyboard shortcut for the button menu (horizontal variant) or the checkbox group (vertical variant).
     *
     * @type {string}
     * @public
     */
    @api accessKey;
    /**
     * Label of the menu.
     *
     * @type {string}
     * @public
     */
    @api label;
    /**
     * Title of the button (horizontal variant) or the label (vertical variant).
     *
     * @type {string}
     * @public
     */
    @api title;

    _alternativeText = i18n.showMenu;
    _applyButtonLabel = DEFAULT_APPLY_BUTTON_LABEL;
    _buttonVariant = BUTTON_VARIANTS.default;
    _disabled = false;
    _dropdownAlignment = MENU_ALIGNMENTS.default;
    _dropdownLength = MENU_LENGTHS.default;
    _dropdownNubbin = false;
    _dropdownWidth = MENU_WIDTHS.default;
    _hideApplyResetButtons = false;
    _hideSelectedItems = false;
    _iconName = DEFAULT_ICON_NAME;
    _iconSize = ICON_SIZES.default;
    _isLoading = false;
    _isMultiSelect = false;
    _items = [];
    _loadingStateAlternativeText = i18n.loading;
    _resetButtonLabel = DEFAULT_RESET_BUTTON_LABEL;
    _searchInputPlaceholder = DEFAULT_SEARCH_INPUT_PLACEHOLDER;
    _showSearchBox = false;
    _tooltip;
    _value = [];
    _variant = MENU_VARIANTS.default;

    _cancelBlur = false;
    _dropdownVisible = false;
    _order;

    @track computedItems = [];
    @track selectedItems = [];
    dropdownOpened = false;
    fieldLevelHelp;

    connectedCallback() {
        // button-group necessities
        /**
        * Private button register event
        *
        * @event
        * @name privatebuttonregister
        * @param {object} callbacks
        * *setOrder : this.setOrder.bind(this),
        * *setDeRegistrationCallback: (deRegistrationCallback) => {
                        this._deRegistrationCallback = deRegistrationCallback;
                    }
        * @bubbles
        */
        const privatebuttonregister = new CustomEvent('privatebuttonregister', {
            bubbles: true,
            detail: {
                callbacks: {
                    setOrder: this.setOrder.bind(this),
                    setDeRegistrationCallback: (deRegistrationCallback) => {
                        this._deRegistrationCallback = deRegistrationCallback;
                    }
                }
            }
        });

        this.dispatchEvent(privatebuttonregister);
        this._connected = true;
    }

    disconnectedCallback() {
        if (this._deRegistrationCallback) {
            this._deRegistrationCallback();
        }
    }

    renderedCallback() {
        if (this._variant === 'horizontal') {
            this.classList.add(
                'slds-dropdown-trigger',
                'slds-dropdown-trigger_click'
            );
        } else {
            this.classList.remove(
                'slds-dropdown-trigger',
                'slds-dropdown-trigger_click'
            );
        }

        this.initTooltip();
    }

    /**
     * Render html template based on variant vertical or not.
     *
     * @returns {File} filterMenu.html | filterMenuVertical.html
     */
    render() {
        if (this.variant === 'vertical') {
            return filterMenuVertical;
        }
        return filterMenu;
    }

    /*
     * ------------------------------------------------------------
     *  PUBLIC PROPERTIES
     * -------------------------------------------------------------
     */

    /**
     * The assistive text for the button menu. This attribute isn’t supported for the vertical variant.
     *
     * @type {string}
     * @public
     * @default Show Menu
     */
    @api
    get alternativeText() {
        return this._alternativeText;
    }
    set alternativeText(value) {
        this._alternativeText =
            typeof value === 'string' ? value.trim() : i18n.showMenu;
    }

    /**
     * Label of the apply button.
     *
     * @type {string}
     * @public
     * @default Apply
     */
    @api
    get applyButtonLabel() {
        return this._applyButtonLabel;
    }
    set applyButtonLabel(value) {
        this._applyButtonLabel =
            value && typeof value === 'string'
                ? value.trim()
                : DEFAULT_APPLY_BUTTON_LABEL;
    }

    /**
     * The button variant changes the look of the horizontal variant’s button. Accepted variants include bare, container, border, border-filled, bare-inverse, and border-inverse. This attribute isn’t supported for the vertical variant.
     *
     * @type {string}
     * @public
     * @default border
     */
    @api
    get buttonVariant() {
        return this._buttonVariant;
    }
    set buttonVariant(value) {
        this._buttonVariant = normalizeString(value, {
            fallbackValue: BUTTON_VARIANTS.default,
            validValues: BUTTON_VARIANTS.valid
        });
    }

    /**
     * If present, the menu cannot be used by users.
     *
     * @type {boolean}
     * @public
     * @default false
     */
    @api
    get disabled() {
        return this._disabled;
    }
    set disabled(bool) {
        this._disabled = normalizeBoolean(bool);
    }

    /**
     * Determines the alignment of the dropdown menu relative to the button. Available options are: auto, left, center, right, bottom-left, bottom-center, bottom-right. The auto option aligns the dropdown menu based on available space. This attribute isn’t supported for the vertical variant.
     *
     * @type {string}
     * @public
     * @default left
     */
    @api
    get dropdownAlignment() {
        return this._dropdownAlignment;
    }
    set dropdownAlignment(value) {
        this._dropdownAlignment = normalizeString(value, {
            fallbackValue: MENU_ALIGNMENTS.default,
            validValues: MENU_ALIGNMENTS.valid
        });
    }

    /**
     * Maximum length of the dropdown menu. Valid values include 5-items, 7-items and 10-items. This attribute isn’t supported for the vertical variant.
     *
     * @type {string}
     * @public
     * @default 7-items
     */
    @api
    get dropdownLength() {
        return this._dropdownLength;
    }
    set dropdownLength(value) {
        this._dropdownLength = normalizeString(value, {
            fallbackValue: MENU_LENGTHS.default,
            validValues: MENU_LENGTHS.valid
        });
    }

    /**
     * If present, a nubbin is present on the dropdown menu. A nubbin is a stub that protrudes from the menu item towards the button menu. The nubbin position is based on the menu-alignment. This attribute isn’t supported for the vertical variant.
     *
     * @type {boolean}
     * @public
     * @default false
     */
    @api
    get dropdownNubbin() {
        return this._dropdownNubbin;
    }
    set dropdownNubbin(bool) {
        this._dropdownNubbin = normalizeBoolean(bool);
    }

    /**
     * Minimum width of the dropdown menu. Valid values include xx-small, x-small, small, medium and large. This attribute isn’t supported for the vertical variant.
     *
     * @type {string}
     * @public
     * @default small
     */
    @api
    get dropdownWidth() {
        return this._dropdownWidth;
    }
    set dropdownWidth(value) {
        this._dropdownWidth = normalizeString(value, {
            fallbackValue: MENU_WIDTHS.default,
            validValues: MENU_WIDTHS.valid
        });
    }

    /**
     * If present, the apply and reset buttons are hidden.
     *
     * @type {boolean}
     * @public
     * @default false
     */
    @api
    get hideApplyResetButtons() {
        return this._hideApplyResetButtons;
    }
    set hideApplyResetButtons(bool) {
        this._hideApplyResetButtons = normalizeBoolean(bool);
    }

    /**
     * If present, the selected items are hidden.
     *
     * @type {boolean}
     * @public
     * @default false
     */
    @api
    get hideSelectedItems() {
        return this._hideSelectedItems;
    }
    set hideSelectedItems(bool) {
        this._hideSelectedItems = normalizeBoolean(bool);
    }

    /**
     * The name of the icon to be used in the format 'utility:down'. For the horizontal variant, if an icon other than 'utility:down' or 'utility:chevrondown' is used, a utility:down icon is appended to the right of that icon.
     *
     * @type {string}
     * @public
     * @default utility:down for horizontal variant
     */
    @api
    get iconName() {
        return this._iconName;
    }
    set iconName(value) {
        this._iconName =
            value && typeof value === 'string'
                ? value.trim()
                : DEFAULT_ICON_NAME;
    }

    /**
     * The size of the icon. Options include xx-small, x-small, small, medium or large. This value defaults to medium.
     *
     * @type {string}
     * @public
     * @default medium
     */
    @api
    get iconSize() {
        return this._iconSize;
    }
    set iconSize(value) {
        this._iconSize = normalizeString(value, {
            fallbackValue: ICON_SIZES.default,
            validValues: ICON_SIZES.valid
        });
    }

    /**
     * If present, the menu is in a loading state and shows a spinner.
     *
     * @type {boolean}
     * @public
     * @default false
     */
    @api
    get isLoading() {
        return this._isLoading;
    }
    set isLoading(bool) {
        const normalizedValue = normalizeBoolean(bool);
        if (this.isAutoAlignment()) {
            // stop previous positioning if any as it maintains old position relationship
            this.stopPositioning();

            if (this._isLoading && !normalizedValue) {
                // was loading before and now is not, we need to reposition
                this.startPositioning();
            }
        }

        this._isLoading = normalizedValue;
    }

    /**
     * If present, multiple items can be selected.
     *
     * @type {boolean}
     * @public
     * @default false
     */
    @api
    get isMultiSelect() {
        return this._isMultiSelect;
    }
    set isMultiSelect(bool) {
        this._isMultiSelect = normalizeBoolean(bool);
    }

    /**
     * Array of item objects.
     *
     * @type {object[]}
     * @public
     */
    @api
    get items() {
        return this._items;
    }
    set items(proxy) {
        this._items = normalizeArray(proxy);
        this.computedItems = JSON.parse(JSON.stringify(this._items));

        this.computeValue();
        this.computeSelectedItems();
        this.computeTabindex();
    }

    /**
<<<<<<< HEAD
     * Message displayed while the menu is in the loading state.
=======
     * Array of selected item's values.
     *
     * @type {String[]}
     * @public
     */
    @api
    get value() {
        return this._value;
    }
    set value(val) {
        const array = typeof val === 'string' ? [val] : normalizeArray(val);
        this._value = deepCopy(array);

        this.computeValue();
        this.computeSelectedItems();
    }

    /**
     * The variant changes the look of the menu. Accepted variants include horizontal and vertical.
>>>>>>> 932242c5
     *
     * @type {string}
     * @public
     * @default Loading
     */
    @api
    get loadingStateAlternativeText() {
        return this._loadingStateAlternativeText;
    }
    set loadingStateAlternativeText(value) {
        this._loadingStateAlternativeText =
            typeof value === 'string' ? value.trim() : i18n.loading;
    }

    /**
     * Label of the reset button.
     *
     * @type {string}
     * @public
     * @default Reset
     */
    @api
    get resetButtonLabel() {
        return this._resetButtonLabel;
    }
    set resetButtonLabel(value) {
        this._resetButtonLabel =
            value && typeof value === 'string'
                ? value.trim()
                : DEFAULT_RESET_BUTTON_LABEL;
    }

    /**
     * Text displayed when the search input is empty, to prompt the user for a valid entry.
     *
     * @type {string}
     * @public
     * @default Search...
     */
    @api
    get searchInputPlaceholder() {
        return this._searchInputPlaceholder;
    }
    set searchInputPlaceholder(value) {
        this._searchInputPlaceholder =
            value && typeof value === 'string'
                ? value.trim()
                : DEFAULT_SEARCH_INPUT_PLACEHOLDER;
    }

    /**
     * If present, the search box is visible.
     *
     * @type {boolean}
     * @public
     * @default false
     */
    @api
    get showSearchBox() {
        return this._showSearchBox;
    }
    set showSearchBox(bool) {
        this._showSearchBox = normalizeBoolean(bool);
    }

    /**
     * The tooltip is displayed on hover or focus on the button (horizontal variant), or on the help icon (vertical variant).
     *
     * @type {string}
     * @public
     */
    @api
    get tooltip() {
        return this._tooltip ? this._tooltip.value : undefined;
    }

    set tooltip(value) {
        // Used instead of the tooltip in vertical variant
        this.fieldLevelHelp = value;

        if (this._tooltip) {
            this._tooltip.value = value;
        } else if (value) {
            // Note that because the tooltip target is a child element it may not be present in the
            // dom during initial rendering.
            this._tooltip = new Tooltip(value, {
                root: this,
                target: () =>
                    this.template.querySelector('[data-element-id="button"]')
            });
            this._tooltip.initialize();
        }
    }

    /**
     * Array of selected item's values.
     *
     * @type {String[]}
     * @public
     */
    @api
    get value() {
        return this._value;
    }
    set value(val) {
        const array = typeof val === 'string' ? [val] : normalizeArray(val);
        this._value = JSON.parse(JSON.stringify(array));

        this.computeValue();
        this.computeSelectedItems();
    }

    /**
     * The variant changes the look of the menu. Accepted variants include horizontal and vertical.
     *
     * @type {string}
     * @public
     * @default horizontal
     */
    @api
    get variant() {
        return this._variant;
    }
    set variant(value) {
        this._variant = normalizeString(value, {
            fallbackValue: MENU_VARIANTS.default,
            validValues: MENU_VARIANTS.valid
        });
    }

    /*
     * ------------------------------------------------------------
     *  PRIVATE PROPERTIES
     * -------------------------------------------------------------
     */

    /**
     * Computed checkbox Items.
     *
     * @type {object}
     */
    get checkboxComputedItems() {
        return this.computedItems.filter((item) => !item.hidden);
    }

    /**
     * Computed showdown icon.
     *
     * @type {boolean}
     */
    get computedShowDownIcon() {
        return !(
            this.iconName === 'utility:down' ||
            this.iconName === 'utility:chevrondown'
        );
    }

    /**
     * Computed Aria Expanded from dropdown menu.
     *
     * @type {string}
     */
    get computedAriaExpanded() {
        return String(this._dropdownVisible); // default value must be a string for the attribute to always be present with a string value
    }

    /**
     * Computed Button class styling.
     *
     * @type {string}
     */
    get computedButtonClass() {
        const isDropdownIcon = !this.computedShowDownIcon;
        const isBare =
            this.buttonVariant === 'bare' ||
            this.buttonVariant === 'bare-inverse';

        const classes = classSet('slds-button');

        if (this.label) {
            classes.add({
                'slds-button_neutral': this.buttonVariant === 'border',
                'slds-button_inverse': this.buttonVariant === 'border-inverse'
            });
        } else {
            // The inverse check is to allow for a combination of a non-default icon and an -inverse buttonVariant
            const useMoreContainer =
                this.buttonVariant === 'container' ||
                this.buttonVariant === 'bare-inverse' ||
                this.buttonVariant === 'border-inverse';

            classes.add({
                'slds-button_icon': !isDropdownIcon,
                'slds-button_icon-bare': isBare,
                'slds-button_icon-more': !useMoreContainer && !isDropdownIcon,
                'slds-button_icon-container-more':
                    useMoreContainer && !isDropdownIcon,
                'slds-button_icon-container':
                    this.buttonVariant === 'container' && isDropdownIcon,
                'slds-button_icon-border':
                    this.buttonVariant === 'border' && isDropdownIcon,
                'slds-button_icon-border-filled':
                    this.buttonVariant === 'border-filled',
                'slds-button_icon-border-inverse':
                    this.buttonVariant === 'border-inverse',
                'slds-button_icon-inverse':
                    this.buttonVariant === 'bare-inverse',
                'slds-button_icon-xx-small':
                    this.iconSize === 'xx-small' && !isBare,
                'slds-button_icon-x-small':
                    this.iconSize === 'x-small' && !isBare,
                'slds-button_icon-small': this.iconSize === 'small' && !isBare,
                'slds-button_icon-large': this.iconSize === 'large' && !isBare
            });
        }

        return classes
            .add({
                // order classes when part of a button-group
                'slds-button_first': this._order === 'first',
                'slds-button_middle': this._order === 'middle',
                'slds-button_last': this._order === 'last'
            })
            .toString();
    }

    /**
     * Computed Dropdown class styling.
     *
     * @type {string}
     */
    get computedDropdownClass() {
        return classSet('slds-dropdown')
            .add({
                'slds-dropdown_left':
                    this.dropdownAlignment === 'left' || this.isAutoAlignment(),
                'slds-dropdown_center': this.dropdownAlignment === 'center',
                'slds-dropdown_right': this.dropdownAlignment === 'right',
                'slds-dropdown_bottom':
                    this.dropdownAlignment === 'bottom-center',
                'slds-dropdown_bottom slds-dropdown_right slds-dropdown_bottom-right':
                    this.dropdownAlignment === 'bottom-right',
                'slds-dropdown_bottom slds-dropdown_left slds-dropdown_bottom-left':
                    this.dropdownAlignment === 'bottom-left',
                'slds-nubbin_top-left':
                    this.dropdownNubbin && this.dropdownAlignment === 'left',
                'slds-nubbin_top-right':
                    this.dropdownNubbin && this.dropdownAlignment === 'right',
                'slds-nubbin_top':
                    this.dropdownNubbin && this.dropdownAlignment === 'center',
                'slds-nubbin_bottom-left':
                    this.dropdownNubbin &&
                    this.dropdownAlignment === 'bottom-left',
                'slds-nubbin_bottom-right':
                    this.dropdownNubbin &&
                    this.dropdownAlignment === 'bottom-right',
                'slds-nubbin_bottom':
                    this.dropdownNubbin &&
                    this.dropdownAlignment === 'bottom-center',
                'slds-p-vertical_large': this.isLoading
            })
            .add(`slds-dropdown_${this._dropdownWidth}`)
            .toString();
    }

    /**
     * Computed Item List Class styling.
     *
     * @type {string}
     */
    get computedItemListClass() {
        return classSet('slds-dropdown__list').add({
            'slds-dropdown_length-with-icon-5':
                this.dropdownLength === '5-items',
            'slds-dropdown_length-with-icon-7':
                this.dropdownLength === '7-items',
            'slds-dropdown_length-with-icon-10':
                this.dropdownLength === '10-items'
        });
    }

    /**
     * Display selected items.
     *
     * @type {boolean}
     */
    get showSelectedItems() {
        return !this.hideSelectedItems && this.selectedItems.length > 0;
    }

    /*
     * ------------------------------------------------------------
     *  PUBLIC METHODS
     * -------------------------------------------------------------
     */

    /**
     * Set the focus on the menu.
     *
     * @public
     */
    @api
    focus() {
        if (this.variant === 'vertical') {
            this.template
                .querySelector('[data-element-id="avonni-input-choice-set"]')
                .focus();
        } else {
            this.template.querySelector('[data-element-id="button"]').focus();
        }
    }

    /**
     * Simulate a click on the apply button.
     *
     * @public
     */
    @api
    apply() {
        this.computeSelectedItems();
        this.close();
    }

    /**
     * Clear the selected items.
     *
     * @public
     */
    @api
    clear() {
        this._value = [];
        this.computeValue();
        this.computeSelectedItems();
    }

    /*
     * ------------------------------------------------------------
     *  PRIVATE METHODS
     * -------------------------------------------------------------
     */

    /**
     * Compute Tab index.
     */
    computeTabindex() {
        let firstFocusableItem;
        this.computedItems.forEach((item) => {
            if (!firstFocusableItem && !item.disabled) {
                firstFocusableItem = true;
                item.tabindex = '0';
            } else {
                item.tabindex = '-1';
            }
        });
    }

    /**
     * Compute Value of items by 'checked' state.
     */
    computeValue() {
        this.computedItems.forEach((item) => {
            if (this.value.indexOf(item.value) > -1) {
                item.checked = true;
            } else {
                item.checked = false;
            }
        });
    }

    /**
     * Compute Selected Items List by checked items.
     */
    computeSelectedItems() {
        const selectedItems = [];
        this.computedItems.forEach((item) => {
            if (item.checked) {
                selectedItems.push({
                    label: item.label,
                    name: item.value
                });
            }
        });
        this.selectedItems = selectedItems;
    }

    /**
     * Allow blur.
     */
    allowBlur() {
        this._cancelBlur = false;
    }

    /**
     * Cancel blur.
     */
    cancelBlur() {
        this._cancelBlur = true;
    }

    /**
     * Close dropdown menu.
     */
    close() {
        if (this._dropdownVisible) {
            this.toggleMenuVisibility();
        }
    }

    /**
     * Initialize tooltip.
     */
    initTooltip() {
        if (this._tooltip && !this._tooltip.initialized) {
            this._tooltip.initialize();
        }
    }

    /**
     * Set order of items.
     *
     * @param {object} order
     */
    setOrder(order) {
        this._order = order;
    }

    /**
     * Checks if dropdown is auto Aligned.
     *
     * @returns boolean
     */
    isAutoAlignment() {
        return this.dropdownAlignment.startsWith('auto');
    }

    /**
     * Menu positioning and animation start.
     *
     * @returns object dropdown menu positioning.
     */
    startPositioning() {
        if (!this.isAutoAlignment()) {
            return Promise.resolve();
        }

        this._positioning = true;

        const align = {
            horizontal: Direction.Left,
            vertical: Direction.Top
        };

        const targetAlign = {
            horizontal: Direction.Left,
            vertical: Direction.Bottom
        };

        let autoFlip = true;
        let autoFlipVertical;

        return animationFrame()
            .then(() => {
                this.stopPositioning();
                this._autoPosition = startPositioning(
                    this,
                    {
                        target: () =>
                            this.template.querySelector(
                                '[data-element-id="button"]'
                            ),
                        element: () =>
                            this.template.querySelector('.slds-dropdown'),
                        align,
                        targetAlign,
                        autoFlip,
                        autoFlipVertical,
                        scrollableParentBound: true,
                        keepInViewport: true
                    },
                    true
                );
                // Edge case: W-7460656
                if (this._autoPosition) {
                    return this._autoPosition.reposition();
                }
                return Promise.reject();
            })
            .then(() => {
                return timeout(0);
            })
            .then(() => {
                // Use a flag to prevent this async function from executing multiple times in a single lifecycle
                this._positioning = false;
            });
    }

    /**
     * Stop menu positioning and animation.
     */
    stopPositioning() {
        if (this._autoPosition) {
            stopPositioning(this._autoPosition);
            this._autoPosition = null;
        }
        this._positioning = false;
    }

    /**
     * Dropdown menu visibility toggle.
     */
    toggleMenuVisibility() {
        if (!this.disabled) {
            this._dropdownVisible = !this._dropdownVisible;
            if (!this.dropdownOpened && this._dropdownVisible) {
                this.dropdownOpened = true;
            }
            if (this._dropdownVisible) {
                this.startPositioning();

                /**
                 * The event fired when the dropdown is opened.
                 *
                 * @event
                 * @name open
                 * @public
                 */
                this.dispatchEvent(new CustomEvent('open'));

                // update the bounding rect when the menu is toggled
                this._boundingRect = this.getBoundingClientRect();

                this.pollBoundingRect();
            } else {
                this.stopPositioning();

                /**
                 * The event fired when the dropdown is closed.
                 *
                 * @event
                 * @name close
                 * @public
                 */
                this.dispatchEvent(new CustomEvent('close'));
            }

            this.classList.toggle('slds-is-open');
        }
    }

    /**
     * Get bounding rect coordinates for dropdown menu.
     */
    pollBoundingRect() {
        // only poll if the dropdown is auto aligned
        if (this.isAutoAlignment() && this._dropdownVisible) {
            setTimeout(
                () => {
                    if (this._connected) {
                        observePosition(this, 300, this._boundingRect, () => {
                            this.close();
                        });

                        // continue polling
                        this.pollBoundingRect();
                    }
                },
                250 // check every 0.25 second
            );
        }
    }

    /**
     * Dropdown mouse down event handler.
     *
     * @param {Event} event
     */
    handleDropdownMouseDown(event) {
        const mainButton = 0;
        if (event.button === mainButton) {
            this.cancelBlur();
        }
    }

    /**
     * Button Mouse Down handler.
     *
     * @param {Event} event
     */
    handleButtonMouseDown(event) {
        const mainButton = 0;
        if (event.button === mainButton) {
            this.cancelBlur();
        }
    }

    /**
     * Dropdown click handler.
     */
    handleDropdownClick() {
        // On click outside of a focusable element, the focus will go to the button
        if (!this.template.activeElement) {
            this.focus();
        }
    }

    /**
     * Button Click handler.
     */
    handleButtonClick() {
        this.allowBlur();

        this.toggleMenuVisibility();
    }

    /**
     * Button Focus handler.
     */
    handleButtonFocus() {
        this.dispatchEvent(new CustomEvent('focus'));
    }

    /**
     * Button Blur handler.
     */
    handleButtonBlur() {
        if (!this._cancelBlur) {
            this.close();
            this.dispatchEvent(new CustomEvent('blur'));
        }
    }

    /**
     * Checkbox value change event handler.
     *
     * @param {Event} event
     */
    handleCheckboxChange(event) {
        this._value = event.detail.value;
        this.computeValue();
        this.dispatchSelect();
    }

    /**
     * Private select handler.
     *
     * @param {Event} event
     */
    handlePrivateSelect(event) {
        const index = this.value.findIndex(
            (itemValue) => itemValue === event.detail.value
        );
        if (index > -1) {
            // Unselect the current item
            this.value.splice(index, 1);
        } else {
            // Select a new item
            if (!this.isMultiSelect) this._value = [];
            this.value.push(event.detail.value);
        }

        this.computeValue();

        event.stopPropagation();
        this.dispatchSelect();
    }

    /**
     * Private Blur handler.
     *
     * @param {Event} event
     */
    handlePrivateBlur(event) {
        event.stopPropagation();

        if (this._cancelBlur) {
            return;
        }

        if (this._dropdownVisible) {
            this.toggleMenuVisibility();
        }
    }

    /**
     * Private focus handler.
     *
     * @param {Event} event
     */
    handlePrivateFocus(event) {
        event.stopPropagation();
        this.allowBlur();
    }

    /**
     * Key down event handler.
     *
     * @param {Event} event
     */
    handleKeyDown(event) {
        if (event.code === 'Tab') {
            this.cancelBlur();

            if (event.target.label === this.applyButtonLabel) {
                this.allowBlur();
                this.close();
                this.dispatchEvent(new CustomEvent('blur'));
            }
        }

        const isMenuItem = event.target.tagName === 'LIGHTNING-MENU-ITEM';

        // To follow LWC convention, menu items are navigable with up and down arrows
        if (isMenuItem) {
            const index = Number(event.target.dataset.index);

            if (event.code === 'ArrowUp') {
                const previousItem = this.template.querySelector(
                    `[data-index="${index - 1}"]`
                );
                if (previousItem) {
                    this.cancelBlur();
                    previousItem.focus();
                }
            } else if (event.code === 'ArrowDown') {
                const nextItem = this.template.querySelector(
                    `[data-index="${index + 1}"]`
                );
                if (nextItem) {
                    this.cancelBlur();
                    nextItem.focus();
                }
            }
        }
    }

    /**
     * Selected Item removal handler.
     *
     * @param {Event} event
     */
    handleSelectedItemRemove(event) {
        const selectedItemIndex = event.detail.index;
        this.selectedItems.splice(selectedItemIndex, 1);

        const valueIndex = this.value.findIndex(
            (name) => name === event.detail.item.name
        );
        this.value.splice(valueIndex, 1);
        this.computeValue();
        this.dispatchApply();
    }

    /**
     * Apply click handler.
     */
    handleApplyClick() {
        this.computeSelectedItems();
        this.dispatchApply();
        this.close();
    }

    /**
     * Reset Click handler.
     */
    handleResetClick() {
        /**
         * The event fired when the selection is resetted.
         *
         * @event
         * @name reset
         * @public
         */
        this.dispatchEvent(new CustomEvent('reset'));
        this.clear();
    }

    /**
     * Search handler.
     *
     * @param {Event} event
     */
    handleSearch(event) {
        const searchTerm = event.currentTarget.value;

        this.computedItems.forEach((item) => {
            const label = item.label.toLowerCase();
            item.hidden = searchTerm
                ? !label.includes(searchTerm.toLowerCase())
                : false;
        });

        /**
         * The event fired when the search input value is changed.
         *
         * @event
         * @name search
         * @param {string} value The value of the search input.
         * @public
         */
        this.dispatchEvent(
            new CustomEvent('search', {
                detail: {
                    value: searchTerm
                }
            })
        );
    }

    /**
     * Dispatch Apply event.
     */
    dispatchApply() {
        /**
         * The event fired when a user clicks on the “Apply” button or removes a pill from the selected items.
         *
         * @event
         * @name apply
         * @param {string[]} value Array of selected items' values.
         * @public
         */
        this.dispatchEvent(
            new CustomEvent('apply', {
                detail: {
                    value: this.isMultiSelect
                        ? this.value
                        : this.value[0] || null
                }
            })
        );
    }

    /**
     * Dispatch Select event.
     */
    dispatchSelect() {
        // Dispatch the event with the same properties as LWC button-menu
        this.dispatchEvent(
            /**
             * The event fired when a user clicks on a menu item.
             *
             * @event
             * @name select
             * @param {string[]} value Value of the selected item.
             * @public
             * @cancelable
             */
            new CustomEvent('select', {
                cancelable: true,
                detail: {
                    value: this.isMultiSelect
                        ? this.value
                        : this.value[0] || null
                }
            })
        );
    }
}<|MERGE_RESOLUTION|>--- conflicted
+++ resolved
@@ -37,8 +37,7 @@
     normalizeArray,
     observePosition,
     animationFrame,
-    timeout,
-    deepCopy
+    timeout
 } from 'c/utilsPrivate';
 import { classSet } from 'c/utils';
 import { Tooltip } from 'c/tooltipLibrary';
@@ -500,29 +499,7 @@
     }
 
     /**
-<<<<<<< HEAD
      * Message displayed while the menu is in the loading state.
-=======
-     * Array of selected item's values.
-     *
-     * @type {String[]}
-     * @public
-     */
-    @api
-    get value() {
-        return this._value;
-    }
-    set value(val) {
-        const array = typeof val === 'string' ? [val] : normalizeArray(val);
-        this._value = deepCopy(array);
-
-        this.computeValue();
-        this.computeSelectedItems();
-    }
-
-    /**
-     * The variant changes the look of the menu. Accepted variants include horizontal and vertical.
->>>>>>> 932242c5
      *
      * @type {string}
      * @public
