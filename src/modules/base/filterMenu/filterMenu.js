import { numberFormat } from 'c/numberFormat';
import {
    Direction,
    startPositioning,
    stopPositioning
} from 'c/positionLibrary';
import { Tooltip } from 'c/tooltipLibrary';
import {
    classSet,
    deepCopy,
    normalizeArray,
    normalizeBoolean,
    normalizeObject,
    normalizeString
} from 'c/utils';
import {
    animationFrame,
    buttonGroupOrderClass,
    equal,
    observePosition,
    timeout
} from 'c/utilsPrivate';
import { api, LightningElement, track } from 'lwc';
import filterMenu from './filterMenu.html';
import filterMenuVertical from './filterMenuVertical.html';
import Item from './item';
import {
    getItemByName,
    getTreeItemByLevelPath,
    SELECT_ALL_ACTION,
    SELECT_IMMEDIATE_CHILDREN_ACTION,
    toggleTreeItemValue,
    UNSELECT_ALL_ACTION
} from './nestedItemsUtils';

const BUTTON_VARIANTS = {
    default: 'border',
    valid: [
        'bare',
        'bare-inverse',
        'border',
        'border-filled',
        'border-inverse',
        'container',
        'outline-brand'
    ]
};

const DEFAULT_APPLY_BUTTON_LABEL = 'Apply';
const DEFAULT_ICON_NAME = 'utility:down';
const DEFAULT_NO_RESULTS_MESSAGE = 'No matches found';
const DEFAULT_RANGE_VALUE = [0, 100];
const DEFAULT_RESET_BUTTON_LABEL = 'Clear selection';
const DEFAULT_SEARCH_INPUT_PLACEHOLDER = 'Search...';
const DEFAULT_WEEK_START_DAY = 0;

const DROPDOWN_MAX_WIDTH = 400;

const i18n = {
    loading: 'Loading...',
    showMenu: 'Show Menu'
};

const ICON_SIZES = {
    default: 'medium',
    valid: ['large', 'medium', 'small', 'x-small', 'xx-small']
};

const LOAD_MORE_OFFSET = 20;

const MENU_ALIGNMENTS = {
    default: 'left',
    valid: [
        'auto',
        'bottom-center',
        'bottom-left',
        'bottom-right',
        'center',
        'left',
        'right'
    ]
};

const MENU_VARIANTS = {
    default: 'horizontal',
    valid: ['horizontal', 'vertical']
};

const MENU_WIDTHS = {
    default: 'small',
    valid: ['large', 'medium', 'small', 'x-small', 'xx-small']
};

const TYPE_ATTRIBUTES = {
    'date-range': [
        'dateStyle',
        'labelEndDate',
        'labelEndTime',
        'labelStartDate',
        'labelStartTime',
        'timeStyle',
        'timezone',
        'type'
    ],
    list: [
        'allowSearch',
        'dropdownLength',
        'dropdownWidth',
        'enableInfiniteLoading',
        'hasNestedItems',
        'isMultiSelect',
        'itemCounts',
        'items',
        'noResultsMessage',
        'searchInputPlaceholder',
        'totalCount'
    ],
    range: [
        'hideMinMaxValues',
        'isPercentage',
        'max',
        'min',
        'showPin',
        'showTickMarks',
        'step',
        'tickMarkStyle',
        'unit',
        'unitAttributes'
    ]
};

const TYPES = {
    default: 'list',
    valid: ['date-range', 'list', 'range']
};

/**
 * @class
 * @descriptor avonni-filter-menu
 * @storyId example-filter-menu--base
 * @public
 */
export default class FilterMenu extends LightningElement {
    /**
     * The keyboard shortcut for the button menu (horizontal variant) or the checkbox group (vertical variant).
     *
     * @type {string}
     * @public
     */
    @api accessKey;
    /**
     * Reserved for internal use only.
     * Describes the order of this element inside `lightning-button-group`. Valid values include first, middle or last.
     *
     * @public
     * @type {string}
     */
    @api groupOrder = '';
    /**
     * Label of the menu.
     *
     * @type {string}
     * @public
     */
    @api label;
    /**
     * Specifies the name of the filter menu.
     *
     * @type {string}
     * @public
     */
    @api name;
    /**
     * Title of the button (horizontal variant) or the label (vertical variant).
     *
     * @type {string}
     * @public
     */
    @api title;

    _alternativeText = i18n.showMenu;
    _applyButtonLabel = DEFAULT_APPLY_BUTTON_LABEL;
    _buttonVariant = BUTTON_VARIANTS.default;
    _closed = false;
    _collapsible = false;
    _disabled = false;
    _dropdownAlignment = MENU_ALIGNMENTS.default;
    _dropdownLength;
    _dropdownNubbin = false;
    _dropdownWidth = MENU_WIDTHS.default;
    _hideApplyButton = false;
    _hideApplyResetButtons = false;
    _hideSelectedItems = false;
    _iconName = DEFAULT_ICON_NAME;
    _iconSize = ICON_SIZES.default;
    _isLoading = false;
    _isMultiSelect = false;
    _items = [];
    _loadingStateAlternativeText = i18n.loading;
    _resetButtonLabel = DEFAULT_RESET_BUTTON_LABEL;
    _searchInputPlaceholder = DEFAULT_SEARCH_INPUT_PLACEHOLDER;
    _showClearButton = false;
    _showSearchBox = false;
    _tooltip;
    _type = TYPES.default;
    _typeAttributes = {};
    _value = [];
    _variant = MENU_VARIANTS.default;
    _weekStartDay = DEFAULT_WEEK_START_DAY;

    _allowBlur = true;
    _dateRangeFrames = [];
    _dropdownIsFocused = false;
    _order;
    _previousScroll;
    _preventDropdownToggle = false;
    _searchTimeOut;
    _selectedMenuLabelInitialized = false;
    _selectedMenuLabelMaxWidth = 0;

    computedItemCounts = {};
    @track computedItems = [];
    computedTypeAttributes = {};
    @track currentValue = [];
    dropdownVisible = false;
    fieldLevelHelp;
    labelMap = new Map();
    searchTerm;
    @track selectedItems = [];
    visibleItems = [];

    /*
     * ------------------------------------------------------------
     *  LIFECYCLE HOOKS
     * -------------------------------------------------------------
     */

    connectedCallback() {
        this.normalizeTypeAttributes();
        this.computeItemCounts();
        this.computeListItems();
        this.computeSelectedItems();
        this._connected = true;

        if (
            this.isVertical &&
            this.infiniteLoad &&
            !this.isLoading &&
            !this.computedItems.length
        ) {
            // Fire the loadmore event without waiting for the user
            // to click on the load more button
            this.dispatchLoadMore();
        } else if (!this.infiniteLoad && this.isList) {
            this.dispatchLoadItemCounts();
        }
        this.dispatchLoadTotalCount();
    }

    disconnectedCallback() {
        if (this._deRegistrationCallback) {
            this._deRegistrationCallback();
        }
    }

    renderedCallback() {
        this.initTooltip();
        this.setSelectedMenuLabelMaxWidth();

        if (
            this.infiniteLoad &&
            this.dropdownElement &&
            this.dropdownElement.scrollTop === 0
        ) {
            this.handleScroll();
        }
    }

    render() {
        if (this.isVertical) {
            return filterMenuVertical;
        }
        return filterMenu;
    }

    /*
     * ------------------------------------------------------------
     *  PUBLIC PROPERTIES
     * -------------------------------------------------------------
     */

    /**
     * The assistive text for the button menu. This attribute isn’t supported for the vertical variant.
     *
     * @type {string}
     * @public
     * @default Show Menu
     */
    @api
    get alternativeText() {
        return this._alternativeText;
    }
    set alternativeText(value) {
        this._alternativeText =
            typeof value === 'string' ? value.trim() : i18n.showMenu;
    }

    /**
     * Label of the apply button.
     *
     * @type {string}
     * @public
     * @default Apply
     */
    @api
    get applyButtonLabel() {
        return this._applyButtonLabel;
    }
    set applyButtonLabel(value) {
        this._applyButtonLabel =
            value && typeof value === 'string'
                ? value.trim()
                : DEFAULT_APPLY_BUTTON_LABEL;
    }

    /**
     * The button variant changes the look of the horizontal variant’s button. Accepted variants include bare, container, border, border-filled, bare-inverse, and border-inverse. This attribute isn’t supported for the vertical variant.
     *
     * @type {string}
     * @public
     * @default border
     */
    @api
    get buttonVariant() {
        return this._buttonVariant;
    }
    set buttonVariant(value) {
        this._buttonVariant = normalizeString(value, {
            fallbackValue: BUTTON_VARIANTS.default,
            validValues: BUTTON_VARIANTS.valid
        });
    }

    /**
     * If present, close the collapsible section. This attribute is only supported by the vertical variant.
     *
     * @type {boolean}
     * @public
     * @default false
     */
    @api
    get closed() {
        return this._closed;
    }

    set closed(value) {
        this._closed = normalizeBoolean(value);
    }

    /**
     * If present, the headers are collapsible. This attribute is only supported by the vertical variant.
     *
     * @type {boolean}
     * @public
     * @default false
     */
    @api
    get collapsible() {
        return this._collapsible;
    }

    set collapsible(value) {
        this._collapsible = normalizeBoolean(value);
    }

    /**
     * If present, the menu cannot be used by users.
     *
     * @type {boolean}
     * @public
     * @default false
     */
    @api
    get disabled() {
        return this._disabled;
    }
    set disabled(bool) {
        this._disabled = normalizeBoolean(bool);
    }

    /**
     * Determines the alignment of the dropdown menu relative to the button. Available options are: auto, left, center, right, bottom-left, bottom-center, bottom-right. The auto option aligns the dropdown menu based on available space. This attribute isn’t supported for the vertical variant.
     *
     * @type {string}
     * @public
     * @default left
     */
    @api
    get dropdownAlignment() {
        return this._dropdownAlignment;
    }
    set dropdownAlignment(value) {
        this._dropdownAlignment = normalizeString(value, {
            fallbackValue: MENU_ALIGNMENTS.default,
            validValues: MENU_ALIGNMENTS.valid
        });
    }

    /**
     * Deprecated. Set the dropdown length in the type attributes.
     *
     * @type {string}
     * @default 7-items
     * @deprecated
     */
    @api
    get dropdownLength() {
        return this._dropdownLength;
    }
    set dropdownLength(value) {
        this._dropdownLength = value;

        console.warn(
            'The "dropdown-length" attribute is deprecated. Add a "dropdownLength" key to the type attributes instead.'
        );

        if (this._connected) {
            this.supportDeprecatedAttributes();
        }
    }

    /**
     * If present, a nubbin is present on the dropdown menu. A nubbin is a stub that protrudes from the menu item towards the button menu. The nubbin position is based on the menu-alignment. This attribute isn’t supported for the vertical variant.
     *
     * @type {boolean}
     * @public
     * @default false
     */
    @api
    get dropdownNubbin() {
        return this._dropdownNubbin;
    }
    set dropdownNubbin(bool) {
        this._dropdownNubbin = normalizeBoolean(bool);
    }

    /**
     * Deprecated. Set the dropdown width in the type attributes.
     *
     * @type {string}
     * @default small
     * @deprecated
     */
    @api
    get dropdownWidth() {
        return this._dropdownWidth;
    }
    set dropdownWidth(value) {
        this._dropdownWidth = normalizeString(value, {
            fallbackValue: MENU_WIDTHS.default,
            validValues: MENU_WIDTHS.valid
        });

        console.warn(
            'The "dropdown-width" attribute is deprecated. Add a "dropdownWidth" key to the type attributes instead.'
        );

        if (this._connected) {
            this.supportDeprecatedAttributes();
        }
    }

    /**
     * If present, the apply button is hidden and the value is immediately saved every time the selection changes.
     *
     * @type {boolean}
     * @default false
     * @public
     */
    @api
    get hideApplyButton() {
        return this._hideApplyButton;
    }
    set hideApplyButton(value) {
        this._hideApplyButton = normalizeBoolean(value);
    }

    /**
     * If present, the apply and reset buttons are hidden and the value is immediately saved every time the selection changes.
     *
     * @type {boolean}
     * @public
     * @default false
     */
    @api
    get hideApplyResetButtons() {
        return this._hideApplyResetButtons;
    }
    set hideApplyResetButtons(bool) {
        this._hideApplyResetButtons = normalizeBoolean(bool);
    }

    /**
     * If present, the selected items are hidden.
     *
     * @type {boolean}
     * @public
     * @default false
     */
    @api
    get hideSelectedItems() {
        return this._hideSelectedItems;
    }
    set hideSelectedItems(bool) {
        this._hideSelectedItems = normalizeBoolean(bool);
    }

    /**
     * The name of the icon to be used in the format 'utility:down'. For the horizontal variant, if an icon other than 'utility:down' or 'utility:chevrondown' is used, a utility:down icon is appended to the right of that icon.
     *
     * @type {string}
     * @public
     * @default utility:down for horizontal variant
     */
    @api
    get iconName() {
        return this._iconName;
    }
    set iconName(value) {
        this._iconName =
            value && typeof value === 'string'
                ? value.trim()
                : DEFAULT_ICON_NAME;
    }

    /**
     * The size of the icon. Options include xx-small, x-small, small, medium or large. This value defaults to medium.
     *
     * @type {string}
     * @public
     * @default medium
     */
    @api
    get iconSize() {
        return this._iconSize;
    }
    set iconSize(value) {
        this._iconSize = normalizeString(value, {
            fallbackValue: ICON_SIZES.default,
            validValues: ICON_SIZES.valid
        });
    }

    /**
     * If present, the menu is in a loading state and shows a spinner.
     *
     * @type {boolean}
     * @public
     * @default false
     */
    @api
    get isLoading() {
        return this._isLoading;
    }
    set isLoading(bool) {
        const normalizedValue = normalizeBoolean(bool);
        if (this.isAutoAlignment) {
            // stop previous positioning if any as it maintains old position relationship
            this.stopPositioning();

            if (this._isLoading && !normalizedValue) {
                // was loading before and now is not, we need to reposition
                this.startPositioning();
            }
        }

        this._isLoading = normalizedValue;
        if (!this._isLoading && this.isRange && this.dropdownVisible) {
            this.focusRange();
        }
    }

    /**
     * Deprecated. Allow multi-selection in the type attributes.
     *
     * @type {boolean}
     * @default false
     * @deprecated
     */
    @api
    get isMultiSelect() {
        return this._isMultiSelect;
    }
    set isMultiSelect(bool) {
        this._isMultiSelect = normalizeBoolean(bool);

        console.warn(
            'The "is-multi-select" attribute is deprecated. Add an "isMultiSelect" key to the type attributes instead.'
        );

        if (this._connected) {
            this.supportDeprecatedAttributes();
        }
    }

    /**
     * Deprecated. Set the items in the type attributes.
     *
     * @type {object[]}
     * @deprecated
     */
    @api
    get items() {
        return this._items;
    }
    set items(value) {
        this._items = normalizeArray(value, 'object');
        console.warn(
            'The "items" attribute is deprecated. Add an "items" key to the type attributes instead.'
        );

        if (this._connected) {
            this.supportDeprecatedAttributes();
            this.computeItemCounts();
            this.computeListItems();
        }
    }

    /**
     * Message displayed while the menu is in the loading state.
     *
     * @type {string}
     * @public
     * @default Loading
     */
    @api
    get loadingStateAlternativeText() {
        return this._loadingStateAlternativeText;
    }
    set loadingStateAlternativeText(value) {
        this._loadingStateAlternativeText =
            typeof value === 'string' ? value.trim() : i18n.loading;
    }

    /**
     * Label of the reset button.
     *
     * @type {string}
     * @public
     * @default Reset
     */
    @api
    get resetButtonLabel() {
        return this._resetButtonLabel;
    }
    set resetButtonLabel(value) {
        this._resetButtonLabel =
            value && typeof value === 'string'
                ? value.trim()
                : DEFAULT_RESET_BUTTON_LABEL;
    }

    /**
     * Deprecated. Set the search input placeholder in the type attributes.
     *
     * @type {string}
     * @default Search...
     * @deprecated
     */
    @api
    get searchInputPlaceholder() {
        return this._searchInputPlaceholder;
    }
    set searchInputPlaceholder(value) {
        this._searchInputPlaceholder =
            typeof value === 'string'
                ? value.trim()
                : DEFAULT_SEARCH_INPUT_PLACEHOLDER;

        console.warn(
            'The "search-input-placeholder" attribute is deprecated. Add a "searchInputPlaceholder" key to the type attributes instead.'
        );

        if (this._connected) {
            this.supportDeprecatedAttributes();
        }
    }

    /**
     * If present, a clear button is displayed. This attribute is only supported by the vertical variant.
     *
     * @type {boolean}
     * @default false
     */
    @api
    get showClearButton() {
        return this._showClearButton;
    }
    set showClearButton(value) {
        this._showClearButton = normalizeBoolean(value);
    }

    /**
     * Deprecated. Set the search box visibility in the type attributes.
     *
     * @type {boolean}
     * @default false
     * @deprecated
     */
    @api
    get showSearchBox() {
        return this._showSearchBox;
    }
    set showSearchBox(bool) {
        this._showSearchBox = normalizeBoolean(bool);

        console.warn(
            'The "show-search-box" attribute is deprecated. Add an "allowSearch" key to the type attributes instead.'
        );

        if (this._connected) {
            this.supportDeprecatedAttributes();
        }
    }

    /**
     * The tooltip is displayed on hover or focus on the button (horizontal variant), or on the help icon (vertical variant).
     *
     * @type {string}
     * @public
     */
    @api
    get tooltip() {
        return this._tooltip ? this._tooltip.value : undefined;
    }

    set tooltip(value) {
        // Used instead of the tooltip in vertical variant
        this.fieldLevelHelp = value;

        if (this._tooltip) {
            this._tooltip.value = value;
        } else if (value) {
            // Note that because the tooltip target is a child element it may not be present in the
            // dom during initial rendering.
            this._tooltip = new Tooltip(value, {
                root: this,
                target: () =>
                    this.template.querySelector('[data-element-id="button"]')
            });
            this._tooltip.initialize();
        }
    }

    /**
     * Type of the filter menu. Valid values include list, range and date-range.
     *
     * @type {string}
     * @default list
     * @public
     */
    @api
    get type() {
        return this._type;
    }
    set type(value) {
        this._type = normalizeString(value, {
            fallbackValue: TYPES.default,
            validValues: TYPES.valid
        });

        if (this._connected) {
            this.normalizeTypeAttributes();
            this.computeSelectedItems();
        }
    }

    /**
     * Attributes specific to the type (see **Types and Type Attributes**).
     *
     * @type {object}
     * @public
     */
    @api
    get typeAttributes() {
        return this._typeAttributes;
    }
    set typeAttributes(value) {
        this._typeAttributes = normalizeObject(value);

        if (this._connected) {
            this.normalizeTypeAttributes();
            this.computeSelectedItems();

            if (
                this.isVertical &&
                this.infiniteLoad &&
                !this.isLoading &&
                !this.visibleItems.length
            ) {
                // Fire the loadmore event without waiting for the user
                // to click on the load more button
                this.dispatchLoadMore();
            }
        }
    }

    /**
     * Value of the filter menu.
     * If the type is `list`, array of selected items values. If the type is `range`, array of selected numbers. If the type is `date-range`, array of ISO 8601 dates.
     *
     * @type {String[] | Number[] | Date[]}
     * @public
     */
    @api
    get value() {
        return this._value;
    }
    set value(val) {
        const array = typeof val === 'string' ? [val] : normalizeArray(val);
        if (equal(array, this.value)) {
            return;
        }
        this._value = deepCopy(array);
        this.currentValue = deepCopy(array);

        if (this._connected) {
            this.computeItemCounts();
            this.computeListItems();
            this.computeSelectedItems();
        }
    }

    /**
     * The variant changes the look of the menu. Accepted variants include horizontal and vertical.
     *
     * @type {string}
     * @public
     * @default horizontal
     */
    @api
    get variant() {
        return this._variant;
    }
    set variant(value) {
        this._variant = normalizeString(value, {
            fallbackValue: MENU_VARIANTS.default,
            validValues: MENU_VARIANTS.valid
        });

        if (
            this._connected &&
            this.isVertical &&
            this.infiniteLoad &&
            !this.isLoading &&
            !this.visibleItems.length
        ) {
            // Fire the loadmore event without waiting for the user
            // to click on the load more button
            this.dispatchLoadMore();
        }
    }

    /**
     * Used by the `date-range` type. Day displayed as the first day of the week. The value has to be a number between 0 and 6, 0 being Sunday, 1 being Monday, and so on until 6.
     *
     * @type {number}
     * @default 0
     * @public
     */
    @api
    get weekStartDay() {
        return this._weekStartDay;
    }
    set weekStartDay(value) {
        const number = parseInt(value, 10);
        this._weekStartDay =
            isNaN(number) || number < 0 || number > 6
                ? DEFAULT_WEEK_START_DAY
                : number;
    }

    /*
     * ------------------------------------------------------------
     *  PRIVATE PROPERTIES
     * -------------------------------------------------------------
     */

    /**
     * Computed Aria Expanded from dropdown menu.
     *
     * @type {string}
     */
    get computedAriaExpanded() {
        return String(this.dropdownVisible); // default value must be a string for the attribute to always be present with a string value
    }

    /**
     * Computed Button class styling.
     *
     * @type {string}
     */
    get computedButtonClass() {
        const isDropdownIcon = !this.computedShowDownIcon;
        const isBare =
            this.buttonVariant === 'bare' ||
            this.buttonVariant === 'bare-inverse';

<<<<<<< HEAD
        const classes = classSet('slds-button slds-truncate');
=======
        const classes = classSet('slds-button');
        classes.add(buttonGroupOrderClass(this.groupOrder));
>>>>>>> 4429df09

        if (this.label || this.selectedItemLabels.length > 0) {
            classes.add({
                'slds-button_neutral': this.buttonVariant === 'border',
                'slds-button_inverse': this.buttonVariant === 'border-inverse',
                'slds-button_outline-brand':
                    this.buttonVariant === 'outline-brand'
            });
        } else {
            // The inverse check is to allow for a combination of a non-default icon and an -inverse buttonVariant
            const useMoreContainer =
                this.buttonVariant === 'container' ||
                this.buttonVariant === 'bare-inverse' ||
                this.buttonVariant === 'border-inverse';

            classes.add({
                'slds-button_icon': !isDropdownIcon,
                'slds-button_icon-bare': isBare,
                'slds-button_icon-more': !useMoreContainer && !isDropdownIcon,
                'slds-button_icon-container-more':
                    useMoreContainer && !isDropdownIcon,
                'slds-button_icon-container':
                    this.buttonVariant === 'container' && isDropdownIcon,
                'slds-button_icon-border':
                    this.buttonVariant === 'border' && isDropdownIcon,
                'slds-button_icon-border-filled':
                    this.buttonVariant === 'border-filled',
                'slds-button_icon-border-inverse':
                    this.buttonVariant === 'border-inverse',
                'slds-button_icon-inverse':
                    this.buttonVariant === 'bare-inverse',
                'slds-button_icon-xx-small':
                    this.iconSize === 'xx-small' && !isBare,
                'slds-button_icon-x-small':
                    this.iconSize === 'x-small' && !isBare,
                'slds-button_icon-small': this.iconSize === 'small' && !isBare,
                'slds-button_icon-large': this.iconSize === 'large' && !isBare
            });
        }

<<<<<<< HEAD
        classes.add({
            'avonni-filter-menu__selected-item-button':
                this.selectedItemLabels.length > 0
        });

        return classes
            .add({
                // order classes when part of a button-group
                'slds-button_first': this._order === 'first',
                'slds-button_middle': this._order === 'middle',
                'slds-button_last': this._order === 'last'
            })
            .toString();
=======
        return classes.toString();
>>>>>>> 4429df09
    }

    /**
     * Computed button title.
     *
     * @type {string}
     */
    get computedButtonTitle() {
        return [
            this.title,
            this.selectedFilterLabels,
            this.selectedItemCountLabel
        ]
            .filter(Boolean)
            .join(' ');
    }

    /**
     * Computed collapsible button icon name.
     *
     * @type {string}
     */
    get computedCollapsibleButtonIconName() {
        return this.closed ? 'utility:chevronright' : 'utility:chevrondown';
    }

    /**
     * Computed Dropdown class styling.
     *
     * @type {string}
     */
    get computedDropdownClass() {
        const alignment = this.dropdownAlignment;
        const nubbin = this.dropdownNubbin;
        const isDateTime = this.computedTypeAttributes.type === 'datetime';
        const isSmallRange = this.isRange || (this.isDateRange && isDateTime);

        const classes = classSet('slds-dropdown slds-p-around_none').add({
            'slds-dropdown_left': alignment === 'left' || this.isAutoAlignment,
            'slds-dropdown_center': alignment === 'center',
            'slds-dropdown_right': alignment === 'right',
            'slds-dropdown_bottom': alignment === 'bottom-center',
            'slds-dropdown_bottom slds-dropdown_right slds-dropdown_bottom-right':
                alignment === 'bottom-right',
            'slds-dropdown_bottom slds-dropdown_left slds-dropdown_bottom-left':
                alignment === 'bottom-left',
            'slds-nubbin_top-left': nubbin && alignment === 'left',
            'slds-nubbin_top-right': nubbin && alignment === 'right',
            'slds-nubbin_top': nubbin && alignment === 'center',
            'slds-nubbin_bottom-left': nubbin && alignment === 'bottom-left',
            'slds-nubbin_bottom-right': nubbin && alignment === 'bottom-right',
            'slds-nubbin_bottom': nubbin && alignment === 'bottom-center',
            'slds-dropdown_small': isSmallRange,
            'slds-dropdown_large': this.isDateRange && !isDateTime
        });

        if (this.computedTypeAttributes.dropdownWidth) {
            classes.add(
                `slds-dropdown_${this.computedTypeAttributes.dropdownWidth}`
            );
        }
        return classes.toString();
    }

    /**
     * Computed Menu Label with selected items.
     *
     * @type {string}
     */
    get computedMenuLabelClass() {
        return classSet('slds-dropdown__list')
            .add({
                'slds-text-title_bold': this.selectedItemLabels.length > 0
            })
            .toString();
    }

    /**
     * Computed menu selected labels style
     *
     * @type {string}
     */
    get computedMenuSelectedLabelStyle() {
        this.setSelectedMenuLabelMaxWidth();

        if (!this._selectedMenuLabelMaxWidth) {
            return '';
        }

        const maxWidth = this._selectedMenuLabelMaxWidth * 0.8;
        return `max-width: ${maxWidth}px;`;
    }

    /**
     * Computed Item List Class styling.
     *
     * @type {string}
     */
    get computedDropdownContentClass() {
        const length = this.computedTypeAttributes.dropdownLength;
        return classSet('slds-dropdown__list')
            .add({
                'slds-dropdown_length-with-icon-5':
                    this.isList && length === '5-items',
                'slds-dropdown_length-with-icon-7':
                    this.isList && (!length || length === '7-items'),
                'slds-dropdown_length-with-icon-10':
                    this.isList && length === '10-items'
            })
            .toString();
    }

    get computedNoResultsMessage() {
        return (
            this.computedTypeAttributes.noResultsMessage ||
            DEFAULT_NO_RESULTS_MESSAGE
        );
    }

    /**
     * Computed section class styling.
     *
     * @type {string}
     */
    get computedSectionClass() {
        return this.displayFilters ? 'slds-show' : 'slds-hide';
    }

    /**
     * Computed showdown icon.
     *
     * @type {boolean}
     */
    get computedShowDownIcon() {
        return !(
            this.iconName === 'utility:down' ||
            this.iconName === 'utility:chevrondown'
        );
    }

    /**
     * Computed vertical list CSS classes.
     *
     * @type {string}
     */
    get computedVerticalListClass() {
        const length = this.computedTypeAttributes.dropdownLength;
        return classSet({
            'slds-dropdown_length-with-icon-5':
                this.isList && length === '5-items',
            'slds-dropdown_length-with-icon-7':
                this.isList && length === '7-items',
            'slds-dropdown_length-with-icon-10':
                this.isList && length === '10-items'
        }).toString();
    }

    /**
     * Returns true, if the filter menu is not collapsible or open and display the filters.
     *
     * @type {boolean}
     */
    get displayFilters() {
        return !this.collapsible || (this.collapsible && !this.closed);
    }

    /**
     * Selected end date, when the type is date-range.
     *
     * @type {string|null}
     */
    get dateRangeEndDate() {
        if (!Array.isArray(this.currentValue)) {
            return null;
        }
        return this.currentValue[1];
    }

    /**
     * Selected start date, when the type is date-range.
     *
     * @type {string|null}
     */
    get dateRangeStartDate() {
        if (!Array.isArray(this.currentValue)) {
            return null;
        }
        return this.currentValue[0];
    }

    /**
     * True if the filter menu is disabled or loading.
     *
     * @type {boolean}
     */
    get disabledOrLoading() {
        return this.isLoading || this.disabled;
    }

    /**
     * HTML element of the dropdown.
     *
     * @type {HTMLElement}
     */
    get dropdownElement() {
        return this.template.querySelector(
            '[data-element-id="div-dropdown-content"]'
        );
    }

    /**
     * True if the filter menu has nested items.
     *
     * @type {boolean}
     */
    get hasNestedItems() {
        return this.computedTypeAttributes.hasNestedItems;
    }

    /**
     * True if inifinite loading is enabled.
     *
     * @type {boolean}
     */
    get infiniteLoad() {
        return this.computedTypeAttributes.enableInfiniteLoading;
    }

    /**
     * True if the dropdown menu is automatically positionned.
     *
     * @type {boolean}
     */
    get isAutoAlignment() {
        return this.dropdownAlignment.startsWith('auto');
    }

    /**
     * True if the type is date-range.
     *
     * @type {boolean}
     */
    get isDateRange() {
        return this.type === 'date-range';
    }

    /**
     * True if the type is list.
     *
     * @type {boolean}
     */
    get isList() {
        return this.type === 'list';
    }

    /**
     * True if the type is range.
     *
     * @type {boolean}
     */
    get isRange() {
        return this.type === 'range';
    }

    /**
     * True if the variant is vertical.
     *
     * @type {boolean}
     */
    get isVertical() {
        return this.variant === 'vertical';
    }

    /**
     * True if the labels have a count.
     *
     * @type {boolean}
     */
    get hasCountLabel() {
        return Object.keys(this.computedItemCounts).length > 0;
    }

    /**
     * True if no list items are visible.
     *
     * @type {boolean}
     */
    get noVisibleListItem() {
        let i = 0;
        let noVisibleListItem = true;
        while (i < this.computedItems.length && noVisibleListItem) {
            if (!this.computedItems[i].hidden) {
                noVisibleListItem = false;
            }
            i += 1;
        }
        return noVisibleListItem;
    }

    /**
     * The loaded number of filter items over the total number of filter items
     *
     * @type {string}
     */
    get selectedOverTotal() {
        const currentLength = this.visibleItems.length;
        let totalLength = this.computedTypeAttributes?.totalCount ?? 0;
        totalLength =
            currentLength > totalLength || !this.infiniteLoad
                ? currentLength
                : totalLength;
        return `${currentLength} of ${totalLength}`;
    }

    /**
     * Array of one action: remove. The action is shown on the selected items pills.
     *
     * @type {object[]}
     */
    get pillActions() {
        return [
            {
                label: 'Remove',
                name: 'remove',
                iconName: 'utility:close'
            }
        ];
    }

    /**
     * Value of the slider, when the type is range.
     *
     * @type {number[]}
     */
    get rangeValue() {
        if (this.currentValue.length) {
            return this.currentValue;
        }
        const { min, max } = this.computedTypeAttributes;
        const start = isNaN(min) ? DEFAULT_RANGE_VALUE[0] : Number(min);
        const end = isNaN(max) ? DEFAULT_RANGE_VALUE[1] : Number(max);
        return [start, end];
    }

    /**
     * True if the end of the list is reached.
     *
     * @type {boolean}
     */
    get scrolledToEnd() {
        const fullHeight = this.dropdownElement.scrollHeight;
        const scrolledDistance = this.dropdownElement.scrollTop;
        const visibleHeight = this.dropdownElement.offsetHeight;
        return (
            visibleHeight + scrolledDistance + LOAD_MORE_OFFSET >= fullHeight
        );
    }

    /**
     * Computed Menu Label with selected filters.
     *
     * @type {string}
     */
    get selectedFilterLabels() {
        const selectedCount = this.selectedItemLabels.length;

        if (selectedCount === 0) {
            return '';
        }

        if (selectedCount <= 2) {
            const selectedLabels = this.selectedItemLabels.join(', ');
            return `(${selectedLabels})`;
        }

        const firstTwoLabels = this.selectedItemLabels
            .slice(0, 2)
            .map((item) => item)
            .join(', ');
        return `(${firstTwoLabels})`;
    }

    /**
     * Display the count for the selected items
     *
     * @type {string}
     */
    get selectedItemCountLabel() {
        if (this.isVertical) {
            const count = this.isList
                ? this.value.length
                : this.value.filter((v) => v !== null).length;

            return count > 0 ? String(count) : '';
        }

        const count = this.value.length;

        return count > 2 ? `${count - 2}+` : '';
    }

    /**
     * Display the labels of the selected items
     *
     * @type {string[]}
     */
    get selectedItemLabels() {
        const hasComputedItems = this.computedItems.length > 0;
        this.labelMap = this.dropdownVisible
            ? new Map(
                  this.computedItems.map((item) => [item.value, item.label])
              )
            : this.labelMap;

        const valueLabels = this.value.map(
            (value) => this.labelMap.get(value) || value
        );
        if (this.isDateRange || this.isRange) {
            return this.selectedItems.map((item) => item.label);
        }
        const labels = hasComputedItems
            ? this.selectedItems.map((item) => item.label)
            : valueLabels;
        return labels;
    }

    /**
     * True if the apply and reset buttons should be visible.
     *
     * @type {boolean}
     */
    get showApplyResetButtons() {
        return !this.hideApplyResetButtons && !this.showNoResultsMessage;
    }

    /**
     * True if the selected filter count should be visible
     *
     * @type {boolean}
     */
    get showCount() {
        return !!this.selectedItemCountLabel;
    }

    /**
     * True if the selected filter value should be visible
     *
     * @type {boolean}
     */
    get showFilterValue() {
        return !!this.selectedFilterLabels;
    }

    /**
     * True if the load more button should be visible.
     *
     * @type {boolean}
     */
    get showLoadMoreButton() {
        return this.infiniteLoad && !this.isLoading;
    }

    /**
     * True if clear only section should be visible.
     *
     * @type {boolean}
     */
    get showClearSection() {
        return this.showClearButton && this.currentValue.length > 0;
    }

    /**
     * True if the no result message should be visible.
     *
     * @type {boolean}
     */
    get showNoResultsMessage() {
        return (
            !this.isLoading &&
            this.noVisibleListItem &&
            this.type === 'list' &&
            (this.searchTerm || this.variant === 'horizontal')
        );
    }

    /**
     * True if the selected items should be visible.
     *
     * @type {boolean}
     */
    get showSelectedItems() {
        return !this.hideSelectedItems && this.selectedItems.length > 0;
    }

    /*
     * ------------------------------------------------------------
     *  PUBLIC METHODS
     * -------------------------------------------------------------
     */

    /**
     * Save the currently selected values.
     *
     * @public
     */
    @api
    apply() {
        this._value = [...this.currentValue];
        this.computeSelectedItems();
        this.close();
    }

    /**
     * Deprecated. To unselect the value, use `reset()`. To remove the current value, use the `value` attribute.
     *
     * @deprecated
     */
    @api
    clear() {
        this._value = [];
        this.currentValue = [];
        this.computeItemCounts();
        this.computeListItems();
        this.computeSelectedItems();

        console.warn(
            'The clear() method is deprecated. To unselect the value, use reset(). To remove the current value, use the value attribute.'
        );
    }

    /**
     * Set the focus on the filter menu button (horizontal variant) or choice set (vertical variant).
     *
     * @public
     */
    @api
    focus() {
        if (this.isVertical && this.hasNestedItems) {
            const tree = this.template.querySelector(
                '[data-element-id="avonni-tree"]'
            );
            if (tree) {
                tree.focus();
            }
        } else if (this.isVertical) {
            const choiceSet = this.template.querySelector(
                '[data-element-id="avonni-input-choice-set"]'
            );
            if (choiceSet) {
                choiceSet.focus();
            }
        } else {
            const button = this.template.querySelector(
                '[data-element-id="button"]'
            );
            if (button) {
                button.focus();
            }
        }
    }

    /**
     * Set the focus on the search input.
     *
     * @public
     */
    @api
    focusSearchInput() {
        const search = this.template.querySelector(
            '[data-element-id="lightning-input"]'
        );
        if (search) {
            search.focus();
        }
    }

    /**
     * Unselect all values, without saving the change.
     *
     * @public
     */
    @api
    reset() {
        this.currentValue = [];
        if (this.isList) {
            this.computeItemCounts();
            this.computeListItems();
        }
    }

    /*
     * ------------------------------------------------------------
     *  PRIVATE METHODS
     * -------------------------------------------------------------
     */

    /**
     * Initialize tooltip.
     */
    initTooltip() {
        if (this._tooltip && !this._tooltip.initialized) {
            this._tooltip.initialize();
        }
    }

    /**
     * Create the computed item counts, based on the given items.
     */
    computeItemCounts() {
        if (!this.isList || !this.computedTypeAttributes?.itemCounts) {
            return;
        }

        this.computedItemCounts = deepCopy(
            normalizeObject(this.computedTypeAttributes.itemCounts)
        );
    }

    /**
     * Create the computed list items, based on the given items.
     */
    computeListItems() {
        if (!this.isList) {
            return;
        }
        let firstFocusableItem;
        const items = deepCopy(
            normalizeArray(this.computedTypeAttributes.items, 'object')
        );
        const hasCountLabel = this.hasCountLabel;

        this.computedItems = items.map((item) => {
            let tabindex = '-1';
            if (!firstFocusableItem && !item.disabled && !item.hidden) {
                firstFocusableItem = true;
                tabindex = '0';
            }
            const numberRecords = this.computedItemCounts[item?.value] ?? 0;
            if (hasCountLabel) {
                item.countLabel = `(${numberRecords})`;
                item.additionalLabel = `(${numberRecords})`;
            }
            const computedItem = new Item({
                ...item,
                filterValue: this.currentValue,
                hasNestedItems: this.hasNestedItems,
                tabindex
            });
            return computedItem;
        });
        this.visibleItems = this.getVisibleItems();

        if (this.dropdownVisible) {
            // If the items are set while the popover is open, prevent losing focus
            this.focusDropdown();
        }
    }

    /**
     * Compute the selected items, that will be displayed as pills.
     */
    computeSelectedItems() {
        if (this.isList) {
            this.computeSelectedListItems();
        } else {
            this.computeSelectedRange();
        }
    }

    /**
     * Use the value to compute the selected list items that will be displayed as pills.
     */
    computeSelectedListItems() {
        const selectedItems = [];
        this.value.forEach((v) => {
            const item = getItemByName(v, this.computedItems);
            if (item) {
                selectedItems.push({
                    label: item.label,
                    name: item.value
                });
            }
        });

        this.selectedItems = selectedItems;
    }

    /**
     * Use the value to compute the selected range that will be displayed as a pill.
     */
    computeSelectedRange() {
        const selection = this.value.reduce((string, value) => {
            let normalizedValue = '';
            const date = new Date(value);
            if (this.isDateRange && value && !isNaN(date)) {
                // Date range
                const { dateStyle, timeStyle, timezone, type } =
                    this.computedTypeAttributes;
                normalizedValue = this.formatDateFromStyle(date, {
                    dateStyle,
                    showTime: type === 'datetime',
                    timeStyle,
                    timeZone: timezone
                });
            } else if (this.isRange && !isNaN(value)) {
                // Range
                const style = this.computedTypeAttributes.unit;
                const attributes = normalizeObject(
                    this.computedTypeAttributes.unitAttributes
                );
                const options = {
                    style,
                    ...attributes
                };
                if (this.computedTypeAttributes.isPercentage) {
                    value /= 100;
                }
                normalizedValue = value.toString();
                normalizedValue = numberFormat(options).format(normalizedValue);
            }
            return string.length
                ? `${string} - ${normalizedValue}`
                : normalizedValue;
        }, '');

        if (selection.length) {
            this.selectedItems = [
                {
                    label: selection,
                    name: selection
                }
            ];
        } else {
            this.selectedItems = [];
        }
    }

    /**
     * Close the dropdown menu.
     */
    close() {
        if (this.dropdownVisible) {
            this.toggleMenuVisibility();
        }
    }

    /**
     * Set the focus on the dropdown menu of the horizontal variant.
     */
    focusDropdown() {
        const isFocusableList =
            (this.isList && this.visibleItems.length) ||
            this.computedTypeAttributes.allowSearch;
        const isFocusable =
            isFocusableList || (!this.isList && !this.isLoading);

        if (isFocusable) {
            this._allowBlur = false;
            requestAnimationFrame(() => {
                const focusTrap = this.template.querySelector(
                    '[data-element-id="avonni-focus-trap"]'
                );
                if (focusTrap) {
                    this._dropdownIsFocused = true;
                    focusTrap.focus();
                }
            });
        }
    }

    /**
     * Set the focus on a list item of the dropdown menu.
     *
     * @param {number} currentIndex Index of the currently focused item.
     * @param {number} addedIndex Index to add to the current index. Valid values include 1 and -1. Defaults to 1.
     */
    focusListItem(currentIndex, addedIndex = 1) {
        const items = this.template.querySelectorAll(
            '[data-element-id="a-list-item"]'
        );
        items[currentIndex].tabIndex = '-1';
        const index = currentIndex + addedIndex;

        let item = items[index];
        if (index < 0) {
            item = items[items.length - 1];
        } else if (index >= items.length) {
            item = items[0];
        } else if (item && item.disabled) {
            this.focusListItem(index, addedIndex);
            return;
        }

        if (item) {
            item.focus();
            item.tabIndex = '0';
        }
    }

    /**
     * Set the focus on the range.
     */
    focusRange() {
        requestAnimationFrame(() => {
            const range = this.template.querySelector(
                '[data-element-id="avonni-slider"]'
            );
            if (range) {
                range.focus();
            }
        });
    }

    formatDateFromStyle(
        date,
        {
            showTime = false,
            dateStyle = 'medium',
            timeStyle = 'short',
            timeZone
        }
    ) {
        if (!(date instanceof Date)) {
            return '';
        }
        const time = showTime ? timeStyle : undefined;
        return new Intl.DateTimeFormat('default', {
            dateStyle,
            timeStyle: time,
            timeZone
        }).format(date);
    }

    /**
     * Get only the item that are in the search scope or have children that are in the search scope.
     */
    getVisibleItems(items = this.computedItems) {
        if (!this.searchTerm || typeof this.searchTerm !== 'string') {
            return items;
        }

        const visibleItems = [];
        for (let i = 0; i < items.length; i += 1) {
            const visibleItem = new Item({
                ...items[i],
                filterValue: this.currentValue
            });
            if (Array.isArray(visibleItem.items)) {
                visibleItem.items = this.getVisibleItems(visibleItem.items);
                if (visibleItem.items.length) {
                    visibleItem.expanded = true;
                    visibleItems.push(visibleItem);
                    continue;
                }
            }

            const normalizedLabel = items[i].label.toLowerCase();
            const searchTerm = this.searchTerm.toLowerCase();
            const matchesSearch = normalizedLabel.includes(searchTerm);
            if (matchesSearch) {
                visibleItems.push(visibleItem);
            }
        }
        return visibleItems;
    }

    /**
     * Create the computed type attributes. Make sure only the authorized attributes for the given type are kept, add the deperecated attributes and compute the list items.
     */
    normalizeTypeAttributes() {
        const typeAttributes = {};
        Object.entries(this.typeAttributes).forEach(([key, value]) => {
            const allowedAttribute =
                TYPE_ATTRIBUTES[this.type] &&
                TYPE_ATTRIBUTES[this.type].includes(key);
            if (allowedAttribute) {
                typeAttributes[key] = value;
            }
        });
        this.computedTypeAttributes = typeAttributes;
        this.supportDeprecatedAttributes();
        this.computeItemCounts();
        this.computeListItems();
    }

    /**
     * Observe the dropdown position if its position is automatically set.
     */
    pollBoundingRect() {
        // only poll if the dropdown is auto aligned
        if (this.isAutoAlignment && this.dropdownVisible) {
            setTimeout(
                () => {
                    if (this._connected) {
                        observePosition(this, 300, this._boundingRect, () => {
                            this.close();
                        });

                        // continue polling
                        this.pollBoundingRect();
                    }
                },
                250 // check every 0.25 second
            );
        }
    }

    /**
     * Set the order of the button menu. This method is used as a callback by a potential button group parent.
     *
     * @param {number} order Order of the button menu in its siblings.
     */
    setOrder(order) {
        this._order = order;
    }

    /**
     * Initialize the selected menu label max width.
     */
    setSelectedMenuLabelMaxWidth() {
        if (!this._selectedMenuLabelInitialized && !this.isVertical) {
            const menuLabel = this.template.querySelector(
                '[data-element-id="div-menu-selected-label"]'
            );

            if (!menuLabel) {
                return;
            }

            const dropdownWidth =
                this.template
                    .querySelector('[data-element-id="div-dropdown"]')
                    ?.getBoundingClientRect().width ?? 0;

            if (dropdownWidth > 0) {
                this._selectedMenuLabelMaxWidth = Math.min(
                    dropdownWidth,
                    DROPDOWN_MAX_WIDTH
                );
                this._selectedMenuLabelInitialized = true;
            }

            if (dropdownWidth === 0 && this.value.length > 0) {
                this._selectedMenuLabelMaxWidth = DROPDOWN_MAX_WIDTH;
                this._selectedMenuLabelInitialized = true;
            }
        }
    }

    /**
     * Menu positioning and animation start.
     *
     * @returns object dropdown menu positioning.
     */
    startPositioning() {
        if (!this.isAutoAlignment) {
            return Promise.resolve();
        }

        this._positioning = true;

        const align = {
            horizontal: Direction.Left,
            vertical: Direction.Top
        };

        const targetAlign = {
            horizontal: Direction.Left,
            vertical: Direction.Bottom
        };

        let autoFlip = true;
        let autoFlipVertical;

        return animationFrame()
            .then(() => {
                this.stopPositioning();
                this._autoPosition = startPositioning(
                    this,
                    {
                        target: () =>
                            this.template.querySelector(
                                '[data-element-id="button"]'
                            ),
                        element: () =>
                            this.template.querySelector('.slds-dropdown'),
                        align,
                        targetAlign,
                        autoFlip,
                        autoFlipVertical,
                        scrollableParentBound: true,
                        keepInViewport: true
                    },
                    true
                );
                // Edge case: W-7460656
                if (this._autoPosition) {
                    return this._autoPosition.reposition();
                }
                return Promise.reject();
            })
            .then(() => {
                return timeout(0);
            })
            .then(() => {
                // Use a flag to prevent this async function from executing multiple times in a single lifecycle
                this._positioning = false;
            });
    }

    /**
     * Stop menu positioning and animation.
     */
    stopPositioning() {
        if (this._autoPosition) {
            stopPositioning(this._autoPosition);
            this._autoPosition = null;
        }
        this._positioning = false;
    }

    /**
     * Make sure the deprecated attributes used for the list type are still supported through the type attributes.
     */
    supportDeprecatedAttributes() {
        if (!this.isList) {
            return;
        }

        const {
            isMultiSelect,
            searchInputPlaceholder,
            allowSearch,
            dropdownLength,
            dropdownWidth,
            items
        } = this.computedTypeAttributes;

        if (allowSearch === undefined) {
            this.computedTypeAttributes.allowSearch = this.showSearchBox;
        }
        if (dropdownLength === undefined) {
            this.computedTypeAttributes.dropdownLength = this.dropdownLength;
        }
        if (dropdownWidth === undefined) {
            this.computedTypeAttributes.dropdownWidth = this.dropdownWidth;
        }
        if (isMultiSelect === undefined) {
            this.computedTypeAttributes.isMultiSelect = this.isMultiSelect;
        }
        if (!searchInputPlaceholder) {
            this.computedTypeAttributes.searchInputPlaceholder =
                this.searchInputPlaceholder;
        }
        if (!Array.isArray(items) || !items.length) {
            this.computedTypeAttributes.items = deepCopy(this.items);
        }
    }

    /**
     * Toggle the visibility of the dropdown menu.
     */
    toggleMenuVisibility() {
        if (!this.disabled) {
            this.dropdownVisible = !this.dropdownVisible;
            if (this.dropdownVisible) {
                this.startPositioning();
                this.dispatchOpen();

                // update the bounding rect when the menu is toggled
                this._boundingRect = this.getBoundingClientRect();

                this.pollBoundingRect();
                this.currentValue = [...this.value];
                this.computeItemCounts();
                this.computeListItems();
                this.focusDropdown();
            } else {
                this.stopPositioning();
                this.dispatchClose();
                this._previousScroll = undefined;
            }
        }
    }

    toggleTreeItem(levelPath = [], action) {
        const visibleItem = getTreeItemByLevelPath(
            levelPath,
            this.visibleItems
        );
        visibleItem.checked = !visibleItem.checked;
        const item = getItemByName(visibleItem.name, this.computedItems);
        this.currentValue = toggleTreeItemValue({
            action,
            item,
            value: this.currentValue
        });
        visibleItem.updateActions();
        this.visibleItems = [...this.visibleItems];
    }

    /*
     * ------------------------------------------------------------
     *  EVENT HANDLERS AND DISPATCHERS
     * -------------------------------------------------------------
     */

    /**
     * Handle a click on the apply button.
     */
    handleApply() {
        this.apply();
        this.dispatchApply();
    }

    /**
     * Handle the blur of the button menu.
     */
    handleButtonBlur() {
        if (this._allowBlur) {
            this.dispatchEvent(new CustomEvent('blur'));
            this.close();
        }
    }

    /**
     * Handle a click on the button menu.
     */
    handleButtonClick() {
        if (!this._preventDropdownToggle) {
            this.toggleMenuVisibility();
        }
        this._preventDropdownToggle = false;
    }

    /**
     * Handle a focus on the button menu.
     */
    handleButtonFocus() {
        if (this._allowBlur) {
            this.dispatchEvent(new CustomEvent('focus'));
        } else {
            this._allowBlur = true;

            if (this.dropdownVisible) {
                // Prevent toggling the menu twice,
                // if we click on the button when it is open
                this._preventDropdownToggle = true;
            }
        }
    }

    /**
     * Handle a change in the value of the input choice set that is visible when the variant is vertical.
     *
     * @param {Event} event change event.
     */
    handleChoiceSetChange(event) {
        const value = event.detail.value;
        this.currentValue =
            value && !Array.isArray(value) ? [value] : value || [];
        this.computedItems.forEach((item) => {
            item.checked = this.currentValue.includes(item.value);
        });
        this.dispatchSelect();
    }

    /**
     * Handle a change of the input date range, when the type is date-range.
     *
     * @param {Event} event change event.
     */
    handleDateRangeChange(event) {
        const { startDate, endDate } = event.detail;
        this.currentValue = !startDate && !endDate ? [] : [startDate, endDate];
        this._dateRangeFrames.forEach((f) => cancelAnimationFrame(f));
        this._dateRangeFrames = [];

        // Give time for the calendar to actually close
        this._dateRangeFrames[0] = requestAnimationFrame(() => {
            const dateRange = this.template.querySelector(
                '[data-element-id="avonni-input-date-range"]'
            );

            if (dateRange) {
                dateRange.blur();
            }

            this._dateRangeFrames[1] = requestAnimationFrame(() => {
                this._dateRangeFrames[2] = requestAnimationFrame(() => {
                    this.dispatchSelect();
                });
            });
        });
    }

    /**
     * Handle a focus set inside the dropdown menu.
     */
    handleDropdownFocusIn() {
        this._dropdownIsFocused = true;
    }

    /**
     * Handle a focus lost inside the dropdown menu.
     */
    handleDropdownFocusOut() {
        this._dropdownIsFocused = false;

        requestAnimationFrame(() => {
            if (!this._dropdownIsFocused) {
                this.close();
            }
        });
    }

    /**
     * Handle a key up in the dropdown menu.
     *
     * @param {Event} event keyup event.
     */
    handleDropdownKeyUp(event) {
        const key = event.key;
        if (key === 'Escape') {
            this.close();

            requestAnimationFrame(() => {
                // Set the focus on the button after render
                this.focus();
            });
        }
    }

    /**
     * Handle a click on a list item.
     *
     * @param {Event} event click event.
     */
    handleListItemClick(event) {
        event.preventDefault();
        const { value, disabled } = event.currentTarget.dataset;
        if (disabled) {
            return;
        }

        this.currentValue = [];
        this.computedItems = this.computedItems.map((item) => {
            if (item.value === value) {
                item.checked = !item.checked;
            } else if (!this.computedTypeAttributes.isMultiSelect) {
                item.checked = false;
            }
            if (item.checked) {
                this.currentValue.push(item.value);
            }
            return item;
        });

        this.dispatchSelect();
    }

    /**
     * Handle a key down on a list item.
     *
     * @param {Event} event keydown event.
     */
    handleListItemKeyDown(event) {
        const key = event.key;
        const index = Number(event.currentTarget.dataset.index);

        switch (key) {
            case 'ArrowUp': {
                this.focusListItem(index, -1);
                break;
            }
            case 'ArrowDown': {
                this.focusListItem(index);
                break;
            }
            case ' ':
            case 'Spacebar': {
                event.currentTarget.click();
                break;
            }
            default:
                break;
        }
    }

    /**
     * Handle a click on the load more button.
     */
    handleLoadMore() {
        this.dispatchLoadMore();
    }

    /**
     * Handle a change of the slider value, when the type is range.
     *
     * @param {Event} event change event.
     */
    handleRangeChange(event) {
        this.currentValue = event.detail.value;
        this.dispatchSelect();
    }

    /**
     * Handle a click on the reset button.
     */
    handleResetClick() {
        /**
         * The event fired when the selection is resetted.
         *
         * @event
         * @name reset
         * @public
         * @bubbles
         */
        this.dispatchEvent(new CustomEvent('reset', { bubbles: true }));
        this.reset();

        // In the vertical menu, a reset event can still be dispatched even when
        // hideApplyResetButtons is true, because of the Clear button.
        // Save the reset immediately.
        if (this.hideApplyButton || this.hideApplyResetButtons) {
            this._value = [...this.currentValue];
            this.computeSelectedItems();
            this.dispatchApply();
        }
    }

    /**
     * Handle a scroll movement in the dropdown menu.
     */
    handleScroll() {
        if (!this.infiniteLoad || this.isLoading) {
            return;
        }

        const fullHeight = this.dropdownElement.scrollHeight;
        const visibleHeight = this.dropdownElement.offsetHeight;
        const loadLimit = fullHeight - visibleHeight - LOAD_MORE_OFFSET;
        const firstTimeReachingTheEnd = this._previousScroll < loadLimit;

        if (
            this.scrolledToEnd &&
            (!this._previousScroll || firstTimeReachingTheEnd)
        ) {
            this.dispatchLoadMore();
        }
        this._previousScroll = this.dropdownElement.scrollTop;
    }

    /**
     * Handle an input in the search box.
     *
     * @param {Event} event change event.
     */
    handleSearch(event) {
        event.stopPropagation();
        this.searchTerm = event.detail.value;

        clearTimeout(this._searchTimeOut);
        this._searchTimeOut = setTimeout(() => {
            this.visibleItems = this.getVisibleItems();

            /**
             * The event fired when the search input value is changed.
             *
             * @event
             * @name search
             * @param {string} value The value of the search input.
             * @public
             * @bubbles
             */
            this.dispatchEvent(
                new CustomEvent('search', {
                    detail: {
                        value: this.searchTerm
                    },
                    bubbles: true
                })
            );

            if (
                this.isVertical &&
                this.infiniteLoad &&
                !this.isLoading &&
                this.noVisibleListItem
            ) {
                this.dispatchLoadMore();
            } else if (!this.infiniteLoad && this.isList) {
                this.dispatchLoadItemCounts();
            }
        }, 300);
    }

    /**
     * Handle the removal of a selected item.
     *
     * @param {Event} event actionclick event.
     */
    handleSelectedItemRemove(event) {
        const { targetName, index } = event.detail;
        this.selectedItems.splice(index, 1);
        this.selectedItems = [...this.selectedItems];

        if (this.isList) {
            const valueIndex = this.value.findIndex((name) => {
                return name === targetName;
            });
            this.value.splice(valueIndex, 1);
        } else {
            this._value = [];
        }

        this.currentValue = [...this.value];
        this.computeItemCounts();
        this.computeListItems();
        this.dispatchApply();
    }

    handleTreeActionClick(event) {
        const { name, levelPath } = event.detail;
        if (
            name !== SELECT_ALL_ACTION.name &&
            name !== UNSELECT_ALL_ACTION.name &&
            name !== SELECT_IMMEDIATE_CHILDREN_ACTION.name
        ) {
            return;
        }
        this.toggleTreeItem(levelPath, name);
        this.dispatchSelect();
    }

    /**
     * Handle a `loadmore` event coming from a list that has nested items.
     *
     * @param {Event} event `loadmore` event coming from the tree.
     */
    handleTreeLoadMore(event) {
        const levelPath = event.detail.levelPath;
        const item = getTreeItemByLevelPath(levelPath, this.visibleItems);
        if (item) {
            this.dispatchLoadMore(item);
        }
    }

    /**
     * Handle the selection of a list item when the list has nested items.
     *
     * @param {Event} event `select` event coming from the tree.
     */
    handleTreeSelect(event) {
        event.stopPropagation();

        const levelPath = event.detail.levelPath;
        if (levelPath) {
            this.toggleTreeItem(levelPath);
        } else {
            const value = deepCopy(event.detail.selectedItems);
            this.currentValue = value;
        }

        this.dispatchSelect();
    }

    /**
     * Dispatch the apply event.
     */
    dispatchApply() {
        /**
         * The event fired when the “Apply” button is clicked, or a pill removed from the selected items. If `hide-apply-reset-buttons` is `true`, the `apply` event is also fired when the user selects or unselects a value.
         *
         * @event
         * @name apply
         * @param {string[]|number[]} value New value of the filter menu.
         * @public
         * @bubbles
         */
        this.dispatchEvent(
            new CustomEvent('apply', {
                detail: {
                    value: this.value
                },
                bubbles: true
            })
        );
    }

    /**
     * Dispatch the close event.
     */
    dispatchClose() {
        /**
         * The event fired when the dropdown is closed (horizontal variant) or the section is closed (vertical variant).
         *
         * @event
         * @name close
         * @public
         * @bubbles
         */
        this.dispatchEvent(new CustomEvent('close', { bubbles: true }));
    }

    /**
     * Dispatch the `loaditemcounts` event.
     *
     */
    dispatchLoadItemCounts() {
        /**
         * The event fired when the number of records by item needs to be updated. It is only fired if type of the menu is a list and the`enableInfiniteLoading` type attribute is absent.
         *
         * @event
         * @name loaditemcounts
         * @public
         * @bubbles
         */
        this.dispatchEvent(
            new CustomEvent('loaditemcounts', {
                bubbles: true
            })
        );
    }

    /**
     * Dispatch the `loadmore` event.
     *
     * @param {object} item Parent item that triggered the `loadmore` event, if the items are nested.
     */
    dispatchLoadMore(item) {
        /**
         * The event fired when the end of a list is reached. It is only fired if the `enableInfiniteLoading` type attribute is present. In the horizontal variant, the `loadmore` event is triggered by a scroll to the end of the list. In the vertical variant, the `loadmore` event is triggered by a button clicked by the user or by a nested item opening.
         *
         * @event
         * @name loadmore
         * @param {object} item If the event was triggered by a nested item, definition of this item.
         * @public
         * @bubbles
         */
        this.dispatchEvent(
            new CustomEvent('loadmore', {
                bubbles: true,
                detail: { item: deepCopy(item) }
            })
        );
    }

    /**
     * Dispatch the `loadtotalcount` event.
     */
    dispatchLoadTotalCount() {
        /**
         * The event fired when the list is is rendered or the search term is modified.
         *
         * @event
         * @name loadtotalcount
         * @public
         * @bubbles
         */
        this.dispatchEvent(
            new CustomEvent('loadtotalcount', { bubbles: true })
        );
    }

    /**
     * Dispatch the open event.
     */
    dispatchOpen() {
        /**
         * The event fired when the dropdown is opened (horizontal variant) or the section is opened (vertical variant).
         *
         * @event
         * @name open
         * @public
         * @bubbles
         */
        this.dispatchEvent(new CustomEvent('open', { bubbles: true }));
    }

    /**
     * Dispatch the select event.
     */
    dispatchSelect() {
        this.dispatchEvent(
            /**
             * TThe event fired when a user selects or unselects a value.
             *
             * @event
             * @name select
             * @param {string[]} value Currently selected value. The value is not saved, as long as the user does not click on the “apply” button.
             * @public
             * @bubbles
             */
            new CustomEvent('select', {
                detail: {
                    value: deepCopy(this.currentValue)
                },
                bubbles: true
            })
        );

        // Save the selection immediately
        if (this.hideApplyButton || this.hideApplyResetButtons) {
            this._value = [...this.currentValue];
            this.computeSelectedItems();
            this.dispatchApply();

            if (this.isList && !this.computedTypeAttributes.isMultiSelect) {
                this.close();
            }
        }
    }

    /**
     * Section change status toggle.
     */
    toggleSection() {
        this._closed = !this._closed;

        if (this._closed) {
            this.dispatchClose();
        } else {
            this.dispatchOpen();
        }
    }
}<|MERGE_RESOLUTION|>--- conflicted
+++ resolved
@@ -906,12 +906,8 @@
             this.buttonVariant === 'bare' ||
             this.buttonVariant === 'bare-inverse';
 
-<<<<<<< HEAD
         const classes = classSet('slds-button slds-truncate');
-=======
-        const classes = classSet('slds-button');
         classes.add(buttonGroupOrderClass(this.groupOrder));
->>>>>>> 4429df09
 
         if (this.label || this.selectedItemLabels.length > 0) {
             classes.add({
@@ -952,23 +948,12 @@
             });
         }
 
-<<<<<<< HEAD
         classes.add({
             'avonni-filter-menu__selected-item-button':
                 this.selectedItemLabels.length > 0
         });
 
-        return classes
-            .add({
-                // order classes when part of a button-group
-                'slds-button_first': this._order === 'first',
-                'slds-button_middle': this._order === 'middle',
-                'slds-button_last': this._order === 'last'
-            })
-            .toString();
-=======
         return classes.toString();
->>>>>>> 4429df09
     }
 
     /**
