--- conflicted
+++ resolved
@@ -86,11 +86,8 @@
             expect(element.disabled).toBeFalsy();
             expect(element.dropdownAlignment).toBe('left');
             expect(element.dropdownNubbin).toBeFalsy();
-<<<<<<< HEAD
+            expect(element.groupOrder).toBe('');
             expect(element.hideApplyButton).toBeFalsy();
-=======
-            expect(element.groupOrder).toBe('');
->>>>>>> 4429df09
             expect(element.hideApplyResetButtons).toBeFalsy();
             expect(element.hideSelectedItems).toBeFalsy();
             expect(element.iconName).toBe('utility:down');
@@ -859,7 +856,64 @@
             });
         });
 
-<<<<<<< HEAD
+        describe('Group Order', () => {
+            it('No order by default', () => {
+                return Promise.resolve().then(() => {
+                    const button = element.shadowRoot.querySelector(
+                        '[data-element-id="button"]'
+                    );
+                    expect(button.classList).not.toContain('slds-button_first');
+                    expect(button.classList).not.toContain(
+                        'slds-button_middle'
+                    );
+                    expect(button.classList).not.toContain('slds-button_last');
+                });
+            });
+
+            it('First', () => {
+                element.groupOrder = 'first';
+
+                return Promise.resolve().then(() => {
+                    const button = element.shadowRoot.querySelector(
+                        '[data-element-id="button"]'
+                    );
+                    expect(button.classList).toContain('slds-button_first');
+                    expect(button.classList).not.toContain(
+                        'slds-button_middle'
+                    );
+                    expect(button.classList).not.toContain('slds-button_last');
+                });
+            });
+
+            it('Middle', () => {
+                element.groupOrder = 'middle';
+
+                return Promise.resolve().then(() => {
+                    const button = element.shadowRoot.querySelector(
+                        '[data-element-id="button"]'
+                    );
+                    expect(button.classList).toContain('slds-button_middle');
+                    expect(button.classList).not.toContain('slds-button_first');
+                    expect(button.classList).not.toContain('slds-button_last');
+                });
+            });
+
+            it('Last', () => {
+                element.groupOrder = 'last';
+
+                return Promise.resolve().then(() => {
+                    const button = element.shadowRoot.querySelector(
+                        '[data-element-id="button"]'
+                    );
+                    expect(button.classList).toContain('slds-button_last');
+                    expect(button.classList).not.toContain('slds-button_first');
+                    expect(button.classList).not.toContain(
+                        'slds-button_middle'
+                    );
+                });
+            });
+        });
+
         describe('Hide Apply Button', () => {
             // Depends on variant
             it('false, with horizontal variant', () => {
@@ -918,62 +972,6 @@
                         '[data-element-id^="lightning-button"]'
                     );
                     expect(buttons).toHaveLength(1);
-=======
-        describe('Group Order', () => {
-            it('No order by default', () => {
-                return Promise.resolve().then(() => {
-                    const button = element.shadowRoot.querySelector(
-                        '[data-element-id="button"]'
-                    );
-                    expect(button.classList).not.toContain('slds-button_first');
-                    expect(button.classList).not.toContain(
-                        'slds-button_middle'
-                    );
-                    expect(button.classList).not.toContain('slds-button_last');
-                });
-            });
-
-            it('First', () => {
-                element.groupOrder = 'first';
-
-                return Promise.resolve().then(() => {
-                    const button = element.shadowRoot.querySelector(
-                        '[data-element-id="button"]'
-                    );
-                    expect(button.classList).toContain('slds-button_first');
-                    expect(button.classList).not.toContain(
-                        'slds-button_middle'
-                    );
-                    expect(button.classList).not.toContain('slds-button_last');
-                });
-            });
-
-            it('Middle', () => {
-                element.groupOrder = 'middle';
-
-                return Promise.resolve().then(() => {
-                    const button = element.shadowRoot.querySelector(
-                        '[data-element-id="button"]'
-                    );
-                    expect(button.classList).toContain('slds-button_middle');
-                    expect(button.classList).not.toContain('slds-button_first');
-                    expect(button.classList).not.toContain('slds-button_last');
-                });
-            });
-
-            it('Last', () => {
-                element.groupOrder = 'last';
-
-                return Promise.resolve().then(() => {
-                    const button = element.shadowRoot.querySelector(
-                        '[data-element-id="button"]'
-                    );
-                    expect(button.classList).toContain('slds-button_last');
-                    expect(button.classList).not.toContain('slds-button_first');
-                    expect(button.classList).not.toContain(
-                        'slds-button_middle'
-                    );
->>>>>>> 4429df09
                 });
             });
         });
