import { LightningElement, api } from 'lwc';
import { classSet } from 'c/utils';
import {
    animationFrame,
    keyCodes,
    normalizeArray,
    normalizeBoolean,
    normalizeString,
    timeout
} from 'c/utilsPrivate';
import {
    Direction,
    startPositioning,
    stopPositioning
} from 'c/positionLibrary';
import { Tooltip, TooltipType } from 'c/tooltipLibrary';
import { AvonniResizeObserver } from 'c/resizeObserver';

const AVATAR_GROUP_SIZES = {
    valid: ['x-small', 'small', 'medium', 'large', 'x-large', 'xx-large'],
    default: 'medium'
};
const AVATAR_GROUP_LAYOUTS = {
    valid: ['stack', 'grid', 'list'],
    default: 'stack'
};

const AVATAR_GROUP_VARIANTS = {
    valid: ['empty', 'square', 'circle'],
    default: 'square'
};

const BUTTON_ICON_POSITIONS = { valid: ['left', 'right'], default: 'left' };

const BUTTON_VARIANTS = {
    valid: [
        'neutral',
        'base',
        'brand',
        'brand-outline',
        'destructive',
        'destructive-text',
        'inverse',
        'success'
    ],
    default: 'neutral'
};

const DEFAULT_LIST_BUTTON_SHOW_MORE_LABEL = 'Show more';
const DEFAULT_LIST_BUTTON_SHOW_LESS_LABEL = 'Show less';
const DEFAULT_LOAD_MORE_OFFSET = 20;

/**
 * @class
 * @name AvatarGroup
 * @descriptor avonni-avatar-group
 * @storyId example-avatar-group--base-with-two-avatars
 * @public
 */
export default class AvatarGroup extends LightningElement {
    /**
     * The Lightning Design System name of the action icon.
     * Specify the name in the format 'utility:down' where 'utility' is the category, and 'down' is the specific icon to be displayed.
     * @type {string}
     * @name action-icon-name
     * @public
     */
    @api actionIconName;

    /**
     * Label of the button that appears in the list layout, when the number of avatars exceeds the max-count number.
     * @type {string}
     * @name list-button-show-more-label
     * @default Show more
     * @public
     */
    @api listButtonShowMoreLabel = DEFAULT_LIST_BUTTON_SHOW_MORE_LABEL;

    /**
     * Label of the button that appears in the list layout, when the number of avatars exceeds the max-count number.
     * @type {string}
     * @name list-button-show-less-label
     * @default Show less
     * @public
     */
    @api listButtonShowLessLabel = DEFAULT_LIST_BUTTON_SHOW_LESS_LABEL;

    /**
     * The Lightning Design System name of the list button icon. Specify the name in the format 'utility:down' where 'utility' is the category, and 'down' is the specific icon to be displayed.
     * @type {string}
     * @name list-button-show-more-icon-name
     * @public
     */
    @api listButtonShowMoreIconName;

    /**
     * The Lightning Design System name of the list button icon. Specify the name in the format 'utility:down' where 'utility' is the category, and 'down' is the specific icon to be displayed.
     * @type {string}
     * @name list-button-show-less-icon-name
     * @public
     */
    @api listButtonShowLessIconName;

    /**
     * Name of the avatar group. It will be returned by the actionclick event.
     * @type {string}
     * @public
     */
    @api name;

    _enableInfiniteLoading = false;
    _isLoading = false;
    _items = [];
    _loadMoreOffset = DEFAULT_LOAD_MORE_OFFSET;
    _maxCount;
    _size = AVATAR_GROUP_SIZES.default;
    _layout = AVATAR_GROUP_LAYOUTS.default;
    _listButtonShowMoreIconPosition = BUTTON_ICON_POSITIONS.default;
    _listButtonShowLessIconPosition = BUTTON_ICON_POSITIONS.default;
    _listButtonVariant = BUTTON_VARIANTS.default;
    _variant = AVATAR_GROUP_VARIANTS.default;

    showHiddenItems = false;

    _autoPosition;
    _connected = false;
    _focusAnimationFrame;
    _focusedIndex = 0;
    _hiddenItemsStartIndex = 0;
    _lastHiddenItemIndex;
    _maxVisibleCount;
    _popoverFocusoutAnimationFrame;
    _popoverIsFocused = false;
    _positioning = false;
    _preventPopoverClosing = false;
    _resizeObserver;
    _tooltips = [];

    connectedCallback() {
        this.template.addEventListener(
            'actionclick',
            this.handleAvatarActionClick
        );
        this._connected = true;
    }

    renderedCallback() {
        if (this._resizeObserver && this._layout === 'list') {
            this._resizeObserver.disconnect();
            this._resizeObserver = undefined;
        } else if (!this._resizeObserver && this._layout !== 'list') {
            this._resizeObserver = this.initResizeObserver();
        }

        if (this.isNotList) {
            this.updateVisibleMaxCount();
        } else {
            this.handleListScroll();
        }

        const avatars = this.template.querySelectorAll(
            '[data-group-name="avatar"]'
        );
        avatars.forEach((avatar, index) => {
            avatar.style.zIndex = avatars.length - index;
        });

        this.initAllTooltips();
    }

    disconnectedCallback() {
        if (this._resizeObserver) {
            this._resizeObserver.disconnect();
        }
    }

    /*
     * ------------------------------------------------------------
     *  PUBLIC PROPERTIES
     * -------------------------------------------------------------
     */

    /**
     * If present, you can load a subset of items and then display more when users scroll to the end of the list. Use with the `loadmore` event to retrieve more items.
     * If present, `max-count` is ignored.
     *
     * @type {boolean}
     * @public
     * @default false
     */
    @api
    get enableInfiniteLoading() {
        return this._enableInfiniteLoading;
    }
    set enableInfiniteLoading(value) {
        this._enableInfiniteLoading = normalizeBoolean(value);

        if (this._connected && this.isNotList) {
            this.updateVisibleMaxCount();
        } else if (this._connected) {
            this.handleListScroll();
        }
    }

    /**
     * If present, a spinner is shown to indicate that more items are loading.
     *
     * @type {boolean}
     * @public
     * @default false
     */
    @api
    get isLoading() {
        return this._isLoading;
    }
    set isLoading(value) {
        this._isLoading = normalizeBoolean(value);
        this.keepFocusOnHiddenItems();
    }

    /**
     * Determines when to trigger infinite loading based on how many pixels the scroll position is from the end of the avatar group.
     *
     * @type {number}
     * @default 20
     * @public
     */
    @api
    get loadMoreOffset() {
        return this._loadMoreOffset;
    }
    set loadMoreOffset(value) {
        const number = parseInt(value, 10);
        this._loadMoreOffset = isNaN(number)
            ? DEFAULT_LOAD_MORE_OFFSET
            : number;
    }

    /**
     * An array of items to be rendered as avatar in a group.
     * @type {object[]}
     * @public
     */
    @api
    get items() {
        return this._items;
    }
    set items(value) {
        this.keepFocusOnHiddenItems();
        this._items = normalizeArray(value);

        this.destroyAllTooltips();

        if (
            this.showHiddenItems &&
            this.hiddenItems.length &&
            !this._lastHiddenItemIndex
        ) {
            // The hidden items popover was open but empty.
            // Set the focus on the first hidden item added.
            this._lastHiddenItemIndex = this.hiddenItems[0].index;
            this.switchFocus(this._lastHiddenItemIndex);
        }
    }

    /**
     * Defines the layout of the avatar group. Valid values include stack, grid and list.
     * @type {string}
     * @default stack
     * @public
     */
    @api
    get layout() {
        return this._layout;
    }
    set layout(value) {
        this._layout = normalizeString(value, {
            fallbackValue: AVATAR_GROUP_LAYOUTS.default,
            validValues: AVATAR_GROUP_LAYOUTS.valid
        });
    }

    /**
     * Position of the list button’s icon. Valid values include left and right.
     * @type {string}
     * @name list-button-show-less-icon-position
     * @default left
     * @public
     */
    @api
    get listButtonShowLessIconPosition() {
        return this._listButtonShowLessIconPosition;
    }
    set listButtonShowLessIconPosition(value) {
        this._listButtonShowLessIconPosition = normalizeString(value, {
            fallbackValue: BUTTON_ICON_POSITIONS.default,
            validValues: BUTTON_ICON_POSITIONS.valid
        });
    }

    /**
     * Position of the list button’s icon. Valid values include left and right.
     * @type {string}
     * @name list-button-show-more-icon-position
     * @default left
     * @public
     */
    @api
    get listButtonShowMoreIconPosition() {
        return this._listButtonShowMoreIconPosition;
    }
    set listButtonShowMoreIconPosition(value) {
        this._listButtonShowMoreIconPosition = normalizeString(value, {
            fallbackValue: BUTTON_ICON_POSITIONS.default,
            validValues: BUTTON_ICON_POSITIONS.valid
        });
    }

    /**
     * Variant of the button that appears in the list layout, when the number of avatars exceeds the max-count number.
     * @type {string}
     * @name list-button-variant
     * @default neutral
     * @public
     */
    @api
    get listButtonVariant() {
        return this._listButtonVariant;
    }
    set listButtonVariant(value) {
        this._listButtonVariant = normalizeString(value, {
            fallbackValue: BUTTON_VARIANTS.default,
            validValues: BUTTON_VARIANTS.valid
        });
    }

    /**
     * The maximum number of avatars allowed in the visible list.
     * This attribute is ignored if `enable-infinite-loading` is present.
     *
     * @type {number}
     * @name max-count
     * @default 5 for stack, 11 for grid and list
     * @public
     */
    @api
    get maxCount() {
        return this._maxCount;
    }
    set maxCount(value) {
        this._maxCount = value === Infinity ? value : parseInt(value, 10);
    }

    /**
     * The size of the avatars. Valid values include x-small, small, medium, large, x-large and xx-large.
     * @type {string}
     * @default medium
     * @public
     */
    @api
    get size() {
        return this._size;
    }
    set size(size) {
        this._size = normalizeString(size, {
            fallbackValue: AVATAR_GROUP_SIZES.default,
            validValues: AVATAR_GROUP_SIZES.valid
        });
    }

    /**
     * Shape of the avatars. Valid values include empty, circle or square.
     * @type {string}
     * @default square
     * @public
     */
    @api
    get variant() {
        return this._variant;
    }
    set variant(value) {
        this._variant = normalizeString(value, {
            fallbackValue: AVATAR_GROUP_VARIANTS.default,
            validValues: AVATAR_GROUP_VARIANTS.valid
        });
    }

    /*
     * ------------------------------------------------------------
     *  PRIVATE PROPERTIES
     * -------------------------------------------------------------
     */

    /**
     * Action Button HTML element.
     *
     * @type {HTMLElement}
     */
    get actionButtonElement() {
        return this.template.querySelector('[data-element-id="action-button"]');
    }

    /**
     * Class of the action button.
     *
     * @type {string}
     */
    get actionButtonClass() {
        return classSet('avonni-avatar-group__action-button')
            .add(`avonni-avatar-group__action-button_${this.variant}`)
            .add(`avonni-avatar-group__action-button_${this.size}`)
            .add({
                'avonni-avatar-group__avatar-in-line-button':
                    this.layout === 'stack'
            })
            .toString();
    }

    /**
     * Action button icon size.
     *
     * @type {string}
     */
    get actionButtonIconSize() {
        switch (this.size) {
            case 'x-small':
            case 'small':
            case 'medium':
                return 'x-small';
            case 'xx-large':
                return 'medium';
            default:
                return 'small';
        }
    }

    /**
     * Class of action button wrapper.
     *
     * @type {string}
     */
    get actionButtonWrapperClass() {
        return classSet(`avonni-action-button-${this.size}`)
            .add({
                'avonni-avatar-group__action-button-base-layout':
                    this.isNotList,
                'avonni-avatar-group__action-button-list slds-show slds-p-vertical_x-small slds-p-horizontal_small':
                    this.layout === 'list',
                'avonni-avatar-group__avatar-button-in-line':
                    this.layout === 'stack'
            })
            .toString();
    }

    /**
     * Class to add a flex row gap to grid and stack layouts.
     *
     * @type {string}
     */
    get avatarFlexWrapperClass() {
        return classSet({
            'slds-grid': this.isNotList,
            'slds-scrollable_y avonni-avatar-group__avatar-list_infinite-loading':
                this.enableInfiniteLoading && this.layout === 'list'
        })
            .add({
                'avonni-avatar-group__list-stack_x-small':
                    this.layout === 'stack' && this.size === 'x-small',
                'avonni-avatar-group__list-stack_small':
                    this.layout === 'stack' && this.size === 'small',
                'avonni-avatar-group__list-stack_medium':
                    this.layout === 'stack' && this.size === 'medium',
                'avonni-avatar-group__list-stack_large':
                    this.layout === 'stack' && this.size === 'large',
                'avonni-avatar-group__list-stack_x-large':
                    this.layout === 'stack' && this.size === 'x-large',
                'avonni-avatar-group__list-stack_xx-large':
                    this.layout === 'stack' && this.size === 'xx-large'
            })
            .toString();
    }

    /**
     * Class wrapping the two-avatar group.
     *
     * @type {string}
     */
    get avatarGroupClass() {
        return classSet('slds-avatar-group avonni-avatar-group__avatar')
            .add({
                'slds-avatar-group_x-small': this.size === 'x-small',
                'slds-avatar-group_small': this.size === 'small',
                'slds-avatar-group_medium': this.size === 'medium',
                'slds-avatar-group_large': this.size === 'large',
                'avonni-avatar-group_x-large': this.size === 'x-large',
                'avonni-avatar-group_xx-large': this.size === 'xx-large',
                'avonni-avatar-group_circle': this.variant === 'circle',
                'avonni-avatar-group_in-line': this.layout === 'stack'
            })
            .toString();
    }

    /**
     * Class of avatars when displayed in a line.
     *
     * @type {string}
     */
    get avatarInlineClass() {
        return classSet('avonni-avatar-group__avatar')
            .add({
                'avonni-avatar-group_in-line': this.layout === 'stack',
                'avonni-avatar-group__avatar_radius-border-square':
                    (this.layout === 'stack' || this.layout === 'grid') &&
                    this.variant === 'square'
            })
            .add(`avonni-avatar-${this.size}`)
            .toString();
    }

    /**
     * List of avatar Item HTML element.
     *
     * @type {HTMLElement[]}
     */
    get avatarItemElements() {
        return this.template.querySelectorAll('[data-element-id="li-visible"]');
    }

    /**
     * Class of the avatar wrapper, when there are more than two avatars.
     *
     * @type {string}
     */
    get avatarWrapperClass() {
        return classSet(
            'avonni-avatar-group__avatar-container slds-is-relative'
        )
            .add({
                'slds-show avonni-avatar-group__avatar-container_list slds-p-horizontal_small slds-p-vertical_x-small':
                    this.layout === 'list',
                'avonni-avatar-group__avatar-container_grid':
                    this.layout === 'grid',
                'avonni-avatar-group__avatar-container_stack':
                    this.layout === 'stack',
                'avonni-avatar-group_circle': this.variant === 'circle',
                'slds-p-right_x-small': this.layout === 'grid'
            })
            .toString();
    }

    get computedItems() {
        return this.items.map((item) => {
            return {
                ...item,
                class: this.getAvatarClass(item, false)
            };
        });
    }

    /**
     * Maximum number of visible items.
     *
     * @type {number}
     */
    get computedMaxCount() {
        if (this.enableInfiniteLoading) {
            if (this.layout === 'list') {
                return Infinity;
            }
            return this._maxVisibleCount < this.maxCount
                ? this._maxVisibleCount
                : this.maxCount || this._maxVisibleCount;
        }

        if (this.maxCount && this._maxVisibleCount) {
            return Math.min(this.maxCount, this._maxVisibleCount);
        }

        if (this.maxCount) {
            return this.maxCount;
        }

        const maxLimit = this.layout === 'stack' ? 5 : 11;
        if (this._maxVisibleCount) {
            return Math.min(this._maxVisibleCount, maxLimit);
        }
        return maxLimit;
    }

    /**
     * Current icon name of the list button (show more or show less).
     *
     * @type {string}
     */
    get currentListButtonIcon() {
        return this.showHiddenItems
            ? this.listButtonShowLessIconName
            : this.listButtonShowMoreIconName;
    }

    /**
     * Current label of the list button (show more or show less).
     *
     * @type {string}
     */
    get currentlistButtonLabel() {
        return this.showHiddenItems
            ? this.listButtonShowLessLabel
            : this.listButtonShowMoreLabel;
    }

    /**
     * Current icon position of the list button (show more or show less).
     *
     * @type {string}
     */
    get currentListButtonPosition() {
        return this.showHiddenItems
            ? this.listButtonShowLessIconPosition
            : this.listButtonShowMoreIconPosition;
    }

    /**
     * True if they are exactly two items.
     *
     * @type {boolean}
     */
    get hasTwoItems() {
        return this.items.length === 2;
    }

    /**
     * Class of the hidden avatars when displayed in a line.
     *
     * @type {string}
     */
    get hiddenAvatarInlineClass() {
        return this.layout === 'list' ? this.avatarInlineClass : '';
    }

    /**
     * Class of the hidden avatar wrapper, when there are more avatar than the max count.
     *
     * @type {string}
     */
    get hiddenAvatarWrapperClass() {
        return this.layout === 'list'
            ? this.avatarWrapperClass
            : 'avonni-avatar-group__hidden-avatar-container slds-p-vertical_x-small slds-p-horizontal_small';
    }

    /**
     * Array of hidden items.
     *
     * @type {object[]}
     */
    get hiddenItems() {
        if (!this.showMoreButton) {
            return [];
        } else if (this.layout === 'list') {
            return this.items.slice(this.computedMaxCount);
        }

        const items = this.items.slice(
            this._hiddenItemsStartIndex,
            this.items.length
        );

        return items.map((item, index) => {
            return {
                ...item,
                index: index + this._hiddenItemsStartIndex,
                class: this.getAvatarClass(item, true)
            };
        });
    }

    /**
     * Class of the hidden extra items dropdown.
     *
     * @type {string}
     */
    get hiddenListClass() {
        return classSet({
            'slds-dropdown slds-p-around_none': this.isNotList
        }).toString();
    }

    /**
     * True if there are only two avatars visible.
     *
     * @type {boolean}
     */
    get isClassic() {
        return (
            this.layout === 'stack' && this.hasTwoItems && !this.actionIconName
        );
    }

    /**
     * True if the layout is not "list".
     *
     * @type {boolean}
     */
    get isNotList() {
        return this.layout !== 'list';
    }

    /**
     * Class of the loading spinner.
     *
     * @type {string}
     */
    get loadingSpinnerClass() {
        return classSet('slds-is-relative')
            .add({
                'slds-avatar-group_x-small': this.size === 'x-small',
                'slds-avatar-group_small': this.size === 'small',
                'slds-avatar-group_medium': this.size === 'medium',
                'slds-avatar-group_large': this.size === 'large',
                'avonni-avatar-group__loading-spinner_x-large':
                    this.size === 'x-large',
                'avonni-avatar-group__loading-spinner_xx-large':
                    this.size === 'xx-large'
            })
            .toString();
    }

    /**
     * Loading spinner size.
     *
     * @type {string}
     */
    get loadingSpinnerSize() {
        switch (this.size) {
            case 'small':
                return 'x-small';
            case 'medium':
                return 'small';
            case 'large':
            case 'x-large':
                return 'medium';
            case 'xx-large':
                return 'large';
            default:
                return this.size;
        }
    }

    /**
     * If there are exactly two items, contains the first. Else contains an empty object.
     *
     * @type {object}
     */
    get primaryItem() {
        return this.hasTwoItems ? this.items[0] : {};
    }

    /**
     * If there are exactly two items, contains the second. Else contains an empty object.
     *
     * @type {object}
     */
    get secondaryItem() {
        return this.hasTwoItems ? this.items[1] : {};
    }

    /**
     * True if is loading, there is no show more button or the layout is not "list"
     *
     * @type {boolean}
     */
    get showLoadingSpinner() {
        return (
            this.isLoading &&
            (!this.showMoreButton || this.isNotList) &&
            !this.maxCount &&
            !this.showHiddenItems
        );
    }

    /**
     * Class of the show more button when the avatars are displayed in a line
     *
     * @type {string}
     */
    get showMoreAvatarClass() {
        return classSet('avonni-avatar-group__avatar avonni-avatar-group__plus')
            .add({
                'avonni-avatar-group_in-line ': this.layout === 'stack',
                'avonni-avatar-group__avatar_radius-border-square':
                    (this.layout === 'stack' || this.layout === 'grid') &&
                    this.variant === 'square'
            })
            .add(`avonni-avatar-${this.size}`)
            .toString();
    }

    /**
     * True if the "Show More" button should be displayed.
     *
     * @type {boolean}
     */
    get showMoreButton() {
        return (
            this.computedMaxCount < this.items.length ||
            (this.enableInfiniteLoading &&
                (this.computedMaxCount === this.items.length ||
                    (this.layout === 'list' && this.isLoading)))
        );
    }

    get showMoreButtonWrapperClass() {
        return classSet('slds-is-relative slds-show_inline-block')
            .add({
                'slds-m-left_small':
                    this.layout === 'list' && this.enableInfiniteLoading
            })
            .toString();
    }

    /**
     * Show more button HTML element.
     *
     * @type {HTMLElement}
     */
    get showMoreButtonElement() {
        return this.template.querySelector(
            '[data-element-id="show-more-button"]'
        );
    }

    /**
     * Label of the "Show More" button.
     *
     * @type {string}
     */
    get showMoreInitials() {
        if (this.enableInfiniteLoading) {
            return '···';
        }
        const length = this.items.length - this.computedMaxCount;
        return `+${length}`;
    }

    /**
     * Class to reorder show more section
     * @type {string}
     */
    get showMoreSectionClass() {
        return classSet({
            'slds-grid slds-grid_vertical-reverse': this.layout === 'list',
            'slds-show_inline slds-is-relative': this.isNotList
        }).toString();
    }

    /**
     * Computed list items
     * @type {object[]}
     */
    get visibleItems() {
<<<<<<< HEAD
        const items =
            this.items.length > this.computedMaxCount
                ? this.items.slice(0, this.computedMaxCount)
                : this.items;

        return items.map((item) => {
            return {
                ...item,
                alternativeText:
                    !this.isClassic && !this.isNotList
                        ? item.alternativeText
                        : ''
            };
        });
=======
        const computedItems = this.computedItems;
        return computedItems.length > this.computedMaxCount
            ? computedItems.slice(0, this.computedMaxCount)
            : computedItems;
>>>>>>> 229c0054
    }

    /**
     * Wrapper HTML element.
     *
     * @type {HTMLElement}
     */
    get wrapperElement() {
        return this.template.querySelector('[data-element-id="ul"]');
    }

    /*
     * ------------------------------------------------------------
     *  PRIVATE METHODS
     * -------------------------------------------------------------
     */

    /**
     * Clear all tooltips and remove all event listeners.
     */
    destroyAllTooltips() {
        this._tooltips.forEach((tooltip) => {
            tooltip.destroy();
        });
        this._tooltips = [];
    }

    /**
     * Set the focus on the item at the saved focused index.
     */
    focusItem() {
        const focusedItem = this.template.querySelector(
            `[data-element-id^="li"][data-index="${this._focusedIndex}"]`
        );
        if (focusedItem) {
            focusedItem.focus();
        }
    }

    getAvatarClass(item, isHidden) {
        let avatarClass = isHidden
            ? this.hiddenAvatarInlineClass
            : this.avatarInlineClass;

        return classSet(avatarClass)
            .add({ 'avonni-avatar-group__avatar-link': item.href })
            .toString();
    }

    /**
     * Find the item at the given position.
     *
     * @param {number} y Position of the item on the Y axis.
     * @returns {object} Object with two keys: index and offset (position of the given y compared to the top of the item).
     */
    getHiddenItemFromPosition(y) {
        const elements = this.template.querySelectorAll(
            '[data-element-id="li-hidden"]'
        );

        for (let i = 0; i < elements.length; i++) {
            const el = elements[i];
            const position = el.getBoundingClientRect();

            if (y + 1 >= position.top && y - 1 <= position.bottom) {
                return {
                    index: Number(el.dataset.index),
                    offset: y - position.top
                };
            }
        }
        return null;
    }

    /**
     * Initialize all the tooltips.
     */
    initAllTooltips() {
        if (this.isClassic || this.isNotList) {
            for (let i = 0; i < this.avatarItemElements.length; i++) {
                if (!this._tooltips[i]) {
                    const tooltipValue = this.items[i].alternativeText || '';
                    if (tooltipValue) {
                        this._tooltips[i] = new Tooltip(tooltipValue, {
                            type: TooltipType.Toggle,
                            root: this,
                            target: () => this.avatarItemElements[i],
                            align: {
                                horizontal: Direction.Center,
                                vertical: Direction.Top
                            },
                            targetAlign: {
                                horizontal: Direction.Center,
                                vertical: Direction.Bottom
                            }
                        });
                        this._tooltips[i].initialize();
                    }
                }
            }
        }
        this._tooltips
            .filter((tooltip) => tooltip && !tooltip.initialized)
            .forEach((tooltip) => {
                tooltip.initialize();
            });
    }

    /**
     * Initialize the screen resize observer.
     *
     * @returns {AvonniResizeObserver} Resize observer.
     */
    initResizeObserver() {
        if (!this.wrapperElement) {
            return null;
        }
        return new AvonniResizeObserver(this.wrapperElement, () => {
            this.updateVisibleMaxCount();
            this.destroyAllTooltips();
            this.initAllTooltips();
        });
    }

    /**
     * Set the focus on the last hidden item, to keep the popover open.
     */
    keepFocusOnHiddenItems() {
        if (!this.showHiddenItems) {
            this._lastHiddenItemIndex = undefined;
            return;
        }
        const lastHiddenItem = this.hiddenItems[this.hiddenItems.length - 1];
        this._lastHiddenItemIndex = lastHiddenItem
            ? lastHiddenItem.index
            : undefined;
        this.switchFocus(this._lastHiddenItemIndex);

        // Wait for rerender to set the focus
        cancelAnimationFrame(this._focusAnimationFrame);
        this._focusAnimationFrame = requestAnimationFrame(() => {
            this.focusItem();
            this._lastHiddenItemIndex = undefined;
        });
    }

    /**
     * Normalize the focused index.
     *
     * @param {number} index Index to normalize.
     */
    normalizeFocusedIndex(index) {
        let position = 'INDEX';
        const popoverOpen = this.showHiddenItems && this.isNotList;

        if (popoverOpen && index < this.computedMaxCount) {
            position = 'FIRST_HIDDEN_ITEM';
        } else if (popoverOpen && index > this.items.length - 1) {
            position = 'LAST_HIDDEN_ITEM';
        } else if (!this.showHiddenItems && index >= this.computedMaxCount) {
            position = 'LAST_VISIBLE_ITEM';
        } else if (index < 0) {
            position = 'FIRST_ITEM';
        } else if (index > this.items.length - 1) {
            position = 'LAST_ITEM';
        }

        switch (position) {
            case 'FIRST_ITEM':
                return 0;
            case 'LAST_VISIBLE_ITEM':
                return this.computedMaxCount - 1;
            case 'FIRST_HIDDEN_ITEM':
                return this.computedMaxCount;
            case 'LAST_HIDDEN_ITEM':
                return this.items.length - 1;
            case 'LAST_ITEM':
                return this.items.length - 1;
            default:
                return index;
        }
    }

    /**
     * Update the focused index.
     *
     * @param {number} index Index of the new focused item.
     */
    switchFocus(index) {
        const list = this.template.querySelector('[data-element-id="ul"]');
        if (list) {
            list.tabIndex = '-1';
        }

        const normalizedIndex = this.normalizeFocusedIndex(index);

        // remove focus from current item
        const previousItem = this.template.querySelector(
            `[data-element-id^="li"][data-index="${this._focusedIndex}"]`
        );
        if (previousItem) {
            previousItem.tabIndex = '-1';
        }

        // move to next
        this._focusedIndex = normalizedIndex;

        // set focus
        const item = this.template.querySelector(
            `[data-element-id^="li"][data-index="${normalizedIndex}"]`
        );
        if (item) {
            item.tabIndex = '0';
        }
    }

    async startPositioning() {
        this._positioning = true;
        return animationFrame()
            .then(() => {
                this.stopPositioning();
                this._autoPosition = startPositioning(
                    this,
                    {
                        target: () =>
                            this.template.querySelector(
                                '[data-element-id="div-show-more-button-wrapper"]'
                            ),
                        element: () =>
                            this.template.querySelector(
                                '[data-element-id="div-hidden-items-popover"]'
                            ),
                        align: {
                            horizontal: Direction.Left,
                            vertical: Direction.Top
                        },
                        targetAlign: {
                            horizontal: Direction.Left,
                            vertical: Direction.Bottom
                        },
                        autoFlip: true
                    },
                    true
                );
                // Edge case: W-7460656
                if (this._autoPosition) {
                    return this._autoPosition.reposition();
                }
                return Promise.reject();
            })
            .then(() => {
                return timeout(0);
            })
            .then(() => {
                // Use a flag to prevent this async function from executing multiple times in a single lifecycle
                this._positioning = false;
                return Promise.resolve();
            });
    }

    stopPositioning() {
        if (this._autoPosition) {
            stopPositioning(this._autoPosition);
            this._autoPosition = null;
        }
        this._positioning = false;
    }

    /**
     * Toggle the visibility of the hidden items popover.
     */
    async toggleItemsVisibility() {
        this.showHiddenItems = !this.showHiddenItems;

        if (this.showHiddenItems) {
            if (this.isNotList) {
                await this.startPositioning();
            }

            this._hiddenItemsStartIndex = this.computedMaxCount;
            this._focusedIndex = this.computedMaxCount;

            if (!this.hiddenItems.length && this.enableInfiniteLoading) {
                // If the popover is open but there are no hidden items,
                // dispatch the loadmore event
                this.dispatchLoadMore();
            }
        } else {
            this.stopPositioning();
            this._focusedIndex = this.computedMaxCount - 1;
        }

        requestAnimationFrame(() => {
            if (this.showHiddenItems) {
                this.focusItem();

                if (this.enableInfiniteLoading) {
                    // If the popover is open and there are hidden items but no scroll bar,
                    // dispatch the loadmore event.
                    const popover = this.template.querySelector(
                        '[data-element-id="div-hidden-items-popover"]'
                    );
                    const noScrollBar =
                        popover &&
                        popover.scrollHeight === popover.clientHeight;
                    if (noScrollBar) {
                        this.dispatchLoadMore();
                    }
                }
            } else {
                // On popver close, set the focus back on the toggle button
                const showMoreButton = this.template.querySelector(
                    '[data-show-more-button]'
                );
                if (showMoreButton) {
                    showMoreButton.focus();
                }
            }
        });
    }

    /**
     * Update the number of visible and collapsed items, depending on the available space.
     */
    updateVisibleMaxCount() {
        if (
            !this.wrapperElement ||
            (this.avatarItemElements.length > 0 &&
                this.avatarItemElements[0] &&
                !this.showMoreButtonElement) ||
            this.items.length <= 1
        ) {
            if (this.enableInfiniteLoading && !this.isLoading) {
                // If there is no items, dispatch the loadmore event
                this.dispatchLoadMore();
            }
            return;
        }

        const totalWidth = this.wrapperElement.offsetWidth;
        const availableWidth = this.actionButtonElement
            ? totalWidth - this.actionButtonElement.offsetWidth
            : totalWidth;

        const referenceElement =
            (this.avatarItemElements.length > 0 &&
                this.avatarItemElements[0]) ||
            this.showMoreButtonElement;

        const referenceElementStyles =
            window.getComputedStyle(referenceElement);
        const referenceElementWidth =
            parseFloat(referenceElementStyles.width) +
            parseFloat(referenceElementStyles.marginLeft) +
            parseFloat(referenceElementStyles.marginRight);

        if (!referenceElementStyles || !referenceElementWidth) return;
        this._maxVisibleCount = Math.max(
            0,
            Math.floor(availableWidth / referenceElementWidth)
        );

        if (
            this.enableInfiniteLoading &&
            !this.isLoading &&
            this.computedMaxCount > this.items.length
        ) {
            // If there is room for more items,
            // dispatch the loadmore event
            this.dispatchLoadMore();
        }
    }

    /*
     * ------------------------------------------------------------
     *  EVENT HANDLERS AND DISPATCHERS
     * -------------------------------------------------------------
     */

    /**
     * Dispatch the actionclick event.
     */
    handleActionClick() {
        const name = this.name;

        /**
         * The event fired when the user clicks on an action.
         *
         * @event
         * @name actionclick
         * @param {string} name The avatar group name.
         * @public
         */
        this.dispatchEvent(
            new CustomEvent('actionclick', {
                detail: {
                    name
                }
            })
        );
    }

    /**
     * Dispatch the actionclick event.
     */
    handleAvatarActionClick = (event) => {
        const name = event.detail.name;
        const index = Number(event.target.dataset.index);
        const item = this.items[index];

        /**
         * The event fired when the user clicks on an avatar action.
         *
         * @event
         * @name avataractionclick
         * @param {object} item The avatar detail.
         * @param {string} name The action name.
         * @param {string} targetName Name of the avatar.
         * @public
         */
        this.dispatchEvent(
            new CustomEvent('avataractionclick', {
                detail: {
                    item,
                    name,
                    targetName: item.name
                }
            })
        );
    };

    /**
     * If the "show more" avatar was clicked, open the popover.
     * If another avatar was clicked, dispatch the avatarclick event.
     */
    handleAvatarClick(event) {
        if (event.type === 'keyup' && event.key !== 'Enter') {
            return;
        }

        const index = Number(event.target.dataset.index);
        const item = this.items[index];

        /**
         * The event fired when the user click on an avatar.
         *
         * @event
         * @name avatarclick
         * @param {object} item The avatar detail.
         * @param {string} name Name of the avatar.
         * @bubbles
         * @cancelable
         * @public
         */
        this.dispatchEvent(
            new CustomEvent('avatarclick', {
                bubbles: true,
                cancelable: true,
                detail: {
                    item,
                    name: item.name
                }
            })
        );

        if (this.isNotList && this.showHiddenItems) {
            this.handleToggleShowHiddenItems();
        } else if (!this.isClassic) {
            this.switchFocus(index);
        }
    }

    /**
     * Handle a focus inside the hidden items list.
     */
    handleHiddenItemsFocusIn() {
        if (this.layout === 'list') {
            return;
        }
        this._popoverIsFocused = true;
    }

    /**
     * Handle a focus outside the hidden items list.
     */
    handleHiddenItemsFocusOut() {
        if (this.layout === 'list') {
            return;
        }
        this._popoverIsFocused = false;

        cancelAnimationFrame(this._popoverFocusoutAnimationFrame);
        this._popoverFocusoutAnimationFrame = requestAnimationFrame(() => {
            if (
                !this._popoverIsFocused &&
                this.showHiddenItems &&
                !this._preventPopoverClosing
            ) {
                this.handleToggleShowHiddenItems();
            }
            this._preventPopoverClosing = false;
        });
    }

    /**
     * Handle a scroll movement inside the hidden items list.
     *
     * @param {Event} event `scroll` event.
     */
    handleHiddenItemsScroll(event) {
        if (this.isLoading) {
            return;
        }

        const popover = event.currentTarget;
        const height = popover.scrollHeight;
        const scrolledDistance = popover.scrollTop;
        const bottomLimit = height - popover.clientHeight - this.loadMoreOffset;
        const loadDown = scrolledDistance >= bottomLimit;

        if (loadDown) {
            this.dispatchLoadMore();
        }
    }

    /**
     * Handle a focus on an item.
     *
     * @param {Event} event `focus` event.
     */
    handleItemFocus(event) {
        const index = Number(event.currentTarget.dataset.index);
        if (index !== this._focusedIndex) {
            this.switchFocus(index);
        }
    }

    /**
     * Handle a keydown event on the items list.
     *
     * @param {Event} event `keydown` event.
     */
    handleItemsKeyDown(event) {
        switch (event.keyCode) {
            case keyCodes.left:
            case keyCodes.up: {
                // Prevent the page from scrolling
                event.preventDefault();
                this.switchFocus(this._focusedIndex - 1);
                this.focusItem();
                break;
            }
            case keyCodes.right:
            case keyCodes.down: {
                // Prevent the page from scrolling
                event.preventDefault();
                this.switchFocus(this._focusedIndex + 1);
                this.focusItem();
                break;
            }
            case keyCodes.space:
            case keyCodes.enter:
                // Prevent the page from scrolling
                event.preventDefault();
                this.handleAvatarClick(event);
                break;
            case keyCodes.escape:
                if (this.showHiddenItems) {
                    this.handleToggleShowHiddenItems();
                }
                break;
            default:
                break;
        }
    }

    handleListScroll() {
        const wrapper = this.template.querySelector('[data-element-id="ul"]');
        if (
            !this.enableInfiniteLoading ||
            this.isNotList ||
            this.isLoading ||
            !wrapper
        ) {
            return;
        }

        const { scrollTop, scrollHeight, clientHeight } = wrapper;
        const offsetFromBottom = scrollHeight - scrollTop - clientHeight;
        const noScrollBar = scrollTop === 0 && scrollHeight === clientHeight;

        if (offsetFromBottom <= this.loadMoreOffset || noScrollBar) {
            this.dispatchLoadMore();
        }
    }

    /**
     * Handle a keydown event on the show more button.
     *
     * @param {Event} event `keydown` event.
     */
    handleShowHiddenItemsButtonKeyDown(event) {
        const key = event.key;
        if (key === 'Enter' || key === ' ' || key === 'Spacebar') {
            this.handleToggleShowHiddenItems();
        }
    }

    /**
     * Toggle the hidden extra avatars popover
     */
    handleToggleShowHiddenItems() {
        /**
         * The event fired when you click on the show more/less button that appears at the end of the list `layout`, if a `max-count` value is present and `enable-infinite-loading` is not present.
         *
         * @event
         * @name itemsvisibilitytoggle
         * @param {boolean} show True if avatars are currently hidden and the click was meant to show more of them. False if the click was meant to hide the visible avatars.
         * @param {number} visibleItemsLength Length of the currently visible items.
         * @public
         * @cancelable
         */
        const event = new CustomEvent('itemsvisibilitytoggle', {
            detail: {
                show: !this.showHiddenItems,
                visibleItemsLength: this.items.length - this.hiddenItems.length
            },
            cancelable: true
        });
        this.dispatchEvent(event);

        if (!event.defaultPrevented) {
            this.toggleItemsVisibility();
        }
    }

    /**
     * Stop the propagation of an event.
     *
     * @param {Event} event Event to stop.
     */
    stopPropagation(event) {
        event.stopPropagation();
    }

    /**
     * Dispatch the `loadmore` event
     */
    dispatchLoadMore() {
        /**
         * The event fired when you scroll to the end of the avatar group. This event is fired only if `enable-infinite-loading` is true.
         *
         * @event
         * @name loadmore
         * @public
         */
        this.dispatchEvent(new CustomEvent('loadmore'));
    }
}<|MERGE_RESOLUTION|>--- conflicted
+++ resolved
@@ -859,13 +859,13 @@
      * @type {object[]}
      */
     get visibleItems() {
-<<<<<<< HEAD
-        const items =
-            this.items.length > this.computedMaxCount
-                ? this.items.slice(0, this.computedMaxCount)
-                : this.items;
-
-        return items.map((item) => {
+        let computedItems = this.computedItems;
+        computedItems =
+            computedItems.length > this.computedMaxCount
+                ? computedItems.slice(0, this.computedMaxCount)
+                : computedItems;
+
+        return computedItems.map((item) => {
             return {
                 ...item,
                 alternativeText:
@@ -874,12 +874,6 @@
                         : ''
             };
         });
-=======
-        const computedItems = this.computedItems;
-        return computedItems.length > this.computedMaxCount
-            ? computedItems.slice(0, this.computedMaxCount)
-            : computedItems;
->>>>>>> 229c0054
     }
 
     /**
