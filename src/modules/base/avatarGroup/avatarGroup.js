--- conflicted
+++ resolved
@@ -65,19 +65,15 @@
 const DEFAULT_LIST_BUTTON_LABEL = 'Show more'
 
 export default class AvatarGroup extends LightningElement {
-<<<<<<< HEAD
-    @api actionIconName;
-    @api listButtonShowMoreLabel = 'Show more';
-    @api listButtonShowLessLabel = 'Show less';
-
-    @api listButtonShowMoreIconName;
-    @api listButtonShowLessIconName;
-=======
 
     @api actionIconName = DEFAULT_ACTION_ICON_NAME
     @api listButtonLabel = DEFAULT_LIST_BUTTON_LABEL;
     @api listButtonIconName;
->>>>>>> e113d289
+    @api listButtonShowMoreLabel = 'Show more';
+    @api listButtonShowLessLabel = 'Show less';
+
+    @api listButtonShowMoreIconName;
+    @api listButtonShowLessIconName;
     @api name;
 
     _items = [];
@@ -85,19 +81,13 @@
     _size = AVATAR_GROUP_SIZES.default;
     _layout = AVATAR_GROUP_LAYOUTS.default;
     _allowBlur = false;
-<<<<<<< HEAD
-    _listButtonVariant = validButtonVariants.default;
-    _listButtonShowMoreIconPosition = validButtonIconPositions.default;
-    _listButtonShowLessIconPosition = validButtonIconPositions.default;
-
-    _variant = validVariants.default;
-=======
+    _listButtonShowMoreIconPosition = BUTTON_ICON_POSITIONS.default;
+    _listButtonShowLessIconPosition = BUTTON_ICON_POSITIONS.default;
     _listButtonVariant = BUTTON_VARIANTS.default;
     _listButtonIconPosition = BUTTON_ICON_POSITIONS.default;
     _variant = AVATAR_GROUP_VARIANTS.default;
     _imageWidth;
 
->>>>>>> e113d289
     showPopover = false;
     hiddenItems = [];
 
@@ -173,12 +163,11 @@
     @api get listButtonShowMoreIconPosition() {
         return this._listButtonShowMoreIconPosition;
     }
-
-<<<<<<< HEAD
+  
     set listButtonShowMoreIconPosition(value) {
         this._listButtonShowMoreIconPosition = normalizeString(value, {
-            fallbackValue: validButtonIconPositions.default,
-            validValues: validButtonIconPositions.valid
+            fallbackValue: BUTTON_ICON_POSITIONS.default,
+            validValues: BUTTON_ICON_POSITIONS.valid
         });
     }
     @api get listButtonShowLessIconPosition() {
@@ -187,14 +176,13 @@
 
     set listButtonShowLessIconPosition(value) {
         this._listButtonShowLessIconPosition = normalizeString(value, {
-            fallbackValue: validButtonIconPositions.default,
-            validValues: validButtonIconPositions.valid
-=======
+            fallbackValue: BUTTON_ICON_POSITIONS.default,
+            validValues: BUTTON_ICON_POSITIONS.valid
+
     set listButtonIconPosition(value) {
         this._listButtonIconPosition = normalizeString(value, {
             fallbackValue: BUTTON_ICON_POSITIONS.default,
             validValues: BUTTON_ICON_POSITIONS.valid
->>>>>>> e113d289
         });
     }
 
