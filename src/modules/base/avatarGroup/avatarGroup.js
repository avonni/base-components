/**
 * BSD 3-Clause License
 *
 * Copyright (c) 2021, Avonni Labs, Inc.
 * All rights reserved.
 *
 * Redistribution and use in source and binary forms, with or without
 * modification, are permitted provided that the following conditions are met:
 *
 * - Redistributions of source code must retain the above copyright notice, this
 *   list of conditions and the following disclaimer.
 *
 * - Redistributions in binary form must reproduce the above copyright notice,
 *   this list of conditions and the following disclaimer in the documentation
 *   and/or other materials provided with the distribution.
 *
 * - Neither the name of the copyright holder nor the names of its
 *   contributors may be used to endorse or promote products derived from
 *   this software without specific prior written permission.
 *
 * THIS SOFTWARE IS PROVIDED BY THE COPYRIGHT HOLDERS AND CONTRIBUTORS "AS IS"
 * AND ANY EXPRESS OR IMPLIED WARRANTIES, INCLUDING, BUT NOT LIMITED TO, THE
 * IMPLIED WARRANTIES OF MERCHANTABILITY AND FITNESS FOR A PARTICULAR PURPOSE ARE
 * DISCLAIMED. IN NO EVENT SHALL THE COPYRIGHT HOLDER OR CONTRIBUTORS BE LIABLE
 * FOR ANY DIRECT, INDIRECT, INCIDENTAL, SPECIAL, EXEMPLARY, OR CONSEQUENTIAL
 * DAMAGES (INCLUDING, BUT NOT LIMITED TO, PROCUREMENT OF SUBSTITUTE GOODS OR
 * SERVICES; LOSS OF USE, DATA, OR PROFITS; OR BUSINESS INTERRUPTION) HOWEVER
 * CAUSED AND ON ANY THEORY OF LIABILITY, WHETHER IN CONTRACT, STRICT LIABILITY,
 * OR TORT (INCLUDING NEGLIGENCE OR OTHERWISE) ARISING IN ANY WAY OUT OF THE USE
 * OF THIS SOFTWARE, EVEN IF ADVISED OF THE POSSIBILITY OF SUCH DAMAGE.
 */

import { LightningElement, api } from 'lwc';
import { classSet } from 'c/utils';
import { normalizeString, normalizeArray } from 'c/utilsPrivate';

const AVATAR_GROUP_SIZES = {
    valid: ['x-small', 'small', 'medium', 'large', 'x-large', 'xx-large'],
    default: 'medium'
};
const AVATAR_GROUP_LAYOUTS = { valid: ['stack', 'grid', 'list'], default: 'stack' };

const AVATAR_GROUP_VARIANTS = {
    valid: ['empty', 'square', 'circle'],
    default: 'square'
};

const BUTTON_ICON_POSITIONS = { valid: ['left', 'right'], default: 'left' };

const BUTTON_VARIANTS = {
    valid: [
        'neutral',
        'base',
        'brand',
        'brand-outline',
        'destructive',
        'destructive-text',
        'inverse',
        'success'
    ],
    default: 'neutral'
};

const DEFAULT_ACTION_ICON_NAME = 'utility:add'
const DEFAULT_LIST_BUTTON_LABEL = 'Show more'

export default class AvatarGroup extends LightningElement {
<<<<<<< HEAD
    @api actionIconName = 'utility:add';
    @api listButtonLabel = 'Show more';
=======
    @api actionIconName = DEFAULT_ACTION_ICON_NAME
    @api listButtonLabel = DEFAULT_LIST_BUTTON_LABEL;
>>>>>>> 32003d69
    @api listButtonIconName;
    @api name;

    _items = [];
    _maxCount;
    _size = AVATAR_GROUP_SIZES.default;
    _layout = AVATAR_GROUP_LAYOUTS.default;
    _allowBlur = false;
<<<<<<< HEAD
    _listButtonVariant = validButtonVariants.default;
    _listButtonIconPosition = validButtonIconPositions.default;
    _variant = validVariants.default;
    _imageWidth;
=======
    _listButtonVariant = BUTTON_VARIANTS.default;
    _listButtonIconPosition = BUTTON_ICON_POSITIONS.default;
    _variant = AVATAR_GROUP_VARIANTS.default;
>>>>>>> 32003d69
    showPopover = false;
    hiddenItems = [];

    connectedCallback() {
        if (!this.maxCount) {
            this._maxCount = this.layout === 'stack' ? 5 : 11;
        }
    }

    renderedCallback() {
        if (!this.isClassic) {
            let avatars = this.template.querySelectorAll(
                '.avonni-avatar-group__avatar'
            );

            avatars.forEach((avatar, index) => {
                avatar.style.zIndex = avatars.length - index;
            });
        }
    }

    @api
    get items() {
        return this._items;
    }

    set items(value) {
        this._items = normalizeArray(value);
    }

    @api
    get maxCount() {
        return this._maxCount;
    }

    set maxCount(value) {
        this._maxCount = value;
    }

    @api get size() {
        return this._size;
    }

    set size(size) {
        this._size = normalizeString(size, {
            fallbackValue: AVATAR_GROUP_SIZES.default,
            validValues: AVATAR_GROUP_SIZES.valid
        });
    }

    @api get layout() {
        return this._layout;
    }

    set layout(value) {
        this._layout = normalizeString(value, {
            fallbackValue: AVATAR_GROUP_LAYOUTS.default,
            validValues: AVATAR_GROUP_LAYOUTS.valid
        });
    }

    @api get listButtonVariant() {
        return this._listButtonVariant;
    }

    set listButtonVariant(value) {
        this._listButtonVariant = normalizeString(value, {
            fallbackValue: BUTTON_VARIANTS.default,
            validValues: BUTTON_VARIANTS.valid
        });
    }

    @api get listButtonIconPosition() {
        return this._listButtonIconPosition;
    }

    set listButtonIconPosition(value) {
        this._listButtonIconPosition = normalizeString(value, {
            fallbackValue: BUTTON_ICON_POSITIONS.default,
            validValues: BUTTON_ICON_POSITIONS.valid
        });
    }

    @api get variant() {
        return this._variant;
    }

    set variant(value) {
        this._variant = normalizeString(value, {
            fallbackValue: AVATAR_GROUP_VARIANTS.default,
            validValues: AVATAR_GROUP_VARIANTS.valid
        });
    }

    get primaryItem() {
        if (this.items.length === 2) {
            return this.items[0];
        }

        return {};
    }

    get secondaryItem() {
        if (this.items.length === 2) {
            return this.items[1];
        }

        return {};
    }

    get listItems() {
        let length = this.items.length;
        let maxCount = this.maxCount;
        let items = JSON.parse(JSON.stringify(this.items));

        if (isNaN(maxCount)) {
            maxCount = this.layout === 'stack' ? 5 : 11;
        }

        if (length > maxCount) {
            items = items.slice(0, maxCount);

            items.push({
                initials: `+${length - maxCount}`,
                showMore: true
            });
        }

        items.forEach((item, index) => {
            item.key = 'avatar-key-' + index;
        });
        return items;
    }

    get listHiddenItems() {
        let length = this.items.length;
        let maxCount = this.maxCount;
        let items = JSON.parse(JSON.stringify(this.items));

        if (isNaN(maxCount)) {
            maxCount = 11;
        }

        if (length > maxCount) {
            items = items.slice(maxCount);
            items.forEach((item, index) => {
                item.key = 'avatar-key-hidden-' + index;
            });
            return items;
        }

        return [];
    }

    get avatarGroupClass() {
        return classSet('slds-avatar-group avonni-avatar-group__avatar')
            .add({
                'slds-avatar-group_x-small': this.size === 'x-small',
                'slds-avatar-group_small': this.size === 'small',
                'slds-avatar-group_medium': this.size === 'medium',
                'slds-avatar-group_large': this.size === 'large',
                'avonni-avatar-group_x-large': this.size === 'x-large',
                'avonni-avatar-group_xx-large': this.size === 'xx-large',
                'avonni-avatar-group_circle': this.variant === 'circle'
            })
            .toString();
    }

    get avatarInlineClass() {
        return classSet('avonni-avatar-group__avatar')
            .add({
                'avonni-avatar-group_in-line': this.layout === 'stack',
                circleBorder:
                    this.layout === 'stack' && this.variant === 'circle',
                squareBorder:
                    this.layout === 'stack' && this.variant === 'square'
            })
            .add(`avonni-avatar-${this.size}`)
            .toString();
    }

    get avatarInlinePlusClass() {
        return classSet('avonni-avatar-group__avatar avonni-avatar-group__plus')
            .add({
                'avonni-avatar-group_in-line': this.layout === 'stack'
            })
            .add(`avonni-avatar-${this.size}`)
            .toString();
    }

    get avatarWrapperClass() {
        return classSet('avonni-avatar-group__avatar-container').add({
            'slds-show': this.layout === 'list',
            'avonni-avatar-group_circle': this.variant === 'circle',
            'slds-p-right_x-small': this.layout === 'grid'
        });
    }

    get actionButtonClass() {
        return classSet('avonni-avatar-group__action-button')
            .add({
                'avonni-avatar-group_action-button-in-line':
                    this.layout === 'stack'
            })
            .add({
                'avonni-avatar-group__action-button_circle':
                    this.variant === 'circle',
                'avonni-avatar-group__action-button_square':
                    this.variant === 'square',
                'avonni-avatar-group__action-button_x-large':
                    this.size === 'x-large',
                'avonni-avatar-group__action-button_xx-large':
                    this.size === 'xx-large',
                'avonni-avatar-group__action-button_large':
                    this.size === 'large',
                'avonni-avatar-group__action-button_medium':
                    this.size === 'medium',
                'avonni-avatar-group__action-button_small':
                    this.size === 'small',
                'avonni-avatar-group__action-button_x-small':
                    this.size === 'x-small'
            })
            .toString();
    }

    get actionButtonBaseLayoutClass() {
        return classSet(
            'avonni-avatar-group__action-button-base-layout'
        ).toString();
    }

    get actionButtonListClass() {
        return classSet('avonni-avatar-group__action-button-list').add({
            'slds-show': this.layout === 'list'
        });
    }

    get actionButtonInlineClass() {
        return classSet('avonni-avatar-group__action-button-base-layout')
            .add({
                'avonni-avatar-group_action-button-in-line':
                    this.layout === 'stack'
            })
            .add(`avonni-action-button-${this.size}`)
            .toString();
    }

    get actionButtonLayoutClass() {
        if (this.layout === 'list') {
            return this.actionButtonListClass;
        } else if (this.layout === 'stack') {
            return this.actionButtonInlineClass;
        }
        return this.actionButtonBaseLayoutClass;
    }

    get actionButtonIconSize() {
        switch (this.size) {
            case 'x-small':
            case 'small':
            case 'medium':
                return 'x-small';
            case 'xx-large':
                return 'medium';
            default:
                return 'small';
        }
    }

    get isClassic() {
        return (
            this.layout === 'stack' &&
            this.items.length === 2 &&
            !this.actionIconName
        );
    }

    get isNotList() {
        return !(this.layout === 'list');
    }
    allowBlur() {
        this._allowBlur = true;
    }

    cancelBlur() {
        this._allowBlur = false;
    }

    handleBlur() {
        if (!this._allowBlur) {
            return;
        }

        this.showPopover = false;
    }

    handleAvatarClick(event) {
        if (event.type === 'keyup' && event.key !== 'Enter') return;

        const itemId = event.target.dataset.itemId;
        const type = event.target.dataset.type;
        let item;

        if (type === 'show') {
            item = this.listItems[itemId];
        } else {
            item = this.listHiddenItems[itemId];
        }

        if (item.showMore) {
            this.showPopover = true;
            this.template.querySelector('.slds-dropdown-trigger').focus();
            this.allowBlur();
        } else {
            this.dispatchEvent(
                new CustomEvent('avatarclick', {
                    bubbles: true,
                    cancelable: true,
                    detail: {
                        item
                    }
                })
            );

            this.showPopover = false;
            this.cancelBlur();
        }
    }

    actionClick() {
        // * action event *
        const name = this.name;

        this.dispatchEvent(
            new CustomEvent('actionclick', {
                bubbles: true,
                cancelable: true,
                detail: {
                    name
                }
            })
        );
    }
}<|MERGE_RESOLUTION|>--- conflicted
+++ resolved
@@ -65,13 +65,9 @@
 const DEFAULT_LIST_BUTTON_LABEL = 'Show more'
 
 export default class AvatarGroup extends LightningElement {
-<<<<<<< HEAD
-    @api actionIconName = 'utility:add';
-    @api listButtonLabel = 'Show more';
-=======
+
     @api actionIconName = DEFAULT_ACTION_ICON_NAME
     @api listButtonLabel = DEFAULT_LIST_BUTTON_LABEL;
->>>>>>> 32003d69
     @api listButtonIconName;
     @api name;
 
@@ -80,16 +76,11 @@
     _size = AVATAR_GROUP_SIZES.default;
     _layout = AVATAR_GROUP_LAYOUTS.default;
     _allowBlur = false;
-<<<<<<< HEAD
-    _listButtonVariant = validButtonVariants.default;
-    _listButtonIconPosition = validButtonIconPositions.default;
-    _variant = validVariants.default;
-    _imageWidth;
-=======
     _listButtonVariant = BUTTON_VARIANTS.default;
     _listButtonIconPosition = BUTTON_ICON_POSITIONS.default;
     _variant = AVATAR_GROUP_VARIANTS.default;
->>>>>>> 32003d69
+    _imageWidth;
+
     showPopover = false;
     hiddenItems = [];
 
