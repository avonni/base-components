--- conflicted
+++ resolved
@@ -101,7 +101,6 @@
      * @public
      */
     @api listButtonShowLessLabel = DEFAULT_LIST_BUTTON_SHOW_LESS_LABEL;
-<<<<<<< HEAD
 
     /**
      * The Lightning Design System name of the list button icon. Specify the name in the format 'utility:down' where 'utility' is the category, and 'down' is the specific icon to be displayed.
@@ -109,8 +108,6 @@
      * @name list-button-show-more-icon-name
      * @public
      */
-=======
->>>>>>> a74d0dfb
     @api listButtonShowMoreIconName;
 
     /**
@@ -190,18 +187,14 @@
         this._maxCount = value;
     }
 
-<<<<<<< HEAD
     /**
      * The size of the avatars. Valid values include x-small, small, medium, large, x-large and xx-large.
      * @type {string}
      * @default medium
      * @public
      */
-    @api get size() {
-=======
     @api
     get size() {
->>>>>>> a74d0dfb
         return this._size;
     }
 
@@ -212,18 +205,14 @@
         });
     }
 
-<<<<<<< HEAD
     /**
      * Defines the layout of the avatar group. Valid values include stack, grid and list.
      * @type {string}
      * @default stack
      * @public
      */
-    @api get layout() {
-=======
     @api
     get layout() {
->>>>>>> a74d0dfb
         return this._layout;
     }
 
@@ -234,7 +223,6 @@
         });
     }
 
-<<<<<<< HEAD
     /**
      * Variant of the button that appears in the list layout, when the number of avatars exceeds the max-count number.
      * @type {string}
@@ -242,11 +230,8 @@
      * @default neutral
      * @public
      */
-    @api get listButtonVariant() {
-=======
     @api
     get listButtonVariant() {
->>>>>>> a74d0dfb
         return this._listButtonVariant;
     }
 
@@ -257,7 +242,6 @@
         });
     }
 
-<<<<<<< HEAD
     /**
      * Position of the list button’s icon. Valid values include left and right.
      * @type {string}
@@ -265,11 +249,8 @@
      * @default left
      * @public
      */
-    @api get listButtonShowMoreIconPosition() {
-=======
     @api
     get listButtonShowMoreIconPosition() {
->>>>>>> a74d0dfb
         return this._listButtonShowMoreIconPosition;
     }
 
@@ -279,7 +260,6 @@
             validValues: BUTTON_ICON_POSITIONS.valid
         });
     }
-<<<<<<< HEAD
 
     /**
      * Position of the list button’s icon. Valid values include left and right.
@@ -288,11 +268,8 @@
      * @default left
      * @public
      */
-    @api get listButtonShowLessIconPosition() {
-=======
     @api
     get listButtonShowLessIconPosition() {
->>>>>>> a74d0dfb
         return this._listButtonShowLessIconPosition;
     }
 
@@ -303,18 +280,14 @@
         });
     }
 
-<<<<<<< HEAD
     /**
      * Shape of the avatars. Valid values include empty, circle or square.
      * @type {string}
      * @default square
      * @public
      */
-    @api get variant() {
-=======
     @api
     get variant() {
->>>>>>> a74d0dfb
         return this._variant;
     }
 
@@ -659,15 +632,10 @@
         }
     }
 
-<<<<<<< HEAD
     /**
      * Dispatch the actionclick event
      */
-    actionClick() {
-=======
     handleActionClick() {
-        // * action event *
->>>>>>> a74d0dfb
         const name = this.name;
 
         /**
