/**
<<<<<<< HEAD
* @typedef {Object} Item
* @name items
* @property {string} id Required. Unique id for the item.
* @property {string} title Primary string that will be used as the heading. 
* @property {string} description Secondary string that is used to describe the item.
* @property {object[]} infos List of additional information to display. Fields: [ label: string, href: string ].
* @property {string} imageAssistiveText Image alt text, if not present the heading will be used instead.
* @property {string} href Item link.
* @property {string} src URL of the item image.
* @property {object[]} actions Array of action objects for the item.
*/
/**
* @typedef {Object} Action
* @name actions
* @property {string} label Action label.
* @property {string} name Required.  Unique name of the action. It will be returned by the actionclick event.
* @property {string} iconName The Lightning Design System name of the icon. Names are written in the format standard:opportunity. The icon is appended to the left of the label.
* @property {boolean} disabled If present, the action item is shown as disabled. Defaults to false.
*/
=======
 * @typedef {Object} Item
 * @name items
 * @property {string} id Required. The id of the carousel item.
 * @property {string} title Primary string that will be used as the heading.
 * @property {string} description Secondary string that is used to describe the item.
 * @property {string} title Primary string that will be used as the heading.
 * @property {object[]} infos List of additional information to display. Fields: [ label: string, href: string ].
 * @property {string} imageAssistiveText Image alt text, if not present heading will be used instead.
 * @property {string} href Used for item link, if not provided 'javascript:void(0);' is used instead.
 * @property {string} src Item image src value.
 * @property {object[]} actions A list of different actions.
 */
/**
 * @typedef {Object} Action
 * @name actions
 * @property {string} label The action label.
 * @property {string} name Required. The name of the action, which identifies the selected action.
 * @property {string} iconName The Lightning Design System name of the icon. Names are written in the format standard:opportunity. The icon is appended to the left of the label.
 * @property {boolean} disabled Specifies whether the action can be selected. If true, the action item is shown as disabled. This value defaults to false.
 */
/**
 * @namespace stylingHooks
 */
/**
 * @memberof stylingHooks
 * @name --avonni-carousel-item-color-background
 * @default #ffffff
 * @type color
 */
/**
 * @memberof stylingHooks
 * @name --avonni-carousel-active-indicator-color-background
 * @default #0176d3
 * @type color
 */
/**
 * @memberof stylingHooks
 * @name --avonni-carousel-active-indicator-color-background-hover
 * @default #0176d3
 * @type color
 */
/**
 * @memberof stylingHooks
 * @name --avonni-carousel-active-indicator-color-border
 * @default #0176d3
 * @type color
 */
/**
 * @memberof stylingHooks
 * @name --avonni-carousel-active-indicator-color-border-hover
 * @default #0176d3
 * @type color
 */
/**
 * @memberof stylingHooks
 * @name --avonni-carousel-active-indicator-shaded-color-background
 * @default #dddbda
 * @type color
 */
/**
 * @memberof stylingHooks
 * @name --avonni-carousel-active-indicator-shaded-color-background-hover
 * @default #dddbda
 * @type color
 */
/**
 * @memberof stylingHooks
 * @name --avonni-carousel-active-indicator-shaded-color-border
 * @default #dddbda
 * @type color
 */
/**
 * @memberof stylingHooks
 * @name --avonni-carousel-active-indicator-shaded-color-border-hover
 * @default #dddbda
 * @type color
 */
/**
 * @memberof stylingHooks
 * @name --avonni-carousel-inactive-indicator-color-background
 * @default #ffffff
 * @type color
 */
/**
 * @memberof stylingHooks
 * @name --avonni-carousel-inactive-indicator-color-background-hover
 * @default #fafaf9
 * @type color
 */
/**
 * @memberof stylingHooks
 * @name --avonni-carousel-inactive-indicator-color-border
 * @default #dddbda
 * @type color
 */
/**
 * @memberof stylingHooks
 * @name --avonni-carousel-inactive-indicator-color-border-hover
 * @default #dddbda
 * @type color
 */
/**
 * @memberof stylingHooks
 * @name --avonni-carousel-inactive-indicator-shaded-color-background
 * @default #ffffff
 * @type color
 */
/**
 * @memberof stylingHooks
 * @name --avonni-carousel-inactive-indicator-shaded-color-background-hover
 * @default #fafaf9
 * @type color
 */
/**
 * @memberof stylingHooks
 * @name --avonni-carousel-inactive-indicator-shaded-color-border
 * @default #dddbda
 * @type color
 */
/**
 * @memberof stylingHooks
 * @name --avonni-carousel-inactive-indicator-shaded-color-border-hover
 * @default #dddbda
 * @type color
 */

/**
 * @namespace examples
 */
/**
 * @memberof examples
 * @name base
 * @storyId example-carousel--base
 */
/**
 * @memberof examples
 * @name baseWithNoProgressIndicator
 * @storyId example-carousel--base-with-no-progress-indicator
 */
/**
 * @memberof examples
 * @name baseWithTwoItemsPerPanel
 * @storyId example-carousel--base-with-two-items-per-panel
 */
/**
 * @memberof examples
 * @name baseWithThreeItemsPerPanelAndVariantShaded
 * @storyId example-carousel--base-with-three-items-per-panel-and-variant-shaded
 */
/**
 * @memberof examples
 * @name baseWithFiveItemsPerPanel
 * @storyId example-carousel--base-with-five-items-per-panel
 */
/**
 * @memberof examples
 * @name withoutPanelNavigation
 * @storyId example-carousel--without-panel-navigation
 */
/**
 * @memberof examples
 * @name withoutPanelNavigationWithTwoItemsPerPanel
 * @storyId example-carousel--without-panel-navigation-with-two-items-per-panel
 */
/**
 * @memberof examples
 * @name withoutPanelNavigationWithThreeItemsPerPanel
 * @storyId example-carousel--without-panel-navigation-with-three-items-per-panel
 */
/**
 * @memberof examples
 * @name withoutPanelNavigationWithFiveItemsPerPanel
 * @storyId example-carousel--without-panel-navigation-with-five-items-per-panel
 */
>>>>>>> db502307
<|MERGE_RESOLUTION|>--- conflicted
+++ resolved
@@ -1,5 +1,4 @@
 /**
-<<<<<<< HEAD
 * @typedef {Object} Item
 * @name items
 * @property {string} id Required. Unique id for the item.
@@ -19,27 +18,7 @@
 * @property {string} iconName The Lightning Design System name of the icon. Names are written in the format standard:opportunity. The icon is appended to the left of the label.
 * @property {boolean} disabled If present, the action item is shown as disabled. Defaults to false.
 */
-=======
- * @typedef {Object} Item
- * @name items
- * @property {string} id Required. The id of the carousel item.
- * @property {string} title Primary string that will be used as the heading.
- * @property {string} description Secondary string that is used to describe the item.
- * @property {string} title Primary string that will be used as the heading.
- * @property {object[]} infos List of additional information to display. Fields: [ label: string, href: string ].
- * @property {string} imageAssistiveText Image alt text, if not present heading will be used instead.
- * @property {string} href Used for item link, if not provided 'javascript:void(0);' is used instead.
- * @property {string} src Item image src value.
- * @property {object[]} actions A list of different actions.
- */
-/**
- * @typedef {Object} Action
- * @name actions
- * @property {string} label The action label.
- * @property {string} name Required. The name of the action, which identifies the selected action.
- * @property {string} iconName The Lightning Design System name of the icon. Names are written in the format standard:opportunity. The icon is appended to the left of the label.
- * @property {boolean} disabled Specifies whether the action can be selected. If true, the action item is shown as disabled. This value defaults to false.
- */
+
 /**
  * @namespace stylingHooks
  */
@@ -144,54 +123,4 @@
  * @name --avonni-carousel-inactive-indicator-shaded-color-border-hover
  * @default #dddbda
  * @type color
- */
-
-/**
- * @namespace examples
- */
-/**
- * @memberof examples
- * @name base
- * @storyId example-carousel--base
- */
-/**
- * @memberof examples
- * @name baseWithNoProgressIndicator
- * @storyId example-carousel--base-with-no-progress-indicator
- */
-/**
- * @memberof examples
- * @name baseWithTwoItemsPerPanel
- * @storyId example-carousel--base-with-two-items-per-panel
- */
-/**
- * @memberof examples
- * @name baseWithThreeItemsPerPanelAndVariantShaded
- * @storyId example-carousel--base-with-three-items-per-panel-and-variant-shaded
- */
-/**
- * @memberof examples
- * @name baseWithFiveItemsPerPanel
- * @storyId example-carousel--base-with-five-items-per-panel
- */
-/**
- * @memberof examples
- * @name withoutPanelNavigation
- * @storyId example-carousel--without-panel-navigation
- */
-/**
- * @memberof examples
- * @name withoutPanelNavigationWithTwoItemsPerPanel
- * @storyId example-carousel--without-panel-navigation-with-two-items-per-panel
- */
-/**
- * @memberof examples
- * @name withoutPanelNavigationWithThreeItemsPerPanel
- * @storyId example-carousel--without-panel-navigation-with-three-items-per-panel
- */
-/**
- * @memberof examples
- * @name withoutPanelNavigationWithFiveItemsPerPanel
- * @storyId example-carousel--without-panel-navigation-with-five-items-per-panel
- */
->>>>>>> db502307
+ */