--- conflicted
+++ resolved
@@ -48,8 +48,6 @@
 const FALSE_STRING = 'false';
 const TRUE_STRING = 'true';
 
-<<<<<<< HEAD
-const VARIANTS = { valid: ['base', 'shaded'], default: 'base' };
 const ACTIONS_POSITIONS = {
     valid: [
         'top-left',
@@ -64,9 +62,9 @@
     valid: ['bare', 'border', 'menu'],
     default: 'border'
 };
-=======
+
 const INDICATOR_VARIANTS = { valid: ['base', 'shaded'], default: 'base' };
->>>>>>> 4657f9e1
+
 
 const DEFAULT_ITEMS_PER_PANEL = 1;
 const DEFAULT_SCROLL_DURATION = 5;
