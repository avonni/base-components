--- conflicted
+++ resolved
@@ -1,15 +1,6 @@
 <template>
-<<<<<<< HEAD
     <div class={computedSectionClass} data-element-id="section">
-        <h3
-            if:true={showHeader}
-            class={computedHeaderClass}
-            data-element-id="header"
-        >
-=======
-    <div class={sectionClass}>
-        <div if:true={showHeader} class={headerClass} data-element-id="header">
->>>>>>> 800d8df1
+        <div if:true={showHeader} class={computedHeaderClass} data-element-id="header">
             <button
                 class={computedTitleButtonClass}
                 aria-controls="section-content"
