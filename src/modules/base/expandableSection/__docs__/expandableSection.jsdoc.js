--- conflicted
+++ resolved
@@ -6,9 +6,9 @@
  *
  * @memberof slots
  * @name default
-<<<<<<< HEAD
-=======
  */
+
+
 /**
  * @namespace stylingHooks
  */
@@ -95,24 +95,4 @@
  * @name --avonni-expandable-section-shaded-header-spacing-block-end
  * @default 0.75rem
  * @type spacing
- */
-
-/**
- * @namespace examples
- */
-/**
- * @memberof examples
- * @name base
- * @storyId example-expandable-section--base
- */
-/**
- * @memberof examples
- * @name collapsible
- * @storyId example-expandable-section--collapsible
- */
-/**
- * @memberof examples
- * @name collapsibleClosed
- * @storyId example-expandable-section--collapsible-closed
->>>>>>> db502307
  */