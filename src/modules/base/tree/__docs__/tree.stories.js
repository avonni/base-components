import { Tree } from '../__examples__/tree';
import {
    ACTIONS,
    ACTIONS_WHEN_DISABLED,
    ITEMS,
    ITEMS_WITH_FIELDS,
    ITEMS_WITH_WITH_TYPES
} from './data';

export default {
    title: 'Example/Tree',
    argTypes: {
        actions: {
            control: {
                type: 'object'
            },
            description:
                'Array of action objects to display to the right of each item. These actions are not visible on disabled items.',
            table: {
                type: { summary: 'object[]' }
            }
        },
        actionsWhenDisabled: {
            name: 'actions-when-disabled',
            control: {
                type: 'object'
            },
            description:
                'Array of action objects to display to the right of disabled items.',
            table: {
                type: { summary: 'object[]' }
            }
        },
        allowInlineEdit: {
            name: 'allow-inline-edit',
            control: {
                type: 'boolean'
            },
            description:
                "If present, the items' label can be edited by double-clicking on it. NB: If inline editing is allowed, the label link will be disabled.",
            table: {
                type: { summary: 'boolean' },
                defaultValue: { summary: 'false' }
            }
        },
        addButtonLabel: {
            name: 'add-button-label',
            control: {
                type: 'text'
            },
            description: 'Label for the add button.',
            table: {
                type: { summary: 'string' },
                defaultValue: { summary: 'Add Item' }
            }
        },
        cancelButtonLabel: {
            name: 'cancel-button-label',
            control: {
                type: 'text'
            },
            description: 'Label for the cancel button.',
            table: {
                type: { summary: 'string' },
                defaultValue: { summary: 'Cancel' }
            }
        },
        doneButtonLabel: {
            name: 'done-button-label',
            control: {
                type: 'text'
            },
            description: 'Label for the done button.',
            table: {
                type: { summary: 'string' },
                defaultValue: { summary: 'Done' }
            }
        },
        independentMultiSelect: {
            name: 'independent-multi-select',
            control: {
                type: 'boolean'
            },
            description:
                'Used only if `is-multi-select` is true. If present, the parent and children nodes will be selected independently of each other. If empty, when all children of a node are selected, the node is selected automatically. If a node is selected, all its children are also selected by default.',
            table: {
                type: { summary: 'boolean' },
                defaultValue: { summary: 'false' }
            }
        },
        editableFields: {
            name: 'editable-fields',
            control: {
                type: 'object'
            },
            description:
                'Array of fields that should be visible in the item edit form. The item edit form can be opened through the standard edit action.',
            table: {
                type: { summary: 'string[]' }
            }
        },
        enableInfiniteLoading: {
            name: 'enable-infinite-loading',
            control: {
                type: 'boolean'
            },
            description:
                'If present, a "Load more" button is displayed at the end of the root items. On click, it will fire the `loadmore` event.',
            table: {
                type: { summary: 'boolean' },
                defaultValue: { summary: 'false' }
            }
        },
        header: {
            control: {
                type: 'text'
            },
            description: 'Tree heading.',
            table: {
                type: { summary: 'string' }
            }
        },
        items: {
            control: {
                type: 'object'
            },
            description: 'Array of item objects.',
            table: {
                type: { summary: 'object[]' }
            }
        },
        selectedItems: {
            name: 'selected-items',
            control: {
                type: 'object'
            },
            description:
                'Array of tree item names to select and highlight. If the tree is not multi-select:  only the first item of the list will be selected ; if it is nested, selecting this item also expands the parent branches.',
            table: {
                type: { summary: 'string[]' }
            }
        },
        isLoading: {
            name: 'is-loading',
            control: {
                type: 'boolean'
            },
            description: 'If present, the tree is loading and shows a spinner.',
            table: {
                type: { summary: 'boolean' },
                defaultValue: { summary: 'false' }
            }
        },
        loadingStateAlternativeText: {
            name: 'loading-state-alternative-text',
            control: {
                type: 'text'
            },
            description:
                'The alternative text used to describe the reason for the wait and need for a spinner.',
            table: {
                type: { summary: 'string' },
                defaultValue: { summary: 'Loading...' }
            }
        },
        loadMoreButtonLabel: {
            name: 'load-more-button-label',
            control: {
                type: 'text'
            },
            description: 'Label for the load more button.',
            table: {
                type: { summary: 'string' },
                defaultValue: { summary: 'Load More' }
            }
        },
        sortable: {
            control: {
                type: 'boolean'
            },
            description: 'If present, the tree items are sortable.',
            table: {
                type: { summary: 'boolean' },
                defaultValue: { summary: 'false' }
            }
        },
        isMultiSelect: {
            name: 'is-multi-select',
            control: {
                type: 'boolean'
            },
            description:
                'If present, multiple items can be selected and a checkbox is displayed to the left of the items.',
            table: {
                type: { summary: 'boolean' },
                defaultValue: { summary: 'false' }
            }
        },
        placeholder: {
            name: 'placeholder',
            control: {
                type: 'text'
            },
            description:
                'The default label given to a new branch when it is created.',
            table: {
                type: { summary: 'string' },
                defaultValue: { summary: 'New branch' }
            }
        },
        disabled: {
            name: 'disabled',
            control: {
                type: 'boolean'
            },
            description:
                'If present, the component is disabled and items cannot be selected or edited.',
            table: {
                type: { summary: 'boolean' },
                defaultValue: { summary: 'false' }
            }
        },
        collapseDisabled: {
            name: 'collapse-disabled',
            control: {
                type: 'boolean'
            },
            description:
                'If present, all branches in the tree are expanded and cannot be collapsed.',
            table: {
                type: { summary: 'boolean' },
                defaultValue: { summary: 'false' }
            }
        },
<<<<<<< HEAD
        collapseButtonAlternativeText: {
            name: 'collapse-button-alternative-text',
            control: {
                type: 'text'
            },
            description:
                'The alternative text used to describe the collapse button icon.',
            table: {
                type: { summary: 'string' },
                defaultValue: { summary: 'Collapse Branch' }
            }
        },
        closeButtonAlternativeText: {
            name: 'close-button-alternative-text',
            control: {
                type: 'text'
            },
            description:
                'The alternative text used to describe the close button icon.',
            table: {
                type: { summary: 'string' },
                defaultValue: { summary: 'Close Dialog' }
            }
        },
        expandButtonAlternativeText: {
            name: 'expand-button-alternative-text',
            control: {
                type: 'text'
            },
            description:
                'The alternative text used to describe the expand button icon.',
            table: {
                type: { summary: 'string' },
                defaultValue: { summary: 'Expand Branch' }
            }
        },
        saveButtonIconAlternativeText: {
            name: 'save-button-icon-alternative-text',
            control: {
                type: 'text'
            },
            description:
                'The alternative text used to describe the save button icon.',
            table: {
                type: { summary: 'string' },
                defaultValue: { summary: 'Save Label' }
=======
        rootSlottableTypes: {
            name: 'root-slottable-types',
            control: {
                type: 'object'
            },
            description:
                'Array of types of items that can be slotted in the root of the tree.',
            table: {
                type: { summary: 'string[]' }
>>>>>>> cf22a884
            }
        }
    },
    args: {
        addButtonLabel: 'Add Item',
        allowInlineEdit: false,
        cancelButtonLabel: 'Cancel',
        closeButtonAlternativeText: 'Close Dialog',
        collapseButtonAlternativeText: 'Collapse Branch',
        collapseDisabled: false,
        disabled: false,
        doneButtonLabel: 'Done',
        expandButtonAlternativeText: 'Expand Branch',
        editableFields: [
            'disabled',
            'expanded',
            'href',
            'isLoading',
            'label',
            'metatext',
            'name'
        ],
        independentMultiSelect: false,
        isLoading: false,
        isMultiSelect: false,
<<<<<<< HEAD
        loadingStateAlternativeText: 'Loading...',
        loadMoreButtonLabel: 'Load More',
        saveButtonIconAlternativeText: 'Save Label',
        sortable: false
=======
        collapseDisabled: false,
        rootSlottableTypes: []
>>>>>>> cf22a884
    }
};

const Template = (args) => Tree(args);

export const Base = Template.bind({});
Base.args = {
    items: ITEMS,
    header: 'Tree With a Selected Item',
    selectedItems: 'node1-1-1'
};

export const Actions = Template.bind({});
Actions.args = {
    actions: ACTIONS,
    actionsWhenDisabled: ACTIONS_WHEN_DISABLED,
    items: ITEMS,
    header: 'Tree With All Standard Actions'
};

export const Sortable = Template.bind({});
Sortable.args = {
    items: ITEMS,
    header: 'Tree With Sortable Items',
    sortable: true
};

export const RootSlottableTypes = Template.bind({});
RootSlottableTypes.args = {
    items: ITEMS_WITH_WITH_TYPES,
    header: 'Tree With Root Slottable Types',
    rootSlottableTypes: ['standard'],
    sortable: true
};

export const CustomEditableFields = Template.bind({});
CustomEditableFields.args = {
    actions: [
        {
            name: 'Standard.Tree.Edit',
            label: 'Edit Item'
        }
    ],
    items: ITEMS,
    header: 'Tree With Custom Edit Fields',
    editableFields: ['label', 'metatext']
};

export const InlineEditing = Template.bind({});
InlineEditing.args = {
    items: ITEMS,
    header: 'Tree With Inline Editing',
    allowInlineEdit: true
};

export const FieldsAndAvatars = Template.bind({});
FieldsAndAvatars.args = {
    items: ITEMS_WITH_FIELDS,
    header: 'Tree With Fields and Avatars'
};

export const MultiSelect = Template.bind({});
MultiSelect.args = {
    actions: ACTIONS,
    items: ITEMS,
    header: 'Multi Select Tree',
    isMultiSelect: true,
    sortable: true,
    selectedItems: ['node1-2-1', 'node1-1', 'node2', 'node1-1-1-2', 'node6']
};

export const IndependentMultiSelect = Template.bind({});
IndependentMultiSelect.args = {
    items: ITEMS,
    header: 'Multi Select Tree With no Selection Cascade',
    isMultiSelect: true,
    selectedItems: ['node1-2-1', 'node1-1', 'node2', 'node1-1-1-2', 'node6'],
    independentMultiSelect: true
};

export const Placeholder = Template.bind({});
Placeholder.args = {
    items: ITEMS,
    header: 'Tree With a Placeholder',
    placeholder: '-',
    actions: [
        {
            name: 'Standard.Tree.Add',
            label: 'Add Item'
        },
        {
            name: 'Standard.Tree.Edit',
            label: 'Edit Item'
        },
        {
            name: 'Standard.Tree.Delete',
            label: 'Delete Item'
        }
    ],
    editableFields: ['label', 'metatext']
};

export const CollapseDisabled = Template.bind({});
CollapseDisabled.args = {
    items: ITEMS,
    header: 'Collapse Disabled',
    collapseDisabled: true
};

export const InfiniteLoading = Template.bind({});
InfiniteLoading.args = {
    header: 'Infinite Loading Tree',
    enableInfiniteLoading: true
};<|MERGE_RESOLUTION|>--- conflicted
+++ resolved
@@ -232,7 +232,6 @@
                 defaultValue: { summary: 'false' }
             }
         },
-<<<<<<< HEAD
         collapseButtonAlternativeText: {
             name: 'collapse-button-alternative-text',
             control: {
@@ -279,7 +278,8 @@
             table: {
                 type: { summary: 'string' },
                 defaultValue: { summary: 'Save Label' }
-=======
+            }
+        },
         rootSlottableTypes: {
             name: 'root-slottable-types',
             control: {
@@ -289,7 +289,6 @@
                 'Array of types of items that can be slotted in the root of the tree.',
             table: {
                 type: { summary: 'string[]' }
->>>>>>> cf22a884
             }
         }
     },
@@ -315,15 +314,11 @@
         independentMultiSelect: false,
         isLoading: false,
         isMultiSelect: false,
-<<<<<<< HEAD
         loadingStateAlternativeText: 'Loading...',
         loadMoreButtonLabel: 'Load More',
+        rootSlottableTypes: [],
         saveButtonIconAlternativeText: 'Save Label',
         sortable: false
-=======
-        collapseDisabled: false,
-        rootSlottableTypes: []
->>>>>>> cf22a884
     }
 };
 
