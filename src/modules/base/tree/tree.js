--- conflicted
+++ resolved
@@ -806,7 +806,6 @@
     }
 
     /**
-<<<<<<< HEAD
      * Initialize the tree items.
      * Check the input data for circular references or cycles and build a list of items in depth-first manner for traversing the tree by keyboard.
      * Build a list of visible items to be checked while traversing the tree, at any point any branch is expanded or collapsed, this list has to be kept updated.
@@ -862,7 +861,9 @@
             }
             this.forceChildrenSelectionUpdate();
         }
-=======
+    }
+
+    /**
      * Verify if the item can be sorted into the given position.
      *
      * @param {string} position Position of the item being sorted. Can be 'top' or 'bottom'.
@@ -926,7 +927,6 @@
             canInsertAtBottomOfParent ||
             canInsertAtRoot
         );
->>>>>>> cf22a884
     }
 
     /**
@@ -1021,30 +1021,25 @@
     }
 
     /**
-<<<<<<< HEAD
-=======
      * Update the currently selected item when the tree is not multi-select.
      *
      * @param {string} name Name of the item to select.
      * @param {Event} event Event that triggered the selection.
      */
     singleSelect(node, event) {
-        if (node.unselectable) {
+        const isAlreadySelected =
+            this.selectedItems.length === 1 &&
+            this.selectedItems[0] === node.name;
+        if (this.isMultiSelect || isAlreadySelected || node.unselectable) {
             return;
         }
-        if (
-            this.isMultiSelect ||
-            (this.selectedItems.length === 1 &&
-                this.selectedItems[0] === node.name)
-        )
-            return;
+
         this._previousSelectedItems = [...this.selectedItems];
         this._selectedItems = [node.name];
         this.dispatchSelect(event);
     }
 
     /**
->>>>>>> cf22a884
      * Display a bottom border on the hovered item, when an item is being dragged.
      *
      * @param {number} x The horizontal position of the mouse pointer.
@@ -1156,23 +1151,6 @@
                 }
             }
         }
-    }
-
-    /**
-     * Update the currently selected item when the tree is not multi-select.
-     *
-     * @param {string} name Name of the item to select.
-     * @param {Event} event Event that triggered the selection.
-     */
-    singleSelect(name, event) {
-        if (
-            this.isMultiSelect ||
-            (this.selectedItems.length === 1 && this.selectedItems[0] === name)
-        )
-            return;
-        this._previousSelectedItems = [...this.selectedItems];
-        this._selectedItems = [name];
-        this.dispatchSelect(event);
     }
 
     /**
