import Component from '../../storybookWrappers/tree/tree';

customElements.define('avonni-tree', Component.CustomElementConstructor);

export const Tree = ({
    actions,
    actionsWhenDisabled,
    addButtonLabel,
    allowInlineEdit,
    cancelButtonLabel,
    closeButtonAlternativeText,
    collapseDisabled,
    collapseButtonAlternativeText,
    disabled,
    doneButtonLabel,
    editableFields,
    enableInfiniteLoading,
    expandButtonAlternativeText,
    header,
    independentMultiSelect,
    isLoading,
    isMultiSelect,
    items,
    loadMoreButtonLabel,
    loadingStateAlternativeText,
    placeholder,
<<<<<<< HEAD
    saveButtonIconAlternativeText,
=======
    rootSlottableTypes,
>>>>>>> cf22a884
    selectedItems,
    sortable
}) => {
    const element = document.createElement('avonni-tree');
    element.actions = actions;
    element.actionsWhenDisabled = actionsWhenDisabled;
    element.addButtonLabel = addButtonLabel;
    element.allowInlineEdit = allowInlineEdit;
    element.cancelButtonLabel = cancelButtonLabel;
    element.closeButtonAlternativeText = closeButtonAlternativeText;
    element.collapseButtonAlternativeText = collapseButtonAlternativeText;
    element.collapseDisabled = collapseDisabled;
    element.disabled = disabled;
    element.doneButtonLabel = doneButtonLabel;
    element.editableFields = editableFields;
    element.enableInfiniteLoading = enableInfiniteLoading;
    element.expandButtonAlternativeText = expandButtonAlternativeText;
    element.header = header;
    element.independentMultiSelect = independentMultiSelect;
    element.isLoading = isLoading;
    element.isMultiSelect = isMultiSelect;
    element.items = items;
    element.loadMoreButtonLabel = loadMoreButtonLabel;
    element.loadingStateAlternativeText = loadingStateAlternativeText;
    element.placeholder = placeholder;
<<<<<<< HEAD
    element.saveButtonIconAlternativeText = saveButtonIconAlternativeText;
=======
    element.rootSlottableTypes = rootSlottableTypes;
>>>>>>> cf22a884
    element.selectedItems = selectedItems;
    element.sortable = sortable;
    return element;
};<|MERGE_RESOLUTION|>--- conflicted
+++ resolved
@@ -24,11 +24,8 @@
     loadMoreButtonLabel,
     loadingStateAlternativeText,
     placeholder,
-<<<<<<< HEAD
+    rootSlottableTypes,
     saveButtonIconAlternativeText,
-=======
-    rootSlottableTypes,
->>>>>>> cf22a884
     selectedItems,
     sortable
 }) => {
@@ -54,11 +51,8 @@
     element.loadMoreButtonLabel = loadMoreButtonLabel;
     element.loadingStateAlternativeText = loadingStateAlternativeText;
     element.placeholder = placeholder;
-<<<<<<< HEAD
+    element.rootSlottableTypes = rootSlottableTypes;
     element.saveButtonIconAlternativeText = saveButtonIconAlternativeText;
-=======
-    element.rootSlottableTypes = rootSlottableTypes;
->>>>>>> cf22a884
     element.selectedItems = selectedItems;
     element.sortable = sortable;
     return element;
