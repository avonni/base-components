<<<<<<< HEAD
// /**
//  * BSD 3-Clause License
//  *
//  * Copyright (c) 2021, Avonni Labs, Inc.
//  * All rights reserved.
//  *
//  * Redistribution and use in source and binary forms, with or without
//  * modification, are permitted provided that the following conditions are met:
//  *
//  * - Redistributions of source code must retain the above copyright notice, this
//  *   list of conditions and the following disclaimer.
//  *
//  * - Redistributions in binary form must reproduce the above copyright notice,
//  *   this list of conditions and the following disclaimer in the documentation
//  *   and/or other materials provided with the distribution.
//  *
//  * - Neither the name of the copyright holder nor the names of its
//  *   contributors may be used to endorse or promote products derived from
//  *   this software without specific prior written permission.
//  *
//  * THIS SOFTWARE IS PROVIDED BY THE COPYRIGHT HOLDERS AND CONTRIBUTORS "AS IS"
//  * AND ANY EXPRESS OR IMPLIED WARRANTIES, INCLUDING, BUT NOT LIMITED TO, THE
//  * IMPLIED WARRANTIES OF MERCHANTABILITY AND FITNESS FOR A PARTICULAR PURPOSE ARE
//  * DISCLAIMED. IN NO EVENT SHALL THE COPYRIGHT HOLDER OR CONTRIBUTORS BE LIABLE
//  * FOR ANY DIRECT, INDIRECT, INCIDENTAL, SPECIAL, EXEMPLARY, OR CONSEQUENTIAL
//  * DAMAGES (INCLUDING, BUT NOT LIMITED TO, PROCUREMENT OF SUBSTITUTE GOODS OR
//  * SERVICES; LOSS OF USE, DATA, OR PROFITS; OR BUSINESS INTERRUPTION) HOWEVER
//  * CAUSED AND ON ANY THEORY OF LIABILITY, WHETHER IN CONTRACT, STRICT LIABILITY,
//  * OR TORT (INCLUDING NEGLIGENCE OR OTHERWISE) ARISING IN ANY WAY OUT OF THE USE
//  * OF THIS SOFTWARE, EVEN IF ADVISED OF THE POSSIBILITY OF SUCH DAMAGE.
//  */

// import { createElement } from 'lwc';
// import Scheduler from 'c/scheduler';
// import { DateTime } from 'c/luxon';
// import {
//     COLUMNS,
//     ROWS,
//     ROWS_KEY_FIELD,
//     EVENTS,
//     START,
//     DISABLED_DATES_TIMES
// } from './data';

// // Not tested:
// // getRowFromPosition() and getCellFromPosition(), because they depend on DOM measurements.
// // openEditEventDialog() and eventselect, because it depends on the primitive occurrences sending an event on focus.
// // Resizing and dragging events
// // Scrolling and loading new events, headers and rows
// // Keyboard navigation

// let element;
// describe('Scheduler', () => {
//     afterEach(() => {
//         while (document.body.firstChild) {
//             document.body.removeChild(document.body.firstChild);
//         }
//     });

//     beforeEach(() => {
//         element = createElement('base-scheduler', {
//             is: Scheduler
//         });
//     });

//     it('Default attributes', () => {
//         expect(element.availableDaysOfTheWeek).toMatchObject([
//             0,
//             1,
//             2,
//             3,
//             4,
//             5,
//             6
//         ]);
//         expect(element.availableMonths).toMatchObject([
//             0,
//             1,
//             2,
//             3,
//             4,
//             5,
//             6,
//             7,
//             8,
//             9,
//             10,
//             11
//         ]);
//         expect(element.availableTimeFrames).toMatchObject(['00:00-23:59']);
//         expect(element.collapseDisabled).toBeFalsy();
//         expect(element.columns).toMatchObject([]);
//         expect(element.contextMenuEventActions).toMatchObject([]);
//         expect(element.contextMenuEmptySpotActions).toMatchObject([]);
//         expect(element.customEventsPalette).toMatchObject([]);
//         expect(element.customHeaders).toMatchObject([]);
//         expect(element.dateFormat).toBe('ff');
//         expect(element.disabledDatesTimes).toMatchObject([]);
//         expect(element.dialogLabels).toMatchObject({
//             title: 'Title',
//             from: 'From',
//             to: 'To',
//             resources: 'Resources',
//             saveButton: 'Save',
//             saveOneRecurrent: 'Only this event',
//             saveAllRecurrent: 'All events',
//             editRecurrent: 'Edit recurring event.',
//             cancelButton: 'Cancel',
//             deleteButton: 'Delete',
//             deleteTitle: 'Delete Event',
//             deleteMessage: 'Are you sure you want to delete this event?',
//             newEventTitle: 'New event'
//         });
//         expect(element.events).toMatchObject([]);
//         expect(element.eventsLabels).toMatchObject({
//             center: { fieldName: 'title' }
//         });
//         expect(element.eventsPalette).toBe('aurora');
//         expect(element.eventsTheme).toBe('default');
//         expect(element.headers).toBe('hourAndDay');
//         expect(element.isLoading).toBeFalsy();
//         expect(element.loadingStateAlternativeText).toBe('Loading');
//         expect(element.readOnly).toBeFalsy();
//         expect(element.recurrentEditModes).toMatchObject(['all', 'one']);
//         expect(element.referenceLines).toMatchObject([]);
//         expect(element.resizeColumnDisabled).toBeFalsy();
//         expect(element.rows).toMatchObject([]);
//         expect(element.rowsKeyField).toBeUndefined();
//         expect(element.start).toBeInstanceOf(DateTime);
//         expect(element.timeSpan).toMatchObject({ unit: 'hour', span: 12 });
//     });

//     /* ----- ATTRIBUTES ----- */

//     // available-days-of-the-week
//     it('availableDaysOfTheWeek', () => {
//         document.body.appendChild(element);
//         element.availableDaysOfTheWeek = [0, 1];

//         return Promise.resolve().then(() => {
//             const header = element.shadowRoot.querySelector(
//                 'c-primitive-scheduler-header-group'
//             );
//             expect(header.availableDaysOfTheWeek).toMatchObject([0, 1]);
//         });
//     });

//     // available-months
//     it('availableMonths', () => {
//         document.body.appendChild(element);
//         element.availableMonths = [0, 1];

//         return Promise.resolve().then(() => {
//             const header = element.shadowRoot.querySelector(
//                 'c-primitive-scheduler-header-group'
//             );
//             expect(header.availableMonths).toMatchObject([0, 1]);
//         });
//     });

//     // available-time-frames
//     it('availableTimeFrames', () => {
//         document.body.appendChild(element);
//         element.availableTimeFrames = ['12:00-17:00', '20:30-21:15'];

//         return Promise.resolve().then(() => {
//             const header = element.shadowRoot.querySelector(
//                 'c-primitive-scheduler-header-group'
//             );
//             expect(header.availableTimeFrames).toMatchObject([
//                 '12:00-17:00',
//                 '20:30-21:15'
//             ]);
//         });
//     });

//     // collapse-disabled
//     // Depends on rows, rowsKeyField and columns
//     it('collapseDisabled = false', () => {
//         document.body.appendChild(element);
//         element.collapseDisabled = false;

//         return Promise.resolve().then(() => {
//             const splitterIcons = element.shadowRoot.querySelectorAll(
//                 '.avonni-scheduler__splitter-icon'
//             );
//             expect(splitterIcons).toHaveLength(2);
//         });
//     });

//     it('collapseDisabled = true', () => {
//         document.body.appendChild(element);
//         element.collapseDisabled = true;

//         return Promise.resolve().then(() => {
//             const splitterIcons = element.shadowRoot.querySelectorAll(
//                 '.avonni-scheduler__splitter-icon'
//             );
//             expect(splitterIcons).toHaveLength(0);
//         });
//     });

//     it('collapse and open datatable column', () => {
//         element.rows = ROWS;
//         element.rowsKeyField = ROWS_KEY_FIELD;
//         element.columns = COLUMNS;
//         document.body.appendChild(element);

//         const datatableCol = element.shadowRoot.querySelector(
//             '.avonni-scheduler__datatable-col'
//         );
//         const splitterIcons = element.shadowRoot.querySelectorAll(
//             '.avonni-scheduler__splitter-icon'
//         );
//         const leftIcon = splitterIcons[0];
//         const rightIcon = splitterIcons[1];

//         return Promise.resolve()
//             .then(() => {
//                 // Initial state
//                 expect(datatableCol.classList).not.toContain(
//                     'avonni-scheduler__datatable-col_hidden'
//                 );
//                 expect(datatableCol.classList).not.toContain(
//                     'avonni-scheduler__datatable-col_open'
//                 );

//                 leftIcon.click();
//             })
//             .then(() => {
//                 // Collapse
//                 expect(datatableCol.classList).toContain(
//                     'avonni-scheduler__datatable-col_hidden'
//                 );
//                 expect(datatableCol.classList).not.toContain(
//                     'avonni-scheduler__datatable-col_open'
//                 );

//                 rightIcon.click();
//             })
//             .then(() => {
//                 // Reset to initial state
//                 expect(datatableCol.classList).not.toContain(
//                     'avonni-scheduler__datatable-col_hidden'
//                 );
//                 expect(datatableCol.classList).not.toContain(
//                     'avonni-scheduler__datatable-col_open'
//                 );

//                 rightIcon.click();
//             })
//             .then(() => {
//                 // Open
//                 expect(datatableCol.classList).not.toContain(
//                     'avonni-scheduler__datatable-col_hidden'
//                 );
//                 expect(datatableCol.classList).toContain(
//                     'avonni-scheduler__datatable-col_open'
//                 );
//             });
//     });

//     // columns
//     it('columns', () => {
//         document.body.appendChild(element);
//         element.columns = COLUMNS;

//         return Promise.resolve().then(() => {
//             const datatable = element.shadowRoot.querySelector(
//                 'c-primitive-datatable'
//             );
//             expect(datatable.columns).toMatchObject(COLUMNS);
//         });
//     });

//     // context-menu-event-actions
//     // Depends on start, events, columns, rows and rowsKeyField
//     it('contextMenuEventActions', () => {
//         element.start = START;
//         document.body.appendChild(element);

//         element.rows = ROWS;
//         element.rowsKeyField = ROWS_KEY_FIELD;
//         element.events = EVENTS;
//         const menu = [
//             {
//                 name: 'first-action',
//                 label: 'First action',
//                 iconName: 'utility:apps'
//             },
//             {
//                 name: 'second-action',
//                 label: 'Second action'
//             }
//         ];
//         element.contextMenuEventActions = menu;

//         return Promise.resolve()
//             .then(() => {
//                 const event = element.shadowRoot.querySelector(
//                     'c-primitive-scheduler-event-occurrence'
//                 );
//                 event.dispatchEvent(
//                     new CustomEvent('privatecontextmenu', {
//                         detail: {
//                             eventName: event.eventName,
//                             key: event.occurrenceKey,
//                             from: event.from,
//                             to: event.to,
//                             x: 20,
//                             y: 300
//                         }
//                     })
//                 );
//             })
//             .then(() => {
//                 const dropdown = element.shadowRoot.querySelector(
//                     'c-primitive-dropdown-menu'
//                 );
//                 expect(dropdown).toBeTruthy();
//                 expect(dropdown.items).toMatchObject(menu);
//                 expect(dropdown.style.top).toBe('300px');
//                 expect(dropdown.style.left).toBe('20px');
//             });
//     });

//     it('contextMenuEventActions, default edit action', () => {
//         element.start = START;
//         document.body.appendChild(element);

//         element.rows = ROWS;
//         element.rowsKeyField = ROWS_KEY_FIELD;
//         element.events = EVENTS;

//         let title;
//         return Promise.resolve()
//             .then(() => {
//                 const event = element.shadowRoot.querySelector(
//                     'c-primitive-scheduler-event-occurrence'
//                 );
//                 title = event.title;
//                 event.dispatchEvent(
//                     new CustomEvent('privatecontextmenu', {
//                         detail: {
//                             eventName: event.eventName,
//                             key: event.occurrenceKey,
//                             from: event.from,
//                             to: event.to,
//                             x: 20,
//                             y: 300
//                         }
//                     })
//                 );
//             })
//             .then(() => {
//                 const dropdown = element.shadowRoot.querySelector(
//                     'c-primitive-dropdown-menu'
//                 );
//                 dropdown.dispatchEvent(
//                     new CustomEvent('privateselect', {
//                         detail: {
//                             name: 'edit'
//                         }
//                     })
//                 );
//             })
//             .then(() => {
//                 const dialog = element.shadowRoot.querySelector('c-dialog');
//                 expect(dialog).toBeTruthy();
//                 expect(dialog.title).toBe(title);
//             });
//     });

//     it('contextMenuEventActions, default delete action', () => {
//         element.start = START;
//         document.body.appendChild(element);

//         element.rows = ROWS;
//         element.rowsKeyField = ROWS_KEY_FIELD;
//         element.events = EVENTS;

//         return Promise.resolve()
//             .then(() => {
//                 const event = element.shadowRoot.querySelector(
//                     'c-primitive-scheduler-event-occurrence'
//                 );
//                 event.dispatchEvent(
//                     new CustomEvent('privatecontextmenu', {
//                         detail: {
//                             eventName: event.eventName,
//                             key: event.occurrenceKey,
//                             from: event.from,
//                             to: event.to,
//                             x: 20,
//                             y: 300
//                         }
//                     })
//                 );
//             })
//             .then(() => {
//                 const dropdown = element.shadowRoot.querySelector(
//                     'c-primitive-dropdown-menu'
//                 );
//                 dropdown.dispatchEvent(
//                     new CustomEvent('privateselect', {
//                         detail: {
//                             name: 'delete'
//                         }
//                     })
//                 );
//             })
//             .then(() => {
//                 const deleteMessage = element.shadowRoot.querySelector(
//                     'c-dialog p'
//                 );
//                 expect(deleteMessage).toBeTruthy();
//             });
//     });

//     // context-menu-empty-spot-actions
//     // Depends on rows and rowsKeyField
//     it('contextMenuEmptySpotActions', () => {
//         document.body.appendChild(element);

//         element.rows = ROWS;
//         element.rowsKeyField = ROWS_KEY_FIELD;
//         const menu = [
//             {
//                 name: 'first-action',
//                 label: 'First action',
//                 iconName: 'utility:apps'
//             },
//             {
//                 name: 'second-action',
//                 label: 'Second action'
//             }
//         ];
//         element.contextMenuEmptySpotActions = menu;

//         return Promise.resolve()
//             .then(() => {
//                 const cell = element.shadowRoot.querySelector(
//                     '.avonni-scheduler__cell'
//                 );
//                 cell.dispatchEvent(
//                     new CustomEvent('contextmenu', {
//                         detail: {
//                             x: 0,
//                             y: 0
//                         }
//                     })
//                 );
//             })
//             .then(() => {
//                 const dropdown = element.shadowRoot.querySelector(
//                     'c-primitive-dropdown-menu'
//                 );
//                 expect(dropdown).toBeTruthy();
//                 expect(dropdown.items).toMatchObject(menu);
//                 expect(dropdown.style.top).toBe('0px');
//                 expect(dropdown.style.left).toBe('0px');
//             });
//     });

//     it('contextMenuEmptySpotActions, default add-event action (+ dialogLabels.newEventTitle)', () => {
//         document.body.appendChild(element);

//         element.rows = ROWS;
//         element.rowsKeyField = ROWS_KEY_FIELD;
//         element.dialogLabels = {
//             newEventTitle: 'Title of the new event'
//         };

//         return Promise.resolve()
//             .then(() => {
//                 const cell = element.shadowRoot.querySelector(
//                     '.avonni-scheduler__cell'
//                 );
//                 cell.dispatchEvent(
//                     new CustomEvent('contextmenu', {
//                         detail: {
//                             x: 0,
//                             y: 0
//                         }
//                     })
//                 );
//             })
//             .then(() => {
//                 const dropdown = element.shadowRoot.querySelector(
//                     'c-primitive-dropdown-menu'
//                 );
//                 dropdown.dispatchEvent(
//                     new CustomEvent('privateselect', {
//                         detail: {
//                             name: 'add-event'
//                         }
//                     })
//                 );
//             })
//             .then(() => {
//                 const dialog = element.shadowRoot.querySelector('c-dialog');
//                 expect(dialog).toBeTruthy();
//                 expect(dialog.title).toBe('Title of the new event');
//             });
//     });

//     // custom-events-palette
//     // Depends on rows, rowsKeyField, start and events
//     it('customEventsPalette', () => {
//         element.start = START;
//         document.body.appendChild(element);

//         element.events = EVENTS;
//         element.rows = ROWS;
//         element.rowsKeyField = ROWS_KEY_FIELD;
//         const palette = ['#333', '#444', '#555'];
//         element.customEventsPalette = palette;

//         return Promise.resolve().then(() => {
//             const event = element.shadowRoot.querySelector(
//                 'c-primitive-scheduler-event-occurrence'
//             );
//             event.rows.forEach((row, index) => {
//                 expect(row.color).toBe(palette[index]);
//             });
//         });
//     });

//     // custom-headers
//     it('customHeaders', () => {
//         document.body.appendChild(element);

//         const headers = [
//             {
//                 unit: 'year',
//                 label: 'yy',
//                 span: '2'
//             },
//             {
//                 unit: 'day',
//                 label: 'dd',
//                 span: '1'
//             }
//         ];
//         element.customHeaders = headers;

//         return Promise.resolve().then(() => {
//             const header = element.shadowRoot.querySelector(
//                 'c-primitive-scheduler-header-group'
//             );
//             expect(header.headers).toMatchObject(headers);
//         });
//     });

//     // date-format
//     // Depends on start, events, rows and rowsKeyField
//     it('dateFormat', () => {
//         element.start = START;
//         document.body.appendChild(element);

//         element.rows = ROWS;
//         element.rowsKeyField = ROWS_KEY_FIELD;
//         element.events = EVENTS;
//         element.dateFormat = 'hh:mm';

//         return Promise.resolve().then(() => {
//             const event = element.shadowRoot.querySelector(
//                 'c-primitive-scheduler-event-occurrence'
//             );
//             expect(event.dateFormat).toBe('hh:mm');
//         });
//     });

//     it('dateFormat (detail popover)', () => {
//         element.start = START;
//         document.body.appendChild(element);

//         element.rows = ROWS;
//         element.rowsKeyField = ROWS_KEY_FIELD;
//         element.events = EVENTS;
//         element.dateFormat = 'HH:mm';

//         let event;
//         return Promise.resolve()
//             .then(() => {
//                 event = element.shadowRoot.querySelector(
//                     'c-primitive-scheduler-event-occurrence'
//                 );
//                 event.dispatchEvent(
//                     new CustomEvent('privatemouseenter', {
//                         detail: {
//                             eventName: event.eventName,
//                             key: event.occurrenceKey,
//                             from: event.from,
//                             to: event.to,
//                             x: 0,
//                             y: 0
//                         }
//                     })
//                 );
//             })
//             .then(() => {
//                 const popoverTitle = element.shadowRoot.querySelector(
//                     '.avonni-scheduler__event-detail-popover strong'
//                 );
//                 expect(popoverTitle).toBeTruthy();
//                 expect(popoverTitle.textContent).toBe(event.title);

//                 const from = element.shadowRoot.querySelector(
//                     '.avonni-scheduler__event-detail-popover .slds-grid'
//                 );
//                 expect(from.textContent).toBe('00:00');

//                 const to = element.shadowRoot.querySelector(
//                     '.avonni-scheduler__event-detail-popover .slds-grid:last-of-type'
//                 );
//                 expect(to.textContent).toBe('00:00');
//             });
//     });

//     // disabled-dates-times
//     // Depends on start, rows and rowsKeyField
//     it('disabledDatesTimes', () => {
//         element.start = START;
//         document.body.appendChild(element);

//         element.rows = ROWS;
//         element.rowsKeyField = ROWS_KEY_FIELD;
//         element.disabledDatesTimes = DISABLED_DATES_TIMES;

//         return Promise.resolve().then(() => {
//             const occurrences = element.shadowRoot.querySelectorAll(
//                 'c-primitive-scheduler-event-occurrence'
//             );
//             DISABLED_DATES_TIMES.forEach((event) => {
//                 event.keyFields.forEach((key) => {
//                     const occurrence = Array.from(occurrences).find((occ) => {
//                         return occ.rowKey === key && occ.title === event.title;
//                     });
//                     expect(occurrence).toBeTruthy();
//                     expect(occurrence.color).toBeUndefined();
//                     expect(occurrence.columns).not.toBeUndefined();
//                     expect(occurrence.columnDuration).not.toBeUndefined();
//                     expect(occurrence.columnWidth).toBe(0);
//                     expect(occurrence.dateFormat).toBe(element.dateFormat);
//                     expect(occurrence.disabled).toBeTruthy();
//                     expect(occurrence.eventData).toMatchObject(event);
//                     expect(occurrence.eventName).toBe('disabled');
//                     expect(occurrence.from.ts).toBe(event.from.getTime());
//                     expect(occurrence.iconName).toBe(event.iconName);
//                     expect(occurrence.labels).toMatchObject(
//                         element.eventsLabels
//                     );
//                     expect(occurrence.occurrence).not.toBeUndefined();
//                     expect(occurrence.occurrenceKey).not.toBeUndefined();
//                     expect(occurrence.readOnly).toBeFalsy();
//                     expect(occurrence.referenceLine).toBeFalsy();
//                     expect(occurrence.rowKey).toBe(key);
//                     expect(occurrence.scrollLeftOffset).toBe(0);
//                     expect(occurrence.title).toBe(event.title);
//                     expect(occurrence.theme).toBe('default');
//                     expect(occurrence.to.ts).toBe(event.to.getTime());
//                 });
//             });
//         });
//     });

//     it('disabledDatesTimes, recurrence', () => {
//         element.start = START;
//         document.body.appendChild(element);

//         element.rows = ROWS;
//         element.rowsKeyField = ROWS_KEY_FIELD;
//         element.disabledDatesTimes = [
//             {
//                 keyFields: ['row-3'],
//                 title: 'Event 2',
//                 from: new Date(2021, 8, 2),
//                 to: new Date(2021, 8, 3),
//                 recurrence: 'daily',
//                 recurrenceCount: 3
//             }
//         ];

//         return Promise.resolve().then(() => {
//             const events = element.shadowRoot.querySelectorAll(
//                 'c-primitive-scheduler-event-occurrence'
//             );
//             expect(events).toHaveLength(3);
//         });
//     });

//     // edit-dialog-labels
//     // Depends on the edit and delete action flow
//     it('dialogLabels', () => {
//         element.start = START;
//         document.body.appendChild(element);

//         element.rows = ROWS;
//         element.rowsKeyField = ROWS_KEY_FIELD;
//         element.events = EVENTS;
//         const labels = {
//             title: 'Title label',
//             from: 'From label',
//             to: 'To label',
//             resources: 'Resources label',
//             saveButton: 'Save button label',
//             cancelButton: 'Cancel button label'
//         };
//         element.dialogLabels = labels;

//         return Promise.resolve()
//             .then(() => {
//                 const event = element.shadowRoot.querySelector(
//                     'c-primitive-scheduler-event-occurrence'
//                 );
//                 event.dispatchEvent(
//                     new CustomEvent('privatecontextmenu', {
//                         detail: {
//                             eventName: event.eventName,
//                             key: event.occurrenceKey,
//                             from: event.from,
//                             to: event.to,
//                             x: 20,
//                             y: 300
//                         }
//                     })
//                 );
//             })
//             .then(() => {
//                 const dropdown = element.shadowRoot.querySelector(
//                     'c-primitive-dropdown-menu'
//                 );
//                 dropdown.dispatchEvent(
//                     new CustomEvent('privateselect', {
//                         detail: {
//                             name: 'edit'
//                         }
//                     })
//                 );
//             })
//             .then(() => {
//                 const titleInput = element.shadowRoot.querySelector(
//                     'c-dialog lightning-input'
//                 );
//                 expect(titleInput.label).toBe(labels.title);

//                 const dates = element.shadowRoot.querySelector(
//                     'c-dialog c-input-date-range'
//                 );
//                 expect(dates.labelStartDate).toBe(labels.from);
//                 expect(dates.labelEndDate).toBe(labels.to);

//                 const resources = element.shadowRoot.querySelector(
//                     'c-dialog c-combobox'
//                 );
//                 expect(resources.label).toBe(labels.resources);

//                 const cancelButton = element.shadowRoot.querySelector(
//                     'c-dialog lightning-button'
//                 );
//                 expect(cancelButton.label).toBe(labels.cancelButton);

//                 const saveButton = element.shadowRoot.querySelector(
//                     'c-dialog lightning-button:last-of-type'
//                 );
//                 expect(saveButton.label).toBe(labels.saveButton);
//             });
//     });

//     it('dialogLabels, recurring event, edit dialog buttons', () => {
//         element.start = START;
//         document.body.appendChild(element);

//         element.rows = ROWS;
//         element.rowsKeyField = ROWS_KEY_FIELD;
//         element.events = [
//             {
//                 keyFields: ['row-2', 'row1'],
//                 name: 'event-1',
//                 title: 'Event 1',
//                 from: new Date(2021, 8, 2, 14),
//                 to: new Date(2021, 8, 5, 16),
//                 recurrence: 'daily',
//                 recurrenceCount: 5
//             }
//         ];
//         const labels = {
//             saveOneRecurrent: 'Save one recurrent label',
//             saveAllRecurrent: 'Save all recurrent label',
//             editRecurrent: 'Edit recurrent label'
//         };
//         element.dialogLabels = labels;

//         return Promise.resolve()
//             .then(() => {
//                 const event = element.shadowRoot.querySelector(
//                     'c-primitive-scheduler-event-occurrence'
//                 );
//                 event.dispatchEvent(
//                     new CustomEvent('privatecontextmenu', {
//                         detail: {
//                             eventName: event.eventName,
//                             key: event.occurrenceKey,
//                             from: event.from,
//                             to: event.to,
//                             x: 20,
//                             y: 300
//                         }
//                     })
//                 );
//             })
//             .then(() => {
//                 const dropdown = element.shadowRoot.querySelector(
//                     'c-primitive-dropdown-menu'
//                 );
//                 dropdown.dispatchEvent(
//                     new CustomEvent('privateselect', {
//                         detail: {
//                             name: 'edit'
//                         }
//                     })
//                 );
//             })
//             .then(() => {
//                 const saveMenu = element.shadowRoot.querySelector(
//                     'c-dialog lightning-button-menu'
//                 );
//                 expect(saveMenu).toBeTruthy();

//                 const saveOne = saveMenu.querySelector('lightning-menu-item');
//                 expect(saveOne.label).toBe(labels.saveOneRecurrent);

//                 const saveAll = saveMenu.querySelector(
//                     'lightning-menu-item:last-of-type'
//                 );
//                 expect(saveAll.label).toBe(labels.saveAllRecurrent);
//             });
//     });

//     it('dialogLabels, recurring event edit choice dialog', () => {
//         element.start = START;
//         document.body.appendChild(element);

//         element.rows = ROWS;
//         element.rowsKeyField = ROWS_KEY_FIELD;
//         element.events = [
//             {
//                 keyFields: ['row-2', 'row1'],
//                 name: 'event-1',
//                 title: 'Event 1',
//                 from: new Date(2021, 8, 2, 14),
//                 to: new Date(2021, 8, 5, 16),
//                 recurrence: 'daily',
//                 recurrenceCount: 5
//             }
//         ];
//         const labels = {
//             saveOneRecurrent: 'Save one recurrent label',
//             saveAllRecurrent: 'Save all recurrent label',
//             editRecurrent: 'Edit recurrent label',
//             cancelButton: 'Cancel button label'
//         };
//         element.dialogLabels = labels;

//         const wrapper = element.shadowRoot.querySelector(
//             '.avonni-scheduler__wrapper'
//         );

//         return Promise.resolve()
//             .then(() => {
//                 // Mouse down
//                 const event = element.shadowRoot.querySelector(
//                     'c-primitive-scheduler-event-occurrence'
//                 );
//                 event.dispatchEvent(
//                     new CustomEvent('privatemousedown', {
//                         detail: {
//                             eventName: event.eventName,
//                             key: event.occurrenceKey,
//                             from: event.from,
//                             to: event.to,
//                             x: 0,
//                             y: 0
//                         }
//                     })
//                 );
//                 // Mouse move
//                 wrapper.dispatchEvent(new CustomEvent('mousemove'));

//                 // Mouse up
//                 const mouseUp = new CustomEvent('mouseup');
//                 mouseUp.clientX = 0;
//                 mouseUp.clientY = 0;
//                 mouseUp.button = 0;
//                 wrapper.dispatchEvent(mouseUp);
//             })
//             .then(() => {
//                 const dialog = element.shadowRoot.querySelector('c-dialog');
//                 expect(dialog).toBeTruthy();

//                 const paragraph = dialog.querySelector('p');
//                 expect(paragraph.textContent).toBe(labels.editRecurrent);

//                 const cancelButton = dialog.querySelector('lightning-button');
//                 expect(cancelButton.label).toBe(labels.cancelButton);

//                 const saveOneRecurrent = dialog.querySelector(
//                     'lightning-button:nth-of-type(2)'
//                 );
//                 expect(saveOneRecurrent.label).toBe(labels.saveOneRecurrent);

//                 const saveAllRecurrent = dialog.querySelector(
//                     'lightning-button:last-of-type'
//                 );
//                 expect(saveAllRecurrent.label).toBe(labels.saveAllRecurrent);

//                 // Make sure dialog closes after saving
//                 saveAllRecurrent.click();
//             })
//             .then(() => {
//                 const dialog = element.shadowRoot.querySelector('c-dialog');
//                 expect(dialog).toBeFalsy();
//             });
//     });

//     it('dialogLabels, delete confirmation dialog', () => {
//         element.start = START;
//         document.body.appendChild(element);

//         element.rows = ROWS;
//         element.rowsKeyField = ROWS_KEY_FIELD;
//         element.events = EVENTS;
//         const labels = {
//             deleteButton: 'This is the delete',
//             cancelButton: 'This is the cancel',
//             deleteMessage: 'This is the delete message',
//             deleteTitle: 'This is the title'
//         };
//         element.dialogLabels = labels;

//         return Promise.resolve()
//             .then(() => {
//                 const event = element.shadowRoot.querySelector(
//                     'c-primitive-scheduler-event-occurrence'
//                 );
//                 event.dispatchEvent(
//                     new CustomEvent('privatecontextmenu', {
//                         detail: {
//                             eventName: event.eventName,
//                             key: event.occurrenceKey,
//                             from: event.from,
//                             to: event.to,
//                             x: 20,
//                             y: 300
//                         }
//                     })
//                 );
//             })
//             .then(() => {
//                 const dropdown = element.shadowRoot.querySelector(
//                     'c-primitive-dropdown-menu'
//                 );
//                 dropdown.dispatchEvent(
//                     new CustomEvent('privateselect', {
//                         detail: {
//                             name: 'delete'
//                         }
//                     })
//                 );
//             })
//             .then(() => {
//                 const dialog = element.shadowRoot.querySelector('c-dialog');
//                 expect(dialog.title).toBe(labels.deleteTitle);

//                 const deleteMessage = dialog.querySelector('p');
//                 expect(deleteMessage.textContent).toBe(labels.deleteMessage);

//                 const deleteButton = dialog.querySelector(
//                     'lightning-button:nth-of-type(2)'
//                 );
//                 expect(deleteButton.label).toBe(labels.deleteButton);

//                 const cancelButton = dialog.querySelector('lightning-button');
//                 expect(cancelButton.label).toBe(labels.cancelButton);
//             });
//     });

//     // events
//     // Depends on start, rows, and rowsKeyField
//     it('events', () => {
//         element.start = START;
//         document.body.appendChild(element);

//         element.rows = ROWS;
//         element.rowsKeyField = ROWS_KEY_FIELD;
//         element.events = EVENTS;

//         return Promise.resolve().then(() => {
//             const occurrences = element.shadowRoot.querySelectorAll(
//                 'c-primitive-scheduler-event-occurrence'
//             );
//             EVENTS.forEach((event) => {
//                 event.keyFields.forEach((key) => {
//                     const occurrence = Array.from(occurrences).find((occ) => {
//                         return occ.rowKey === key && occ.title === event.title;
//                     });
//                     expect(occurrence).toBeTruthy();
//                     expect(occurrence.color).toBe(event.color);
//                     expect(occurrence.columns).not.toBeUndefined();
//                     expect(occurrence.columnDuration).not.toBeUndefined();
//                     expect(occurrence.columnWidth).toBe(0);
//                     expect(occurrence.dateFormat).toBe(element.dateFormat);
//                     expect(occurrence.disabled).toBeFalsy();
//                     expect(occurrence.eventData).toMatchObject(event);
//                     expect(occurrence.eventName).toBe(event.name);
//                     expect(occurrence.from.ts).toBe(event.from.getTime());
//                     expect(occurrence.iconName).toBeUndefined();
//                     expect(occurrence.labels).toMatchObject(
//                         element.eventsLabels
//                     );
//                     expect(occurrence.occurrence).not.toBeUndefined();
//                     expect(occurrence.occurrenceKey).not.toBeUndefined();
//                     expect(occurrence.readOnly).toBeFalsy();
//                     expect(occurrence.referenceLine).toBeFalsy();
//                     expect(occurrence.rowKey).toBe(key);
//                     expect(occurrence.scrollLeftOffset).toBe(0);
//                     expect(occurrence.title).toBe(event.title);
//                     expect(occurrence.theme).toBe('default');
//                     expect(occurrence.to.ts).toBe(event.to.getTime());
//                 });
//             });
//         });
//     });

//     it('events, recurrence', () => {
//         element.start = START;
//         document.body.appendChild(element);

//         element.rows = ROWS;
//         element.rowsKeyField = ROWS_KEY_FIELD;
//         element.events = [
//             {
//                 keyFields: ['row-3'],
//                 title: 'Event 2',
//                 from: new Date(2021, 8, 2),
//                 to: new Date(2021, 8, 3),
//                 recurrence: 'daily',
//                 recurrenceCount: 3
//             }
//         ];

//         return Promise.resolve().then(() => {
//             const events = element.shadowRoot.querySelectorAll(
//                 'c-primitive-scheduler-event-occurrence'
//             );
//             expect(events).toHaveLength(3);
//         });
//     });

//     // events-labels
//     // Depends on start, rows, events and rowsKeyField
//     it('eventsLabels', () => {
//         element.start = START;
//         document.body.appendChild(element);

//         element.rows = ROWS;
//         element.rowsKeyField = ROWS_KEY_FIELD;
//         const events = [
//             {
//                 keyFields: ['row-2', 'row1'],
//                 name: 'event-1',
//                 title: 'Event 1',
//                 from: new Date(2021, 8, 2),
//                 to: new Date(2021, 8, 3),
//                 labels: {
//                     top: {
//                         fieldName: 'from'
//                     }
//                 }
//             },
//             {
//                 keyFields: ['row-3'],
//                 name: 'event-2',
//                 title: 'Event 2',
//                 from: new Date(2021, 8, 2),
//                 to: new Date(2021, 8, 3)
//             },
//             {
//                 keyFields: ['row-3'],
//                 name: 'event-3',
//                 title: 'Event 3',
//                 from: new Date(2021, 8, 3),
//                 to: new Date(2021, 8, 5)
//             }
//         ];
//         element.events = events;
//         const defaultLabels = {
//             top: {
//                 fieldName: 'title',
//                 iconName: 'utility:user'
//             },
//             center: {
//                 value: 'Some string'
//             },
//             right: {
//                 value: 'Right label',
//                 iconName: 'standard:apps'
//             }
//         };
//         element.eventsLabels = defaultLabels;

//         return Promise.resolve().then(() => {
//             const occurrences = element.shadowRoot.querySelectorAll(
//                 'c-primitive-scheduler-event-occurrence'
//             );
//             events.forEach((event) => {
//                 event.keyFields.forEach((key) => {
//                     const occurrence = Array.from(occurrences).find((occ) => {
//                         return occ.rowKey === key && occ.title === event.title;
//                     });
//                     if (event.labels) {
//                         expect(occurrence.labels).toMatchObject(event.labels);
//                     } else {
//                         expect(occurrence.labels).toMatchObject(defaultLabels);
//                     }
//                 });
//             });
//         });
//     });

//     // events-palette
//     // Depends on rows, rowsKeyField, start and events
//     it('eventsPalette', () => {
//         element.start = START;
//         document.body.appendChild(element);

//         element.events = EVENTS;
//         element.rows = ROWS;
//         element.rowsKeyField = ROWS_KEY_FIELD;
//         element.eventsPalette = 'lake';
//         const lake = [
//             '#98c9f5',
//             '#72c9bd',
//             '#44c972',
//             '#38ab3d',
//             '#4d6719',
//             '#613102'
//         ];

//         return Promise.resolve().then(() => {
//             const event = element.shadowRoot.querySelector(
//                 'c-primitive-scheduler-event-occurrence'
//             );
//             event.rows.forEach((row, index) => {
//                 expect(row.color).toBe(lake[index]);
//             });
//         });
//     });

//     // events-theme
//     // Depends on rows, rowsKeyField, start and events
//     it('eventsTheme', () => {
//         element.start = START;
//         document.body.appendChild(element);

//         element.events = EVENTS;
//         element.rows = ROWS;
//         element.rowsKeyField = ROWS_KEY_FIELD;
//         element.eventsTheme = 'line';

//         return Promise.resolve().then(() => {
//             const events = element.shadowRoot.querySelectorAll(
//                 'c-primitive-scheduler-event-occurrence'
//             );
//             events.forEach((event) => {
//                 expect(event.theme).toBe('line');
//             });
//         });
//     });

//     // headers
//     it('headers', () => {
//         document.body.appendChild(element);

//         const dayLetterAndWeek = [
//             {
//                 unit: 'day',
//                 span: 1,
//                 label: 'ccccc'
//             },
//             {
//                 unit: 'week',
//                 span: 1,
//                 label: "'w.'W 'of' yyyy"
//             }
//         ];
//         element.headers = 'dayLetterAndWeek';

//         return Promise.resolve().then(() => {
//             const header = element.shadowRoot.querySelector(
//                 'c-primitive-scheduler-header-group'
//             );
//             expect(header.headers).toMatchObject(dayLetterAndWeek);
//         });
//     });

//     // is-loading
//     it('isLoading', () => {
//         document.body.appendChild(element);

//         element.isLoading = true;

//         return Promise.resolve().then(() => {
//             const spinner = element.shadowRoot.querySelector(
//                 'lightning-spinner'
//             );
//             expect(spinner).toBeTruthy();
//         });
//     });

//     // loading-state-alternative-text
//     // Depends on isLoading
//     it('loadingStateAlternativeText', () => {
//         document.body.appendChild(element);

//         element.loadingStateAlternativeText = 'Some alternative text';
//         element.isLoading = true;

//         return Promise.resolve().then(() => {
//             const spinner = element.shadowRoot.querySelector(
//                 'lightning-spinner'
//             );
//             expect(spinner.alternativeText).toBe('Some alternative text');
//         });
//     });

//     // read-only
//     // Depends on start, rows, rowsKeyField and events
//     it('readOnly', () => {
//         element.start = START;
//         document.body.appendChild(element);

//         element.rows = ROWS;
//         element.rowsKeyField = ROWS_KEY_FIELD;
//         element.events = EVENTS;
//         element.readOnly = true;

//         return Promise.resolve().then(() => {
//             const events = element.shadowRoot.querySelectorAll(
//                 'c-primitive-scheduler-event-occurrence'
//             );
//             events.forEach((event) => {
//                 expect(event.readOnly).toBeTruthy();
//             });
//         });
//     });

//     it('readOnly, no default context menu on events', () => {
//         element.start = START;
//         document.body.appendChild(element);

//         element.rows = ROWS;
//         element.rowsKeyField = ROWS_KEY_FIELD;
//         element.events = EVENTS;
//         element.readOnly = true;

//         return Promise.resolve()
//             .then(() => {
//                 const event = element.shadowRoot.querySelector(
//                     'c-primitive-scheduler-event-occurrence'
//                 );
//                 event.dispatchEvent(
//                     new CustomEvent('privatecontextmenu', {
//                         detail: {
//                             eventName: event.eventName,
//                             key: event.occurrenceKey,
//                             from: event.from,
//                             to: event.to,
//                             x: 20,
//                             y: 300
//                         }
//                     })
//                 );
//             })
//             .then(() => {
//                 const dropdown = element.shadowRoot.querySelector(
//                     'c-primitive-dropdown-menu'
//                 );
//                 expect(dropdown).toBeFalsy();
//             });
//     });

//     it('readOnly, no default context menu on empty spots', () => {
//         document.body.appendChild(element);

//         element.rows = ROWS;
//         element.rowsKeyField = ROWS_KEY_FIELD;
//         element.readOnly = true;

//         return Promise.resolve()
//             .then(() => {
//                 const cell = element.shadowRoot.querySelector(
//                     '.avonni-scheduler__cell'
//                 );
//                 cell.dispatchEvent(
//                     new CustomEvent('contextmenu', {
//                         detail: {
//                             x: 0,
//                             y: 0
//                         }
//                     })
//                 );
//             })
//             .then(() => {
//                 const dropdown = element.shadowRoot.querySelector(
//                     'c-primitive-dropdown-menu'
//                 );
//                 expect(dropdown).toBeFalsy();
//             });
//     });

//     it('readOnly, mouse drag', () => {
//         element.start = START;
//         document.body.appendChild(element);

//         element.rows = ROWS;
//         element.rowsKeyField = ROWS_KEY_FIELD;
//         element.events = EVENTS;
//         element.readOnly = true;

//         const wrapper = element.shadowRoot.querySelector(
//             '.avonni-scheduler__wrapper'
//         );

//         return Promise.resolve()
//             .then(() => {
//                 // Mouse down
//                 const event = element.shadowRoot.querySelector(
//                     'c-primitive-scheduler-event-occurrence'
//                 );
//                 event.dispatchEvent(
//                     new CustomEvent('privatemousedown', {
//                         detail: {
//                             eventName: event.eventName,
//                             key: event.occurrenceKey,
//                             from: event.from,
//                             to: event.to,
//                             x: 0,
//                             y: 0
//                         }
//                     })
//                 );
//                 // Mouse move
//                 wrapper.dispatchEvent(new CustomEvent('mousemove'));

//                 // Mouse up
//                 const mouseUp = new CustomEvent('mouseup');
//                 mouseUp.clientX = 0;
//                 mouseUp.clientY = 0;
//                 mouseUp.button = 0;
//                 wrapper.dispatchEvent(mouseUp);
//             })
//             .then(() => {
//                 const dialog = element.shadowRoot.querySelector('c-dialog');
//                 expect(dialog).toBeFalsy();
//             });
//     });

//     // recurrent-edit-modes
//     // Depends on start, rows, rowsKeyField, events and the edit/save flow
//     it('recurrentEditModes, all', () => {
//         element.start = START;
//         document.body.appendChild(element);

//         element.rows = ROWS;
//         element.rowsKeyField = ROWS_KEY_FIELD;
//         element.events = [
//             {
//                 keyFields: ['row-2', 'row1'],
//                 name: 'event-1',
//                 title: 'Event 1',
//                 from: new Date(2021, 8, 2, 14),
//                 to: new Date(2021, 8, 5, 16),
//                 recurrence: 'daily',
//                 recurrenceCount: 5
//             }
//         ];
//         element.recurrentEditModes = ['all'];

//         return Promise.resolve()
//             .then(() => {
//                 // Open the context menu
//                 const event = element.shadowRoot.querySelector(
//                     'c-primitive-scheduler-event-occurrence'
//                 );
//                 event.dispatchEvent(
//                     new CustomEvent('privatecontextmenu', {
//                         detail: {
//                             eventName: event.eventName,
//                             key: event.occurrenceKey,
//                             from: event.from,
//                             to: event.to,
//                             x: 0,
//                             y: 0
//                         }
//                     })
//                 );
//             })
//             .then(() => {
//                 // Pick the edit menu
//                 const dropdown = element.shadowRoot.querySelector(
//                     'c-primitive-dropdown-menu'
//                 );
//                 dropdown.dispatchEvent(
//                     new CustomEvent('privateselect', {
//                         detail: {
//                             name: 'edit'
//                         }
//                     })
//                 );
//             })
//             .then(() => {
//                 // Change the title
//                 const title = element.shadowRoot.querySelector(
//                     'lightning-input'
//                 );
//                 title.value = 'Some new title';
//                 title.dispatchEvent(new CustomEvent('change'));

//                 // Save
//                 const saveButton = element.shadowRoot.querySelector(
//                     'lightning-button:last-of-type'
//                 );
//                 saveButton.click();
//             })
//             .then(() => {
//                 const events = element.shadowRoot.querySelectorAll(
//                     'c-primitive-scheduler-event-occurrence'
//                 );
//                 events.forEach((event) => {
//                     expect(event.title).toBe('Some new title');
//                 });
//             });
//     });

//     it('recurrentEditModes, one', () => {
//         element.start = START;
//         document.body.appendChild(element);

//         element.rows = ROWS;
//         element.rowsKeyField = ROWS_KEY_FIELD;
//         element.events = [
//             {
//                 keyFields: ['row-2', 'row1'],
//                 name: 'event-1',
//                 title: 'Event 1',
//                 from: new Date(2021, 8, 2, 14),
//                 to: new Date(2021, 8, 5, 16),
//                 recurrence: 'daily',
//                 recurrenceCount: 5
//             }
//         ];
//         element.recurrentEditModes = ['one'];

//         let from;
//         let to;
//         return Promise.resolve()
//             .then(() => {
//                 // Open the context menu
//                 const event = element.shadowRoot.querySelector(
//                     'c-primitive-scheduler-event-occurrence'
//                 );
//                 from = event.from;
//                 to = event.to;
//                 event.dispatchEvent(
//                     new CustomEvent('privatecontextmenu', {
//                         detail: {
//                             eventName: event.eventName,
//                             key: event.occurrenceKey,
//                             from: event.from,
//                             to: event.to,
//                             x: 0,
//                             y: 0
//                         }
//                     })
//                 );
//             })
//             .then(() => {
//                 // Pick the edit menu
//                 const dropdown = element.shadowRoot.querySelector(
//                     'c-primitive-dropdown-menu'
//                 );
//                 dropdown.dispatchEvent(
//                     new CustomEvent('privateselect', {
//                         detail: {
//                             name: 'edit'
//                         }
//                     })
//                 );
//             })
//             .then(() => {
//                 // Change the title
//                 const title = element.shadowRoot.querySelector(
//                     'lightning-input'
//                 );
//                 title.value = 'Some new title';
//                 title.dispatchEvent(new CustomEvent('change'));

//                 // Save
//                 const saveButton = element.shadowRoot.querySelector(
//                     'lightning-button:last-of-type'
//                 );
//                 saveButton.click();
//             })
//             .then(() => {
//                 const events = element.shadowRoot.querySelectorAll(
//                     'c-primitive-scheduler-event-occurrence'
//                 );
//                 events.forEach((event) => {
//                     if (event.from === from && event.to === to) {
//                         expect(event.title).toBe('Some new title');
//                     } else {
//                         expect(event.title).toBe('Event 1');
//                     }
//                 });
//             });
//     });

//     it('recurrentEditModes, no edit choice dialog when only one option', () => {
//         element.start = START;
//         document.body.appendChild(element);

//         element.rows = ROWS;
//         element.rowsKeyField = ROWS_KEY_FIELD;
//         element.events = [
//             {
//                 keyFields: ['row-2', 'row1'],
//                 name: 'event-1',
//                 title: 'Event 1',
//                 from: new Date(2021, 8, 2, 14),
//                 to: new Date(2021, 8, 5, 16),
//                 recurrence: 'daily',
//                 recurrenceCount: 5
//             }
//         ];
//         element.recurrentEditModes = ['all'];

//         const wrapper = element.shadowRoot.querySelector(
//             '.avonni-scheduler__wrapper'
//         );

//         return Promise.resolve()
//             .then(() => {
//                 // Mouse down
//                 const event = element.shadowRoot.querySelector(
//                     'c-primitive-scheduler-event-occurrence'
//                 );
//                 event.dispatchEvent(
//                     new CustomEvent('privatemousedown', {
//                         detail: {
//                             eventName: event.eventName,
//                             key: event.occurrenceKey,
//                             from: event.from,
//                             to: event.to,
//                             x: 0,
//                             y: 0
//                         }
//                     })
//                 );
//                 // Mouse move
//                 wrapper.dispatchEvent(new CustomEvent('mousemove'));

//                 // Mouse up
//                 const mouseUp = new CustomEvent('mouseup');
//                 mouseUp.clientX = 0;
//                 mouseUp.clientY = 0;
//                 mouseUp.button = 0;
//                 wrapper.dispatchEvent(mouseUp);
//             })
//             .then(() => {
//                 const dialog = element.shadowRoot.querySelector('c-dialog');
//                 expect(dialog).toBeFalsy();
//             });
//     });

//     // reference-lines
//     // Depends on start, rows and rowsKeyField
//     it('referenceLines', () => {
//         element.start = START;
//         document.body.appendChild(element);

//         element.rows = ROWS;
//         element.rowsKeyField = ROWS_KEY_FIELD;
//         const references = [
//             {
//                 label: 'Reference 1',
//                 variant: 'success',
//                 date: new Date(2021, 8, 2, 14)
//             },
//             {
//                 label: 'Reference 2',
//                 date: new Date(2021, 8, 3, 14)
//             }
//         ];
//         element.referenceLines = references;

//         return Promise.resolve().then(() => {
//             const events = element.shadowRoot.querySelectorAll(
//                 'c-primitive-scheduler-event-occurrence'
//             );
//             events.forEach((event, index) => {
//                 expect(event.referenceLine).toBeTruthy();
//                 expect(event.theme).toBe(
//                     references[index].variant || 'default'
//                 );
//                 expect(event.title).toBe(references[index].label);
//                 expect(event.from.ts).toBe(references[index].date.getTime());
//                 expect(event.to.ts).toBe(references[index].date.getTime() + 1);
//             });
//         });
//     });

//     it('referenceLines, recurrent', () => {
//         element.start = START;
//         document.body.appendChild(element);

//         element.rows = ROWS;
//         element.rowsKeyField = ROWS_KEY_FIELD;
//         const references = [
//             {
//                 label: 'Reference 1',
//                 variant: 'success',
//                 date: new Date(2021, 8, 2, 14),
//                 recurrence: 'daily',
//                 recurrenceCount: 5
//             }
//         ];
//         element.referenceLines = references;

//         return Promise.resolve().then(() => {
//             const events = element.shadowRoot.querySelectorAll(
//                 'c-primitive-scheduler-event-occurrence'
//             );
//             expect(events).toHaveLength(5);
//         });
//     });

//     // resize-column-disabled
//     // Depends on columns, rows and rowsKeyField
//     it('resizeColumnDisabled = false', () => {
//         document.body.appendChild(element);

//         element.resizeColumnDisabled = false;
//         element.columns = COLUMNS;
//         element.rows = ROWS;
//         element.rowsKeyField = ROWS_KEY_FIELD;

//         const wrapper = element.shadowRoot.querySelector(
//             '.avonni-scheduler__wrapper'
//         );
//         return Promise.resolve()
//             .then(() => {
//                 const datatable = element.shadowRoot.querySelector(
//                     'c-primitive-datatable'
//                 );
//                 expect(datatable.resizeColumnDisabled).toBeFalsy();

//                 // Mouse down
//                 const splitter = element.shadowRoot.querySelector(
//                     '.avonni-scheduler__splitter'
//                 );
//                 const mouseDown = new CustomEvent('mousedown');
//                 mouseDown.clientX = 30;
//                 mouseDown.button = 0;
//                 splitter.dispatchEvent(mouseDown);

//                 // Mouse move
//                 const mouseMove = new CustomEvent('mousemove');
//                 mouseMove.clientX = 10;
//                 wrapper.dispatchEvent(mouseMove);

//                 // Mouse up
//                 const mouseUp = new CustomEvent('mouseup');
//                 mouseUp.button = 0;
//                 wrapper.dispatchEvent(mouseUp);
//             })
//             .then(() => {
//                 const datatableCol = element.shadowRoot.querySelector(
//                     '.avonni-scheduler__datatable-col'
//                 );
//                 const datatable = element.shadowRoot.querySelector(
//                     'c-primitive-datatable'
//                 );
//                 // The datatable will originally have a width of 0px
//                 expect(datatableCol.style.width).toBe('-20px');
//                 expect(datatable.style.width).toBe('-20px');
//             });
//     });

//     it('resizeColumnDisabled = true', () => {
//         document.body.appendChild(element);
//         element.resizeColumnDisabled = true;

//         const wrapper = element.shadowRoot.querySelector(
//             '.avonni-scheduler__wrapper'
//         );
//         return Promise.resolve()
//             .then(() => {
//                 const datatable = element.shadowRoot.querySelector(
//                     'c-primitive-datatable'
//                 );
//                 expect(datatable.resizeColumnDisabled).toBeTruthy();

//                 // Mouse down
//                 const splitter = element.shadowRoot.querySelector(
//                     '.avonni-scheduler__splitter'
//                 );
//                 expect(splitter.classList).toContain(
//                     'avonni-scheduler__splitter_disabled'
//                 );
//                 const mousedown = new CustomEvent('mousedown');
//                 mousedown.clientX = 30;
//                 splitter.dispatchEvent(mousedown);

//                 // Mouse move
//                 wrapper.dispatchEvent(new CustomEvent('mousemove'));

//                 // Mouse up
//                 const mouseUp = new CustomEvent('mouseup');
//                 mouseUp.clientX = 100;
//                 mouseUp.button = 0;
//                 wrapper.dispatchEvent(mouseUp);
//             })
//             .then(() => {
//                 const datatableCol = element.shadowRoot.querySelector(
//                     '.avonni-scheduler__datatable-col'
//                 );
//                 const datatable = element.shadowRoot.querySelector(
//                     'c-primitive-datatable'
//                 );
//                 expect(datatableCol.style.width).toBeFalsy();
//                 expect(datatable.style.width).toBeFalsy();
//             });
//     });

//     // rows
//     // Depends on rowsKeyField
//     it('rows', () => {
//         document.body.appendChild(element);

//         element.rows = ROWS;
//         element.rowsKeyField = ROWS_KEY_FIELD;

//         return Promise.resolve().then(() => {
//             const rows = element.shadowRoot.querySelectorAll(
//                 '.avonni-scheduler__row'
//             );
//             expect(rows).toHaveLength(ROWS.length);

//             const datatable = element.shadowRoot.querySelector(
//                 'c-primitive-datatable'
//             );
//             expect(datatable.data).toMatchObject(ROWS);
//         });
//     });

//     // rows-key-field
//     // Depends on rows
//     it('rowsKeyField', () => {
//         document.body.appendChild(element);

//         element.rows = ROWS;
//         element.rowsKeyField = ROWS_KEY_FIELD;

//         return Promise.resolve().then(() => {
//             const datatable = element.shadowRoot.querySelector(
//                 'c-primitive-datatable'
//             );
//             expect(datatable.keyField).toBe(ROWS_KEY_FIELD);
//         });
//     });

//     // start
//     it('start', () => {
//         document.body.appendChild(element);

//         element.start = START;

//         return Promise.resolve().then(() => {
//             const header = element.shadowRoot.querySelector(
//                 'c-primitive-scheduler-header-group'
//             );
//             expect(header.start.ts).toBe(START.getTime());
//         });
//     });

//     // time-span
//     it('timeSpan', () => {
//         document.body.appendChild(element);

//         const timeSpan = {
//             unit: 'month',
//             span: 3
//         };
//         element.timeSpan = timeSpan;

//         return Promise.resolve().then(() => {
//             const header = element.shadowRoot.querySelector(
//                 'c-primitive-scheduler-header-group'
//             );
//             expect(header.timeSpan).toMatchObject(timeSpan);
//         });
//     });

//     /* ----- METHODS ----- */

//     // createEvent
//     // Depends on rows, rowsKeyField and start
//     it('createEvent method', () => {
//         element.start = START;
//         document.body.appendChild(element);

//         element.rows = ROWS;
//         element.rowsKeyField = ROWS_KEY_FIELD;
//         element.createEvent(EVENTS[0]);

//         return Promise.resolve().then(() => {
//             const events = element.shadowRoot.querySelectorAll(
//                 'c-primitive-scheduler-event-occurrence'
//             );
//             expect(events).toHaveLength(EVENTS[0].keyFields.length);
//         });
//     });

//     // deleteEvent
//     // Depends on rows, rowsKeyField, start and events
//     it('deleteEvent method', () => {
//         element.start = START;
//         document.body.appendChild(element);

//         element.rows = ROWS;
//         element.rowsKeyField = ROWS_KEY_FIELD;
//         element.events = EVENTS;

//         let eventName;
//         return Promise.resolve()
//             .then(() => {
//                 const event = element.shadowRoot.querySelector(
//                     'c-primitive-scheduler-event-occurrence'
//                 );
//                 eventName = event.eventName;

//                 element.deleteEvent(eventName);
//             })
//             .then(() => {
//                 const event = element.shadowRoot.querySelector(
//                     `c-primitive-scheduler-event-occurrence[data-event-name="${eventName}"]`
//                 );
//                 expect(event).toBeFalsy();
//             });
//     });

//     // focusEvent
//     // Depends on rows, rowsKeyField, start and events
//     it('focusEvent method', () => {
//         element.start = START;
//         document.body.appendChild(element);

//         element.rows = ROWS;
//         element.rowsKeyField = ROWS_KEY_FIELD;
//         element.events = EVENTS;

//         return Promise.resolve().then(() => {
//             const event = element.shadowRoot.querySelector(
//                 'c-primitive-scheduler-event-occurrence'
//             );
//             const handler = jest.fn();
//             event.focus = handler;

//             element.focusEvent(event.eventName);
//             expect(handler).toHaveBeenCalled();
//         });
//     });

//     // openNewEventDialog
//     // Depends on rows, rowsKeyField and start
//     it('openNewEventDialog method', () => {
//         element.start = START;
//         document.body.appendChild(element);

//         element.rows = ROWS;
//         element.rowsKeyField = ROWS_KEY_FIELD;
//         element.openNewEventDialog();

//         return Promise.resolve().then(() => {
//             const dialog = element.shadowRoot.querySelector('c-dialog');
//             expect(dialog).toBeTruthy();
//         });
//     });

//     /* ----- EVENTS ----- */

//     // actionclick
//     // Depends on start, rows, rowsKeyField and events
//     it('actionclick event', () => {
//         element.start = START;
//         document.body.appendChild(element);

//         element.rows = ROWS;
//         element.rowsKeyField = ROWS_KEY_FIELD;
//         element.events = EVENTS;

//         const handler = jest.fn();
//         element.addEventListener('actionclick', handler);

//         let eventName;
//         return Promise.resolve()
//             .then(() => {
//                 const event = element.shadowRoot.querySelector(
//                     'c-primitive-scheduler-event-occurrence'
//                 );
//                 eventName = event.eventName;
//                 event.dispatchEvent(
//                     new CustomEvent('privatecontextmenu', {
//                         detail: {
//                             eventName,
//                             key: event.occurrenceKey,
//                             from: event.from,
//                             to: event.to,
//                             x: 20,
//                             y: 300
//                         }
//                     })
//                 );
//             })
//             .then(() => {
//                 const dropdown = element.shadowRoot.querySelector(
//                     'c-primitive-dropdown-menu'
//                 );
//                 dropdown.dispatchEvent(
//                     new CustomEvent('privateselect', {
//                         detail: {
//                             name: 'some-action'
//                         }
//                     })
//                 );
//                 expect(handler).toHaveBeenCalled();
//                 expect(handler.mock.calls[0][0].detail.name).toBe(
//                     'some-action'
//                 );
//                 expect(handler.mock.calls[0][0].detail.targetName).toBe(
//                     eventName
//                 );
//             });
//     });

//     // eventchange
//     // Depends on start, rows, rowsKeyField and events
//     it('eventchange event', () => {
//         element.start = START;
//         document.body.appendChild(element);

//         element.rows = ROWS;
//         element.rowsKeyField = ROWS_KEY_FIELD;
//         element.events = [
//             {
//                 keyFields: ['row-2'],
//                 name: 'event-1',
//                 title: 'Event 1',
//                 from: new Date(2021, 8, 2),
//                 to: new Date(2021, 8, 3),
//                 recurrence: 'daily',
//                 recurrenceCount: 4
//             }
//         ];

//         const handler = jest.fn();
//         element.addEventListener('eventchange', handler);

//         let eventName;
//         let from;
//         let to;
//         return Promise.resolve()
//             .then(() => {
//                 // Open event context menu
//                 const event = element.shadowRoot.querySelector(
//                     'c-primitive-scheduler-event-occurrence'
//                 );
//                 eventName = event.eventName;
//                 from = event.from;
//                 to = event.to;
//                 event.dispatchEvent(
//                     new CustomEvent('privatecontextmenu', {
//                         detail: {
//                             eventName,
//                             key: event.occurrenceKey,
//                             from,
//                             to,
//                             x: 20,
//                             y: 300
//                         }
//                     })
//                 );
//             })
//             .then(() => {
//                 // Select the edit menu
//                 const dropdown = element.shadowRoot.querySelector(
//                     'c-primitive-dropdown-menu'
//                 );
//                 dropdown.dispatchEvent(
//                     new CustomEvent('privateselect', {
//                         detail: {
//                             name: 'edit'
//                         }
//                     })
//                 );
//             })
//             .then(() => {
//                 const title = element.shadowRoot.querySelector(
//                     'c-dialog lightning-input'
//                 );
//                 title.value = 'New event title';
//                 title.dispatchEvent(new CustomEvent('change'));

//                 const resources = element.shadowRoot.querySelector(
//                     'c-dialog c-combobox'
//                 );
//                 resources.dispatchEvent(
//                     new CustomEvent('change', {
//                         detail: {
//                             value: [
//                                 ROWS[0][ROWS_KEY_FIELD],
//                                 ROWS[1][ROWS_KEY_FIELD]
//                             ]
//                         }
//                     })
//                 );

//                 const saveButton = element.shadowRoot.querySelector(
//                     'c-dialog lightning-button-menu'
//                 );
//                 saveButton.dispatchEvent(
//                     new CustomEvent('select', {
//                         cancelable: true,
//                         detail: {
//                             value: 'one'
//                         }
//                     })
//                 );

//                 expect(handler).toHaveBeenCalled();
//                 expect(handler.mock.calls[0][0].detail.name).toBe(eventName);
//                 expect(
//                     handler.mock.calls[0][0].detail.recurrenceDates
//                 ).toMatchObject({
//                     from: from.toUTC().toISO(),
//                     to: to.toUTC().toISO()
//                 });
//                 expect(
//                     handler.mock.calls[0][0].detail.draftValues
//                 ).toMatchObject({
//                     keyFields: [
//                         ROWS[0][ROWS_KEY_FIELD],
//                         ROWS[1][ROWS_KEY_FIELD]
//                     ],
//                     title: 'New event title'
//                 });
//                 expect(handler.mock.calls[0][0].bubbles).toBeTruthy();
//                 expect(handler.mock.calls[0][0].cancelable).toBeFalsy();
//                 expect(handler.mock.calls[0][0].composed).toBeFalsy();
//             });
//     });

//     // eventcreate
//     // Depends on openNewEventDialog(), rows, and rowsKeyField
//     it('eventcreate event', () => {
//         document.body.appendChild(element);

//         const from = new Date(2021, 8, 2, 4).toISOString();
//         const to = new Date(2021, 8, 2, 13).toISOString();
//         element.rows = ROWS;
//         element.rowsKeyField = ROWS_KEY_FIELD;

//         const handler = jest.fn();
//         element.addEventListener('eventcreate', handler);
//         element.openNewEventDialog();

//         return Promise.resolve().then(() => {
//             const title = element.shadowRoot.querySelector(
//                 'c-dialog lightning-input'
//             );
//             title.value = 'New event title';
//             title.dispatchEvent(new CustomEvent('change'));

//             const resources = element.shadowRoot.querySelector(
//                 'c-dialog c-combobox'
//             );
//             resources.dispatchEvent(
//                 new CustomEvent('change', {
//                     detail: {
//                         value: [
//                             ROWS[0][ROWS_KEY_FIELD],
//                             ROWS[1][ROWS_KEY_FIELD]
//                         ]
//                     }
//                 })
//             );

//             const dateRange = element.shadowRoot.querySelector(
//                 'c-dialog c-input-date-range'
//             );
//             dateRange.dispatchEvent(
//                 new CustomEvent('change', {
//                     detail: {
//                         startDate: from,
//                         endDate: to
//                     }
//                 })
//             );

//             const saveButton = element.shadowRoot.querySelector(
//                 'c-dialog lightning-button:last-of-type'
//             );
//             saveButton.click();

//             expect(handler).toHaveBeenCalled();
//             expect(
//                 handler.mock.calls[0][0].detail.event.keyFields
//             ).toMatchObject([ROWS[0][ROWS_KEY_FIELD], ROWS[1][ROWS_KEY_FIELD]]);
//             expect(
//                 handler.mock.calls[0][0].detail.event.name
//             ).not.toBeUndefined();
//             expect(handler.mock.calls[0][0].detail.event.from).toBe(from);
//             expect(handler.mock.calls[0][0].detail.event.to).toBe(to);
//             expect(handler.mock.calls[0][0].detail.event.title).toBe(
//                 'New event title'
//             );
//             expect(handler.mock.calls[0][0].bubbles).toBeTruthy();
//             expect(handler.mock.calls[0][0].cancelable).toBeFalsy();
//             expect(handler.mock.calls[0][0].composed).toBeFalsy();
//         });
//     });

//     // eventdelete
//     // Depends on deleteEvent(), events, start, rows, and rowsKeyField
//     it('eventdelete event', () => {
//         element.start = START;
//         document.body.appendChild(element);

//         element.rows = ROWS;
//         element.rowsKeyField = ROWS_KEY_FIELD;
//         element.events = EVENTS;

//         const handler = jest.fn();
//         element.addEventListener('eventdelete', handler);
//         element.deleteEvent(EVENTS[0].name);

//         expect(handler).toHaveBeenCalled();
//         expect(handler.mock.calls[0][0].detail.name).toBe(EVENTS[0].name);
//         expect(handler.mock.calls[0][0].bubbles).toBeTruthy();
//         expect(handler.mock.calls[0][0].cancelable).toBeFalsy();
//         expect(handler.mock.calls[0][0].composed).toBeFalsy();
//     });

//     /* ----- USER ACTIONS ----- */

//     // datatable resize
//     // Depends on the splitter resize flow, rows, rowsKeyField and columns
//     it('User resizes one of the datatable columns', () => {
//         document.body.appendChild(element);

//         element.columns = COLUMNS;
//         element.rows = ROWS;
//         element.rowsKeyField = ROWS_KEY_FIELD;

//         const wrapper = element.shadowRoot.querySelector(
//             '.avonni-scheduler__wrapper'
//         );
//         return Promise.resolve()
//             .then(() => {
//                 // Resize the column using the splitter
//                 const splitter = element.shadowRoot.querySelector(
//                     '.avonni-scheduler__splitter'
//                 );
//                 const mouseDown = new CustomEvent('mousedown');
//                 mouseDown.clientX = 30;
//                 mouseDown.button = 0;
//                 splitter.dispatchEvent(mouseDown);

//                 const mouseMove = new CustomEvent('mousemove');
//                 mouseMove.clientX = 10;
//                 wrapper.dispatchEvent(mouseMove);

//                 const mouseUp = new CustomEvent('mouseup');
//                 mouseUp.button = 0;
//                 wrapper.dispatchEvent(mouseUp);
//             })
//             .then(() => {
//                 const datatable = element.shadowRoot.querySelector(
//                     'c-primitive-datatable'
//                 );
//                 expect(datatable.style.width).toBe('-20px');

//                 // Send a resize event from the datatable, it should reset the datatable width
//                 datatable.dispatchEvent(
//                     new CustomEvent('resize', {
//                         detail: {
//                             columnWidths: [100, 36, 48],
//                             isUserTriggered: true
//                         }
//                     })
//                 );

//                 expect(datatable.style.width).toBeFalsy();
//             });
//     });

//     // Event delete
//     // Depends on rows, rowsKeyField, events and start
//     it('User deletes an event', () => {
//         element.start = START;
//         document.body.appendChild(element);

//         element.events = EVENTS;
//         element.rows = ROWS;
//         element.rowsKeyField = ROWS_KEY_FIELD;

//         let eventName;
//         return Promise.resolve()
//             .then(() => {
//                 // Open event context menu
//                 const event = element.shadowRoot.querySelector(
//                     'c-primitive-scheduler-event-occurrence'
//                 );
//                 eventName = event.eventName;
//                 event.dispatchEvent(
//                     new CustomEvent('privatecontextmenu', {
//                         detail: {
//                             eventName,
//                             key: event.occurrenceKey,
//                             from: event.from,
//                             to: event.to,
//                             x: 20,
//                             y: 300
//                         }
//                     })
//                 );
//             })
//             .then(() => {
//                 // Select the delete menu
//                 const dropdown = element.shadowRoot.querySelector(
//                     'c-primitive-dropdown-menu'
//                 );
//                 dropdown.dispatchEvent(
//                     new CustomEvent('privateselect', {
//                         detail: {
//                             name: 'delete'
//                         }
//                     })
//                 );
//             })
//             .then(() => {
//                 const deleteButton = element.shadowRoot.querySelector(
//                     'c-dialog lightning-button:nth-of-type(2)'
//                 );
//                 deleteButton.click();
//             })
//             .then(() => {
//                 const event = element.shadowRoot.querySelector(
//                     `c-primitive-scheduler-event-occurrence[data-event-name="${eventName}"]`
//                 );
//                 expect(event).toBeFalsy();
//             });
//     });

//     // Double click
//     // Depends on start, events, rows and rowsKeyField
//     it('User double-clicks on an event', () => {
//         element.start = START;
//         document.body.appendChild(element);

//         element.events = EVENTS;
//         element.rows = ROWS;
//         element.rowsKeyField = ROWS_KEY_FIELD;

//         let eventTitle;
//         return Promise.resolve()
//             .then(() => {
//                 const event = element.shadowRoot.querySelector(
//                     'c-primitive-scheduler-event-occurrence'
//                 );
//                 eventTitle = event.title;
//                 event.dispatchEvent(
//                     new CustomEvent('privatedblclick', {
//                         detail: {
//                             eventName: event.eventName,
//                             key: event.occurrenceKey,
//                             from: event.from,
//                             to: event.to,
//                             x: 20,
//                             y: 300
//                         }
//                     })
//                 );
//             })
//             .then(() => {
//                 const dialog = element.shadowRoot.querySelector('c-dialog');
//                 expect(dialog).toBeTruthy();
//                 expect(dialog.title).toBe(eventTitle);
//             });
//     });

//     it('User double-clicks on an empty spot', () => {
//         element.start = START;
//         document.body.appendChild(element);

//         element.rows = ROWS;
//         element.rowsKeyField = ROWS_KEY_FIELD;

//         return Promise.resolve()
//             .then(() => {
//                 const cell = element.shadowRoot.querySelector(
//                     '.avonni-scheduler__cell'
//                 );
//                 const doubleClick = new CustomEvent('dblclick');
//                 doubleClick.clientX = 0;
//                 doubleClick.clientY = 0;
//                 cell.dispatchEvent(doubleClick);
//             })
//             .then(() => {
//                 const dialog = element.shadowRoot.querySelector('c-dialog');
//                 expect(dialog).toBeTruthy();
//                 expect(dialog.title).toBe(element.dialogLabels.newEventTitle);
//             });
//     });

//     // Cancel button of the edit dialog
//     // Depends on start, events, rows and rowsKeyField
//     it('User cancels an event edition', () => {
//         element.start = START;
//         document.body.appendChild(element);

//         element.rows = ROWS;
//         element.rowsKeyField = ROWS_KEY_FIELD;
//         element.events = EVENTS;

//         let eventName;
//         let eventTitle;
//         return Promise.resolve()
//             .then(() => {
//                 // Open event context menu
//                 const event = element.shadowRoot.querySelector(
//                     'c-primitive-scheduler-event-occurrence'
//                 );
//                 eventName = event.eventName;
//                 eventTitle = event.title;
//                 event.dispatchEvent(
//                     new CustomEvent('privatecontextmenu', {
//                         detail: {
//                             eventName,
//                             key: event.occurrenceKey,
//                             from: event.from,
//                             to: event.to,
//                             x: 0,
//                             y: 0
//                         }
//                     })
//                 );
//             })
//             .then(() => {
//                 // Select the edit menu
//                 const dropdown = element.shadowRoot.querySelector(
//                     'c-primitive-dropdown-menu'
//                 );
//                 dropdown.dispatchEvent(
//                     new CustomEvent('privateselect', {
//                         detail: {
//                             name: 'edit'
//                         }
//                     })
//                 );
//             })
//             .then(() => {
//                 const titleInput = element.shadowRoot.querySelector(
//                     'c-dialog lightning-input'
//                 );
//                 titleInput.value = 'Some new title';
//                 titleInput.dispatchEvent(new CustomEvent('change'));

//                 const cancelButton = element.shadowRoot.querySelector(
//                     'c-dialog lightning-button'
//                 );
//                 cancelButton.click();
//             })
//             .then(() => {
//                 const dialog = element.shadowRoot.querySelector('c-dialog');
//                 expect(dialog).toBeFalsy();

//                 const event = element.shadowRoot.querySelector(
//                     `c-primitive-scheduler-event-occurrence[data-event-name="${eventName}"]`
//                 );
//                 expect(event.title).toBe(eventTitle);
//             });
//     });

//     it('User cancels a recurring event drag and drop', () => {
//         element.start = START;
//         document.body.appendChild(element);

//         element.rows = ROWS;
//         element.rowsKeyField = ROWS_KEY_FIELD;
//         element.events = [
//             {
//                 keyFields: ['row-2', 'row1'],
//                 name: 'event-1',
//                 title: 'Event 1',
//                 from: new Date(2021, 8, 2, 14),
//                 to: new Date(2021, 8, 5, 16),
//                 recurrence: 'daily',
//                 recurrenceCount: 5
//             }
//         ];

//         let occurrenceKey, eventFrom;
//         return Promise.resolve()
//             .then(() => {
//                 // Mouse down
//                 const wrapper = element.shadowRoot.querySelector(
//                     '.avonni-scheduler__wrapper'
//                 );
//                 const event = element.shadowRoot.querySelector(
//                     'c-primitive-scheduler-event-occurrence'
//                 );
//                 occurrenceKey = event.occurrenceKey;
//                 eventFrom = event.from;

//                 event.dispatchEvent(
//                     new CustomEvent('privatemousedown', {
//                         detail: {
//                             eventName: event.eventName,
//                             key: event.occurrenceKey,
//                             from: event.from,
//                             to: event.to,
//                             x: 0,
//                             y: 0
//                         }
//                     })
//                 );
//                 // Mouse move
//                 wrapper.dispatchEvent(new CustomEvent('mousemove'));

//                 // Mouse up
//                 const mouseUp = new CustomEvent('mouseup');
//                 mouseUp.clientX = 0;
//                 mouseUp.clientY = 0;
//                 mouseUp.button = 0;
//                 wrapper.dispatchEvent(mouseUp);
//             })
//             .then(() => {
//                 const cancelButton = element.shadowRoot.querySelector(
//                     'c-dialog lightning-button'
//                 );
//                 cancelButton.click();
//             })
//             .then(() => {
//                 const event = element.shadowRoot.querySelector(
//                     `c-primitive-scheduler-event-occurrence[data-key="${occurrenceKey}"]`
//                 );
//                 expect(event.from).toBe(eventFrom);
//             });
//     });
// });

describe('Primitive Datatable', () => {
    test.todo('please pass');
=======
/**
 * BSD 3-Clause License
 *
 * Copyright (c) 2021, Avonni Labs, Inc.
 * All rights reserved.
 *
 * Redistribution and use in source and binary forms, with or without
 * modification, are permitted provided that the following conditions are met:
 *
 * - Redistributions of source code must retain the above copyright notice, this
 *   list of conditions and the following disclaimer.
 *
 * - Redistributions in binary form must reproduce the above copyright notice,
 *   this list of conditions and the following disclaimer in the documentation
 *   and/or other materials provided with the distribution.
 *
 * - Neither the name of the copyright holder nor the names of its
 *   contributors may be used to endorse or promote products derived from
 *   this software without specific prior written permission.
 *
 * THIS SOFTWARE IS PROVIDED BY THE COPYRIGHT HOLDERS AND CONTRIBUTORS "AS IS"
 * AND ANY EXPRESS OR IMPLIED WARRANTIES, INCLUDING, BUT NOT LIMITED TO, THE
 * IMPLIED WARRANTIES OF MERCHANTABILITY AND FITNESS FOR A PARTICULAR PURPOSE ARE
 * DISCLAIMED. IN NO EVENT SHALL THE COPYRIGHT HOLDER OR CONTRIBUTORS BE LIABLE
 * FOR ANY DIRECT, INDIRECT, INCIDENTAL, SPECIAL, EXEMPLARY, OR CONSEQUENTIAL
 * DAMAGES (INCLUDING, BUT NOT LIMITED TO, PROCUREMENT OF SUBSTITUTE GOODS OR
 * SERVICES; LOSS OF USE, DATA, OR PROFITS; OR BUSINESS INTERRUPTION) HOWEVER
 * CAUSED AND ON ANY THEORY OF LIABILITY, WHETHER IN CONTRACT, STRICT LIABILITY,
 * OR TORT (INCLUDING NEGLIGENCE OR OTHERWISE) ARISING IN ANY WAY OUT OF THE USE
 * OF THIS SOFTWARE, EVEN IF ADVISED OF THE POSSIBILITY OF SUCH DAMAGE.
 */

import { createElement } from 'lwc';
import Scheduler from 'c/scheduler';
import { DateTime } from 'c/luxon';
import {
    COLUMNS,
    ROWS,
    ROWS_KEY_FIELD,
    EVENTS,
    START,
    DISABLED_DATES_TIMES
} from './data';

// Not tested:
// getRowFromPosition() and getCellFromPosition(), because they depend on DOM measurements.
// openEditEventDialog() and eventselect, because it depends on the primitive occurrences sending an event on focus.
// Resizing and dragging events
// Scrolling and loading new events, headers and rows
// Keyboard navigation

let element;
describe('Scheduler', () => {
    afterEach(() => {
        while (document.body.firstChild) {
            document.body.removeChild(document.body.firstChild);
        }
    });

    beforeEach(() => {
        element = createElement('base-scheduler', {
            is: Scheduler
        });
    });

    it('Default attributes', () => {
        expect(element.availableDaysOfTheWeek).toMatchObject([
            0,
            1,
            2,
            3,
            4,
            5,
            6
        ]);
        expect(element.availableMonths).toMatchObject([
            0,
            1,
            2,
            3,
            4,
            5,
            6,
            7,
            8,
            9,
            10,
            11
        ]);
        expect(element.availableTimeFrames).toMatchObject(['00:00-23:59']);
        expect(element.collapseDisabled).toBeFalsy();
        expect(element.columns).toMatchObject([]);
        expect(element.contextMenuEventActions).toMatchObject([]);
        expect(element.contextMenuEmptySpotActions).toMatchObject([]);
        expect(element.customEventsPalette).toMatchObject([]);
        expect(element.customHeaders).toMatchObject([]);
        expect(element.dateFormat).toBe('ff');
        expect(element.disabledDatesTimes).toMatchObject([]);
        expect(element.dialogLabels).toMatchObject({
            title: 'Title',
            from: 'From',
            to: 'To',
            resources: 'Resources',
            saveButton: 'Save',
            saveOneRecurrent: 'Only this event',
            saveAllRecurrent: 'All events',
            editRecurrent: 'Edit recurring event.',
            cancelButton: 'Cancel',
            deleteButton: 'Delete',
            deleteTitle: 'Delete Event',
            deleteMessage: 'Are you sure you want to delete this event?',
            newEventTitle: 'New event'
        });
        expect(element.events).toMatchObject([]);
        expect(element.eventsLabels).toMatchObject({
            center: { fieldName: 'title' }
        });
        expect(element.eventsPalette).toBe('aurora');
        expect(element.eventsTheme).toBe('default');
        expect(element.headers).toBe('hourAndDay');
        expect(element.isLoading).toBeFalsy();
        expect(element.loadingStateAlternativeText).toBe('Loading');
        expect(element.readOnly).toBeFalsy();
        expect(element.recurrentEditModes).toMatchObject(['all', 'one']);
        expect(element.referenceLines).toMatchObject([]);
        expect(element.resizeColumnDisabled).toBeFalsy();
        expect(element.rows).toMatchObject([]);
        expect(element.rowsKeyField).toBeUndefined();
        expect(element.start).toBeInstanceOf(DateTime);
        expect(element.timeSpan).toMatchObject({ unit: 'hour', span: 12 });
    });

    /* ----- ATTRIBUTES ----- */

    // available-days-of-the-week
    it('availableDaysOfTheWeek', () => {
        document.body.appendChild(element);
        element.availableDaysOfTheWeek = [0, 1];

        return Promise.resolve().then(() => {
            const header = element.shadowRoot.querySelector(
                'c-primitive-scheduler-header-group'
            );
            expect(header.availableDaysOfTheWeek).toMatchObject([0, 1]);
        });
    });

    // available-months
    it('availableMonths', () => {
        document.body.appendChild(element);
        element.availableMonths = [0, 1];

        return Promise.resolve().then(() => {
            const header = element.shadowRoot.querySelector(
                'c-primitive-scheduler-header-group'
            );
            expect(header.availableMonths).toMatchObject([0, 1]);
        });
    });

    // available-time-frames
    it('availableTimeFrames', () => {
        document.body.appendChild(element);
        element.availableTimeFrames = ['12:00-17:00', '20:30-21:15'];

        return Promise.resolve().then(() => {
            const header = element.shadowRoot.querySelector(
                'c-primitive-scheduler-header-group'
            );
            expect(header.availableTimeFrames).toMatchObject([
                '12:00-17:00',
                '20:30-21:15'
            ]);
        });
    });

    // collapse-disabled
    // Depends on rows, rowsKeyField and columns
    it('collapseDisabled = false', () => {
        document.body.appendChild(element);
        element.collapseDisabled = false;

        return Promise.resolve().then(() => {
            const splitterIcons = element.shadowRoot.querySelectorAll(
                '.avonni-scheduler__splitter-icon'
            );
            expect(splitterIcons).toHaveLength(2);
        });
    });

    it('collapseDisabled = true', () => {
        document.body.appendChild(element);
        element.collapseDisabled = true;

        return Promise.resolve().then(() => {
            const splitterIcons = element.shadowRoot.querySelectorAll(
                '.avonni-scheduler__splitter-icon'
            );
            expect(splitterIcons).toHaveLength(0);
        });
    });

    it('collapse and open datatable column', () => {
        element.rows = ROWS;
        element.rowsKeyField = ROWS_KEY_FIELD;
        element.columns = COLUMNS;
        document.body.appendChild(element);

        const datatableCol = element.shadowRoot.querySelector(
            '.avonni-scheduler__datatable-col'
        );
        const splitterIcons = element.shadowRoot.querySelectorAll(
            '.avonni-scheduler__splitter-icon'
        );
        const leftIcon = splitterIcons[0];
        const rightIcon = splitterIcons[1];

        return Promise.resolve()
            .then(() => {
                // Initial state
                expect(datatableCol.classList).not.toContain(
                    'avonni-scheduler__datatable-col_hidden'
                );
                expect(datatableCol.classList).not.toContain(
                    'avonni-scheduler__datatable-col_open'
                );

                leftIcon.click();
            })
            .then(() => {
                // Collapse
                expect(datatableCol.classList).toContain(
                    'avonni-scheduler__datatable-col_hidden'
                );
                expect(datatableCol.classList).not.toContain(
                    'avonni-scheduler__datatable-col_open'
                );

                rightIcon.click();
            })
            .then(() => {
                // Reset to initial state
                expect(datatableCol.classList).not.toContain(
                    'avonni-scheduler__datatable-col_hidden'
                );
                expect(datatableCol.classList).not.toContain(
                    'avonni-scheduler__datatable-col_open'
                );

                rightIcon.click();
            })
            .then(() => {
                // Open
                expect(datatableCol.classList).not.toContain(
                    'avonni-scheduler__datatable-col_hidden'
                );
                expect(datatableCol.classList).toContain(
                    'avonni-scheduler__datatable-col_open'
                );
            });
    });

    // columns
    it('columns', () => {
        document.body.appendChild(element);
        element.columns = COLUMNS;

        return Promise.resolve().then(() => {
            const datatable = element.shadowRoot.querySelector('c-datatable');
            expect(datatable.columns).toMatchObject(COLUMNS);
        });
    });

    // context-menu-event-actions
    // Depends on start, events, columns, rows and rowsKeyField
    it('contextMenuEventActions', () => {
        element.start = START;
        document.body.appendChild(element);

        element.rows = ROWS;
        element.rowsKeyField = ROWS_KEY_FIELD;
        element.events = EVENTS;
        const menu = [
            {
                name: 'first-action',
                label: 'First action',
                iconName: 'utility:apps'
            },
            {
                name: 'second-action',
                label: 'Second action'
            }
        ];
        element.contextMenuEventActions = menu;

        return Promise.resolve()
            .then(() => {
                const event = element.shadowRoot.querySelector(
                    'c-primitive-scheduler-event-occurrence'
                );
                event.dispatchEvent(
                    new CustomEvent('privatecontextmenu', {
                        detail: {
                            eventName: event.eventName,
                            key: event.occurrenceKey,
                            from: event.from,
                            to: event.to,
                            x: 20,
                            y: 300
                        }
                    })
                );
            })
            .then(() => {
                const dropdown = element.shadowRoot.querySelector(
                    'c-primitive-dropdown-menu'
                );
                expect(dropdown).toBeTruthy();
                expect(dropdown.items).toMatchObject(menu);
                expect(dropdown.style.top).toBe('300px');
                expect(dropdown.style.left).toBe('20px');
            });
    });

    it('contextMenuEventActions, default edit action', () => {
        element.start = START;
        document.body.appendChild(element);

        element.rows = ROWS;
        element.rowsKeyField = ROWS_KEY_FIELD;
        element.events = EVENTS;

        let title;
        return Promise.resolve()
            .then(() => {
                const event = element.shadowRoot.querySelector(
                    'c-primitive-scheduler-event-occurrence'
                );
                title = event.title;
                event.dispatchEvent(
                    new CustomEvent('privatecontextmenu', {
                        detail: {
                            eventName: event.eventName,
                            key: event.occurrenceKey,
                            from: event.from,
                            to: event.to,
                            x: 20,
                            y: 300
                        }
                    })
                );
            })
            .then(() => {
                const dropdown = element.shadowRoot.querySelector(
                    'c-primitive-dropdown-menu'
                );
                dropdown.dispatchEvent(
                    new CustomEvent('privateselect', {
                        detail: {
                            name: 'edit'
                        }
                    })
                );
            })
            .then(() => {
                const dialog = element.shadowRoot.querySelector('c-dialog');
                expect(dialog).toBeTruthy();
                expect(dialog.title).toBe(title);
            });
    });

    it('contextMenuEventActions, default delete action', () => {
        element.start = START;
        document.body.appendChild(element);

        element.rows = ROWS;
        element.rowsKeyField = ROWS_KEY_FIELD;
        element.events = EVENTS;

        return Promise.resolve()
            .then(() => {
                const event = element.shadowRoot.querySelector(
                    'c-primitive-scheduler-event-occurrence'
                );
                event.dispatchEvent(
                    new CustomEvent('privatecontextmenu', {
                        detail: {
                            eventName: event.eventName,
                            key: event.occurrenceKey,
                            from: event.from,
                            to: event.to,
                            x: 20,
                            y: 300
                        }
                    })
                );
            })
            .then(() => {
                const dropdown = element.shadowRoot.querySelector(
                    'c-primitive-dropdown-menu'
                );
                dropdown.dispatchEvent(
                    new CustomEvent('privateselect', {
                        detail: {
                            name: 'delete'
                        }
                    })
                );
            })
            .then(() => {
                const deleteMessage = element.shadowRoot.querySelector(
                    'c-dialog p'
                );
                expect(deleteMessage).toBeTruthy();
            });
    });

    // context-menu-empty-spot-actions
    // Depends on rows and rowsKeyField
    it('contextMenuEmptySpotActions', () => {
        document.body.appendChild(element);

        element.rows = ROWS;
        element.rowsKeyField = ROWS_KEY_FIELD;
        const menu = [
            {
                name: 'first-action',
                label: 'First action',
                iconName: 'utility:apps'
            },
            {
                name: 'second-action',
                label: 'Second action'
            }
        ];
        element.contextMenuEmptySpotActions = menu;

        return Promise.resolve()
            .then(() => {
                const cell = element.shadowRoot.querySelector(
                    '.avonni-scheduler__cell'
                );
                cell.dispatchEvent(
                    new CustomEvent('contextmenu', {
                        detail: {
                            x: 0,
                            y: 0
                        }
                    })
                );
            })
            .then(() => {
                const dropdown = element.shadowRoot.querySelector(
                    'c-primitive-dropdown-menu'
                );
                expect(dropdown).toBeTruthy();
                expect(dropdown.items).toMatchObject(menu);
                expect(dropdown.style.top).toBe('0px');
                expect(dropdown.style.left).toBe('0px');
            });
    });

    it('contextMenuEmptySpotActions, default add-event action (+ dialogLabels.newEventTitle)', () => {
        document.body.appendChild(element);

        element.rows = ROWS;
        element.rowsKeyField = ROWS_KEY_FIELD;
        element.dialogLabels = {
            newEventTitle: 'Title of the new event'
        };

        return Promise.resolve()
            .then(() => {
                const cell = element.shadowRoot.querySelector(
                    '.avonni-scheduler__cell'
                );
                cell.dispatchEvent(
                    new CustomEvent('contextmenu', {
                        detail: {
                            x: 0,
                            y: 0
                        }
                    })
                );
            })
            .then(() => {
                const dropdown = element.shadowRoot.querySelector(
                    'c-primitive-dropdown-menu'
                );
                dropdown.dispatchEvent(
                    new CustomEvent('privateselect', {
                        detail: {
                            name: 'add-event'
                        }
                    })
                );
            })
            .then(() => {
                const dialog = element.shadowRoot.querySelector('c-dialog');
                expect(dialog).toBeTruthy();
                expect(dialog.title).toBe('Title of the new event');
            });
    });

    // custom-events-palette
    // Depends on rows, rowsKeyField, start and events
    it('customEventsPalette', () => {
        element.start = START;
        document.body.appendChild(element);

        element.events = EVENTS;
        element.rows = ROWS;
        element.rowsKeyField = ROWS_KEY_FIELD;
        const palette = ['#333', '#444', '#555'];
        element.customEventsPalette = palette;

        return Promise.resolve().then(() => {
            const event = element.shadowRoot.querySelector(
                'c-primitive-scheduler-event-occurrence'
            );
            event.rows.forEach((row, index) => {
                expect(row.color).toBe(palette[index]);
            });
        });
    });

    // custom-headers
    it('customHeaders', () => {
        document.body.appendChild(element);

        const headers = [
            {
                unit: 'year',
                label: 'yy',
                span: '2'
            },
            {
                unit: 'day',
                label: 'dd',
                span: '1'
            }
        ];
        element.customHeaders = headers;

        return Promise.resolve().then(() => {
            const header = element.shadowRoot.querySelector(
                'c-primitive-scheduler-header-group'
            );
            expect(header.headers).toMatchObject(headers);
        });
    });

    // date-format
    // Depends on start, events, rows and rowsKeyField
    it('dateFormat', () => {
        element.start = START;
        document.body.appendChild(element);

        element.rows = ROWS;
        element.rowsKeyField = ROWS_KEY_FIELD;
        element.events = EVENTS;
        element.dateFormat = 'hh:mm';

        return Promise.resolve().then(() => {
            const event = element.shadowRoot.querySelector(
                'c-primitive-scheduler-event-occurrence'
            );
            expect(event.dateFormat).toBe('hh:mm');
        });
    });

    it('dateFormat (detail popover)', () => {
        element.start = START;
        document.body.appendChild(element);

        element.rows = ROWS;
        element.rowsKeyField = ROWS_KEY_FIELD;
        element.events = EVENTS;
        element.dateFormat = 'HH:mm';

        let event;
        return Promise.resolve()
            .then(() => {
                event = element.shadowRoot.querySelector(
                    'c-primitive-scheduler-event-occurrence'
                );
                event.dispatchEvent(
                    new CustomEvent('privatemouseenter', {
                        detail: {
                            eventName: event.eventName,
                            key: event.occurrenceKey,
                            from: event.from,
                            to: event.to,
                            x: 0,
                            y: 0
                        }
                    })
                );
            })
            .then(() => {
                const popoverTitle = element.shadowRoot.querySelector(
                    '.avonni-scheduler__event-detail-popover strong'
                );
                expect(popoverTitle).toBeTruthy();
                expect(popoverTitle.textContent).toBe(event.title);

                const from = element.shadowRoot.querySelector(
                    '.avonni-scheduler__event-detail-popover .slds-grid'
                );
                expect(from.textContent).toBe('00:00');

                const to = element.shadowRoot.querySelector(
                    '.avonni-scheduler__event-detail-popover .slds-grid:last-of-type'
                );
                expect(to.textContent).toBe('00:00');
            });
    });

    // disabled-dates-times
    // Depends on start, rows and rowsKeyField
    it('disabledDatesTimes', () => {
        element.start = START;
        document.body.appendChild(element);

        element.rows = ROWS;
        element.rowsKeyField = ROWS_KEY_FIELD;
        element.disabledDatesTimes = DISABLED_DATES_TIMES;

        return Promise.resolve().then(() => {
            const occurrences = element.shadowRoot.querySelectorAll(
                'c-primitive-scheduler-event-occurrence'
            );
            DISABLED_DATES_TIMES.forEach((event) => {
                event.keyFields.forEach((key) => {
                    const occurrence = Array.from(occurrences).find((occ) => {
                        return occ.rowKey === key && occ.title === event.title;
                    });
                    expect(occurrence).toBeTruthy();
                    expect(occurrence.color).toBeUndefined();
                    expect(occurrence.columns).not.toBeUndefined();
                    expect(occurrence.columnDuration).not.toBeUndefined();
                    expect(occurrence.columnWidth).toBe(0);
                    expect(occurrence.dateFormat).toBe(element.dateFormat);
                    expect(occurrence.disabled).toBeTruthy();
                    expect(occurrence.eventData).toMatchObject(event);
                    expect(occurrence.eventName).toBe('disabled');
                    expect(occurrence.from.ts).toBe(event.from.getTime());
                    expect(occurrence.iconName).toBe(event.iconName);
                    expect(occurrence.labels).toMatchObject(
                        element.eventsLabels
                    );
                    expect(occurrence.occurrence).not.toBeUndefined();
                    expect(occurrence.occurrenceKey).not.toBeUndefined();
                    expect(occurrence.readOnly).toBeFalsy();
                    expect(occurrence.referenceLine).toBeFalsy();
                    expect(occurrence.rowKey).toBe(key);
                    expect(occurrence.scrollLeftOffset).toBe(0);
                    expect(occurrence.title).toBe(event.title);
                    expect(occurrence.theme).toBe('default');
                    expect(occurrence.to.ts).toBe(event.to.getTime());
                });
            });
        });
    });

    it('disabledDatesTimes, recurrence', () => {
        element.start = START;
        document.body.appendChild(element);

        element.rows = ROWS;
        element.rowsKeyField = ROWS_KEY_FIELD;
        element.disabledDatesTimes = [
            {
                keyFields: ['row-3'],
                title: 'Event 2',
                from: new Date(2021, 8, 2),
                to: new Date(2021, 8, 3),
                recurrence: 'daily',
                recurrenceCount: 3
            }
        ];

        return Promise.resolve().then(() => {
            const events = element.shadowRoot.querySelectorAll(
                'c-primitive-scheduler-event-occurrence'
            );
            expect(events).toHaveLength(3);
        });
    });

    // edit-dialog-labels
    // Depends on the edit and delete action flow
    it('dialogLabels', () => {
        element.start = START;
        document.body.appendChild(element);

        element.rows = ROWS;
        element.rowsKeyField = ROWS_KEY_FIELD;
        element.events = EVENTS;
        const labels = {
            title: 'Title label',
            from: 'From label',
            to: 'To label',
            resources: 'Resources label',
            saveButton: 'Save button label',
            cancelButton: 'Cancel button label'
        };
        element.dialogLabels = labels;

        return Promise.resolve()
            .then(() => {
                const event = element.shadowRoot.querySelector(
                    'c-primitive-scheduler-event-occurrence'
                );
                event.dispatchEvent(
                    new CustomEvent('privatecontextmenu', {
                        detail: {
                            eventName: event.eventName,
                            key: event.occurrenceKey,
                            from: event.from,
                            to: event.to,
                            x: 20,
                            y: 300
                        }
                    })
                );
            })
            .then(() => {
                const dropdown = element.shadowRoot.querySelector(
                    'c-primitive-dropdown-menu'
                );
                dropdown.dispatchEvent(
                    new CustomEvent('privateselect', {
                        detail: {
                            name: 'edit'
                        }
                    })
                );
            })
            .then(() => {
                const titleInput = element.shadowRoot.querySelector(
                    'c-dialog lightning-input'
                );
                expect(titleInput.label).toBe(labels.title);

                const dates = element.shadowRoot.querySelector(
                    'c-dialog c-input-date-range'
                );
                expect(dates.labelStartDate).toBe(labels.from);
                expect(dates.labelEndDate).toBe(labels.to);

                const resources = element.shadowRoot.querySelector(
                    'c-dialog c-combobox'
                );
                expect(resources.label).toBe(labels.resources);

                const cancelButton = element.shadowRoot.querySelector(
                    'c-dialog lightning-button'
                );
                expect(cancelButton.label).toBe(labels.cancelButton);

                const saveButton = element.shadowRoot.querySelector(
                    'c-dialog lightning-button:last-of-type'
                );
                expect(saveButton.label).toBe(labels.saveButton);
            });
    });

    it('dialogLabels, recurring event, edit dialog buttons', () => {
        element.start = START;
        document.body.appendChild(element);

        element.rows = ROWS;
        element.rowsKeyField = ROWS_KEY_FIELD;
        element.events = [
            {
                keyFields: ['row-2', 'row1'],
                name: 'event-1',
                title: 'Event 1',
                from: new Date(2021, 8, 2, 14),
                to: new Date(2021, 8, 5, 16),
                recurrence: 'daily',
                recurrenceCount: 5
            }
        ];
        const labels = {
            saveOneRecurrent: 'Save one recurrent label',
            saveAllRecurrent: 'Save all recurrent label',
            editRecurrent: 'Edit recurrent label'
        };
        element.dialogLabels = labels;

        return Promise.resolve()
            .then(() => {
                const event = element.shadowRoot.querySelector(
                    'c-primitive-scheduler-event-occurrence'
                );
                event.dispatchEvent(
                    new CustomEvent('privatecontextmenu', {
                        detail: {
                            eventName: event.eventName,
                            key: event.occurrenceKey,
                            from: event.from,
                            to: event.to,
                            x: 20,
                            y: 300
                        }
                    })
                );
            })
            .then(() => {
                const dropdown = element.shadowRoot.querySelector(
                    'c-primitive-dropdown-menu'
                );
                dropdown.dispatchEvent(
                    new CustomEvent('privateselect', {
                        detail: {
                            name: 'edit'
                        }
                    })
                );
            })
            .then(() => {
                const saveMenu = element.shadowRoot.querySelector(
                    'c-dialog lightning-button-menu'
                );
                expect(saveMenu).toBeTruthy();

                const saveOne = saveMenu.querySelector('lightning-menu-item');
                expect(saveOne.label).toBe(labels.saveOneRecurrent);

                const saveAll = saveMenu.querySelector(
                    'lightning-menu-item:last-of-type'
                );
                expect(saveAll.label).toBe(labels.saveAllRecurrent);
            });
    });

    it('dialogLabels, recurring event edit choice dialog', () => {
        element.start = START;
        document.body.appendChild(element);

        element.rows = ROWS;
        element.rowsKeyField = ROWS_KEY_FIELD;
        element.events = [
            {
                keyFields: ['row-2', 'row1'],
                name: 'event-1',
                title: 'Event 1',
                from: new Date(2021, 8, 2, 14),
                to: new Date(2021, 8, 5, 16),
                recurrence: 'daily',
                recurrenceCount: 5
            }
        ];
        const labels = {
            saveOneRecurrent: 'Save one recurrent label',
            saveAllRecurrent: 'Save all recurrent label',
            editRecurrent: 'Edit recurrent label',
            cancelButton: 'Cancel button label'
        };
        element.dialogLabels = labels;

        const wrapper = element.shadowRoot.querySelector(
            '.avonni-scheduler__wrapper'
        );

        return Promise.resolve()
            .then(() => {
                // Mouse down
                const event = element.shadowRoot.querySelector(
                    'c-primitive-scheduler-event-occurrence'
                );
                event.dispatchEvent(
                    new CustomEvent('privatemousedown', {
                        detail: {
                            eventName: event.eventName,
                            key: event.occurrenceKey,
                            from: event.from,
                            to: event.to,
                            x: 0,
                            y: 0
                        }
                    })
                );
                // Mouse move
                wrapper.dispatchEvent(new CustomEvent('mousemove'));

                // Mouse up
                const mouseUp = new CustomEvent('mouseup');
                mouseUp.clientX = 0;
                mouseUp.clientY = 0;
                mouseUp.button = 0;
                wrapper.dispatchEvent(mouseUp);
            })
            .then(() => {
                const dialog = element.shadowRoot.querySelector('c-dialog');
                expect(dialog).toBeTruthy();

                const paragraph = dialog.querySelector('p');
                expect(paragraph.textContent).toBe(labels.editRecurrent);

                const cancelButton = dialog.querySelector('lightning-button');
                expect(cancelButton.label).toBe(labels.cancelButton);

                const saveOneRecurrent = dialog.querySelector(
                    'lightning-button:nth-of-type(2)'
                );
                expect(saveOneRecurrent.label).toBe(labels.saveOneRecurrent);

                const saveAllRecurrent = dialog.querySelector(
                    'lightning-button:last-of-type'
                );
                expect(saveAllRecurrent.label).toBe(labels.saveAllRecurrent);

                // Make sure dialog closes after saving
                saveAllRecurrent.click();
            })
            .then(() => {
                const dialog = element.shadowRoot.querySelector('c-dialog');
                expect(dialog).toBeFalsy();
            });
    });

    it('dialogLabels, delete confirmation dialog', () => {
        element.start = START;
        document.body.appendChild(element);

        element.rows = ROWS;
        element.rowsKeyField = ROWS_KEY_FIELD;
        element.events = EVENTS;
        const labels = {
            deleteButton: 'This is the delete',
            cancelButton: 'This is the cancel',
            deleteMessage: 'This is the delete message',
            deleteTitle: 'This is the title'
        };
        element.dialogLabels = labels;

        return Promise.resolve()
            .then(() => {
                const event = element.shadowRoot.querySelector(
                    'c-primitive-scheduler-event-occurrence'
                );
                event.dispatchEvent(
                    new CustomEvent('privatecontextmenu', {
                        detail: {
                            eventName: event.eventName,
                            key: event.occurrenceKey,
                            from: event.from,
                            to: event.to,
                            x: 20,
                            y: 300
                        }
                    })
                );
            })
            .then(() => {
                const dropdown = element.shadowRoot.querySelector(
                    'c-primitive-dropdown-menu'
                );
                dropdown.dispatchEvent(
                    new CustomEvent('privateselect', {
                        detail: {
                            name: 'delete'
                        }
                    })
                );
            })
            .then(() => {
                const dialog = element.shadowRoot.querySelector('c-dialog');
                expect(dialog.title).toBe(labels.deleteTitle);

                const deleteMessage = dialog.querySelector('p');
                expect(deleteMessage.textContent).toBe(labels.deleteMessage);

                const deleteButton = dialog.querySelector(
                    'lightning-button:nth-of-type(2)'
                );
                expect(deleteButton.label).toBe(labels.deleteButton);

                const cancelButton = dialog.querySelector('lightning-button');
                expect(cancelButton.label).toBe(labels.cancelButton);
            });
    });

    // events
    // Depends on start, rows, and rowsKeyField
    it('events', () => {
        element.start = START;
        document.body.appendChild(element);

        element.rows = ROWS;
        element.rowsKeyField = ROWS_KEY_FIELD;
        element.events = EVENTS;

        return Promise.resolve().then(() => {
            const occurrences = element.shadowRoot.querySelectorAll(
                'c-primitive-scheduler-event-occurrence'
            );
            EVENTS.forEach((event) => {
                event.keyFields.forEach((key) => {
                    const occurrence = Array.from(occurrences).find((occ) => {
                        return occ.rowKey === key && occ.title === event.title;
                    });
                    expect(occurrence).toBeTruthy();
                    expect(occurrence.color).toBe(event.color);
                    expect(occurrence.columns).not.toBeUndefined();
                    expect(occurrence.columnDuration).not.toBeUndefined();
                    expect(occurrence.columnWidth).toBe(0);
                    expect(occurrence.dateFormat).toBe(element.dateFormat);
                    expect(occurrence.disabled).toBeFalsy();
                    expect(occurrence.eventData).toMatchObject(event);
                    expect(occurrence.eventName).toBe(event.name);
                    expect(occurrence.from.ts).toBe(event.from.getTime());
                    expect(occurrence.iconName).toBeUndefined();
                    expect(occurrence.labels).toMatchObject(
                        element.eventsLabels
                    );
                    expect(occurrence.occurrence).not.toBeUndefined();
                    expect(occurrence.occurrenceKey).not.toBeUndefined();
                    expect(occurrence.readOnly).toBeFalsy();
                    expect(occurrence.referenceLine).toBeFalsy();
                    expect(occurrence.rowKey).toBe(key);
                    expect(occurrence.scrollLeftOffset).toBe(0);
                    expect(occurrence.title).toBe(event.title);
                    expect(occurrence.theme).toBe('default');
                    expect(occurrence.to.ts).toBe(event.to.getTime());
                });
            });
        });
    });

    it('events, recurrence', () => {
        element.start = START;
        document.body.appendChild(element);

        element.rows = ROWS;
        element.rowsKeyField = ROWS_KEY_FIELD;
        element.events = [
            {
                keyFields: ['row-3'],
                title: 'Event 2',
                from: new Date(2021, 8, 2),
                to: new Date(2021, 8, 3),
                recurrence: 'daily',
                recurrenceCount: 3
            }
        ];

        return Promise.resolve().then(() => {
            const events = element.shadowRoot.querySelectorAll(
                'c-primitive-scheduler-event-occurrence'
            );
            expect(events).toHaveLength(3);
        });
    });

    // events-labels
    // Depends on start, rows, events and rowsKeyField
    it('eventsLabels', () => {
        element.start = START;
        document.body.appendChild(element);

        element.rows = ROWS;
        element.rowsKeyField = ROWS_KEY_FIELD;
        const events = [
            {
                keyFields: ['row-2', 'row1'],
                name: 'event-1',
                title: 'Event 1',
                from: new Date(2021, 8, 2),
                to: new Date(2021, 8, 3),
                labels: {
                    top: {
                        fieldName: 'from'
                    }
                }
            },
            {
                keyFields: ['row-3'],
                name: 'event-2',
                title: 'Event 2',
                from: new Date(2021, 8, 2),
                to: new Date(2021, 8, 3)
            },
            {
                keyFields: ['row-3'],
                name: 'event-3',
                title: 'Event 3',
                from: new Date(2021, 8, 3),
                to: new Date(2021, 8, 5)
            }
        ];
        element.events = events;
        const defaultLabels = {
            top: {
                fieldName: 'title',
                iconName: 'utility:user'
            },
            center: {
                value: 'Some string'
            },
            right: {
                value: 'Right label',
                iconName: 'standard:apps'
            }
        };
        element.eventsLabels = defaultLabels;

        return Promise.resolve().then(() => {
            const occurrences = element.shadowRoot.querySelectorAll(
                'c-primitive-scheduler-event-occurrence'
            );
            events.forEach((event) => {
                event.keyFields.forEach((key) => {
                    const occurrence = Array.from(occurrences).find((occ) => {
                        return occ.rowKey === key && occ.title === event.title;
                    });
                    if (event.labels) {
                        expect(occurrence.labels).toMatchObject(event.labels);
                    } else {
                        expect(occurrence.labels).toMatchObject(defaultLabels);
                    }
                });
            });
        });
    });

    // events-palette
    // Depends on rows, rowsKeyField, start and events
    it('eventsPalette', () => {
        element.start = START;
        document.body.appendChild(element);

        element.events = EVENTS;
        element.rows = ROWS;
        element.rowsKeyField = ROWS_KEY_FIELD;
        element.eventsPalette = 'lake';
        const lake = [
            '#98c9f5',
            '#72c9bd',
            '#44c972',
            '#38ab3d',
            '#4d6719',
            '#613102'
        ];

        return Promise.resolve().then(() => {
            const event = element.shadowRoot.querySelector(
                'c-primitive-scheduler-event-occurrence'
            );
            event.rows.forEach((row, index) => {
                expect(row.color).toBe(lake[index]);
            });
        });
    });

    // events-theme
    // Depends on rows, rowsKeyField, start and events
    it('eventsTheme', () => {
        element.start = START;
        document.body.appendChild(element);

        element.events = EVENTS;
        element.rows = ROWS;
        element.rowsKeyField = ROWS_KEY_FIELD;
        element.eventsTheme = 'line';

        return Promise.resolve().then(() => {
            const events = element.shadowRoot.querySelectorAll(
                'c-primitive-scheduler-event-occurrence'
            );
            events.forEach((event) => {
                expect(event.theme).toBe('line');
            });
        });
    });

    // headers
    it('headers', () => {
        document.body.appendChild(element);

        const dayLetterAndWeek = [
            {
                unit: 'day',
                span: 1,
                label: 'ccccc'
            },
            {
                unit: 'week',
                span: 1,
                label: "'w.'W 'of' yyyy"
            }
        ];
        element.headers = 'dayLetterAndWeek';

        return Promise.resolve().then(() => {
            const header = element.shadowRoot.querySelector(
                'c-primitive-scheduler-header-group'
            );
            expect(header.headers).toMatchObject(dayLetterAndWeek);
        });
    });

    // is-loading
    it('isLoading', () => {
        document.body.appendChild(element);

        element.isLoading = true;

        return Promise.resolve().then(() => {
            const spinner = element.shadowRoot.querySelector(
                'lightning-spinner'
            );
            expect(spinner).toBeTruthy();
        });
    });

    // loading-state-alternative-text
    // Depends on isLoading
    it('loadingStateAlternativeText', () => {
        document.body.appendChild(element);

        element.loadingStateAlternativeText = 'Some alternative text';
        element.isLoading = true;

        return Promise.resolve().then(() => {
            const spinner = element.shadowRoot.querySelector(
                'lightning-spinner'
            );
            expect(spinner.alternativeText).toBe('Some alternative text');
        });
    });

    // read-only
    // Depends on start, rows, rowsKeyField and events
    it('readOnly', () => {
        element.start = START;
        document.body.appendChild(element);

        element.rows = ROWS;
        element.rowsKeyField = ROWS_KEY_FIELD;
        element.events = EVENTS;
        element.readOnly = true;

        return Promise.resolve().then(() => {
            const events = element.shadowRoot.querySelectorAll(
                'c-primitive-scheduler-event-occurrence'
            );
            events.forEach((event) => {
                expect(event.readOnly).toBeTruthy();
            });
        });
    });

    it('readOnly, no default context menu on events', () => {
        element.start = START;
        document.body.appendChild(element);

        element.rows = ROWS;
        element.rowsKeyField = ROWS_KEY_FIELD;
        element.events = EVENTS;
        element.readOnly = true;

        return Promise.resolve()
            .then(() => {
                const event = element.shadowRoot.querySelector(
                    'c-primitive-scheduler-event-occurrence'
                );
                event.dispatchEvent(
                    new CustomEvent('privatecontextmenu', {
                        detail: {
                            eventName: event.eventName,
                            key: event.occurrenceKey,
                            from: event.from,
                            to: event.to,
                            x: 20,
                            y: 300
                        }
                    })
                );
            })
            .then(() => {
                const dropdown = element.shadowRoot.querySelector(
                    'c-primitive-dropdown-menu'
                );
                expect(dropdown).toBeFalsy();
            });
    });

    it('readOnly, no default context menu on empty spots', () => {
        document.body.appendChild(element);

        element.rows = ROWS;
        element.rowsKeyField = ROWS_KEY_FIELD;
        element.readOnly = true;

        return Promise.resolve()
            .then(() => {
                const cell = element.shadowRoot.querySelector(
                    '.avonni-scheduler__cell'
                );
                cell.dispatchEvent(
                    new CustomEvent('contextmenu', {
                        detail: {
                            x: 0,
                            y: 0
                        }
                    })
                );
            })
            .then(() => {
                const dropdown = element.shadowRoot.querySelector(
                    'c-primitive-dropdown-menu'
                );
                expect(dropdown).toBeFalsy();
            });
    });

    it('readOnly, mouse drag', () => {
        element.start = START;
        document.body.appendChild(element);

        element.rows = ROWS;
        element.rowsKeyField = ROWS_KEY_FIELD;
        element.events = EVENTS;
        element.readOnly = true;

        const wrapper = element.shadowRoot.querySelector(
            '.avonni-scheduler__wrapper'
        );

        return Promise.resolve()
            .then(() => {
                // Mouse down
                const event = element.shadowRoot.querySelector(
                    'c-primitive-scheduler-event-occurrence'
                );
                event.dispatchEvent(
                    new CustomEvent('privatemousedown', {
                        detail: {
                            eventName: event.eventName,
                            key: event.occurrenceKey,
                            from: event.from,
                            to: event.to,
                            x: 0,
                            y: 0
                        }
                    })
                );
                // Mouse move
                wrapper.dispatchEvent(new CustomEvent('mousemove'));

                // Mouse up
                const mouseUp = new CustomEvent('mouseup');
                mouseUp.clientX = 0;
                mouseUp.clientY = 0;
                mouseUp.button = 0;
                wrapper.dispatchEvent(mouseUp);
            })
            .then(() => {
                const dialog = element.shadowRoot.querySelector('c-dialog');
                expect(dialog).toBeFalsy();
            });
    });

    // recurrent-edit-modes
    // Depends on start, rows, rowsKeyField, events and the edit/save flow
    it('recurrentEditModes, all', () => {
        element.start = START;
        document.body.appendChild(element);

        element.rows = ROWS;
        element.rowsKeyField = ROWS_KEY_FIELD;
        element.events = [
            {
                keyFields: ['row-2', 'row1'],
                name: 'event-1',
                title: 'Event 1',
                from: new Date(2021, 8, 2, 14),
                to: new Date(2021, 8, 5, 16),
                recurrence: 'daily',
                recurrenceCount: 5
            }
        ];
        element.recurrentEditModes = ['all'];

        return Promise.resolve()
            .then(() => {
                // Open the context menu
                const event = element.shadowRoot.querySelector(
                    'c-primitive-scheduler-event-occurrence'
                );
                event.dispatchEvent(
                    new CustomEvent('privatecontextmenu', {
                        detail: {
                            eventName: event.eventName,
                            key: event.occurrenceKey,
                            from: event.from,
                            to: event.to,
                            x: 0,
                            y: 0
                        }
                    })
                );
            })
            .then(() => {
                // Pick the edit menu
                const dropdown = element.shadowRoot.querySelector(
                    'c-primitive-dropdown-menu'
                );
                dropdown.dispatchEvent(
                    new CustomEvent('privateselect', {
                        detail: {
                            name: 'edit'
                        }
                    })
                );
            })
            .then(() => {
                // Change the title
                const title = element.shadowRoot.querySelector(
                    'lightning-input'
                );
                title.value = 'Some new title';
                title.dispatchEvent(new CustomEvent('change'));

                // Save
                const saveButton = element.shadowRoot.querySelector(
                    'lightning-button:last-of-type'
                );
                saveButton.click();
            })
            .then(() => {
                const events = element.shadowRoot.querySelectorAll(
                    'c-primitive-scheduler-event-occurrence'
                );
                events.forEach((event) => {
                    expect(event.title).toBe('Some new title');
                });
            });
    });

    it('recurrentEditModes, one', () => {
        element.start = START;
        document.body.appendChild(element);

        element.rows = ROWS;
        element.rowsKeyField = ROWS_KEY_FIELD;
        element.events = [
            {
                keyFields: ['row-2', 'row1'],
                name: 'event-1',
                title: 'Event 1',
                from: new Date(2021, 8, 2, 14),
                to: new Date(2021, 8, 5, 16),
                recurrence: 'daily',
                recurrenceCount: 5
            }
        ];
        element.recurrentEditModes = ['one'];

        let from;
        let to;
        return Promise.resolve()
            .then(() => {
                // Open the context menu
                const event = element.shadowRoot.querySelector(
                    'c-primitive-scheduler-event-occurrence'
                );
                from = event.from;
                to = event.to;
                event.dispatchEvent(
                    new CustomEvent('privatecontextmenu', {
                        detail: {
                            eventName: event.eventName,
                            key: event.occurrenceKey,
                            from: event.from,
                            to: event.to,
                            x: 0,
                            y: 0
                        }
                    })
                );
            })
            .then(() => {
                // Pick the edit menu
                const dropdown = element.shadowRoot.querySelector(
                    'c-primitive-dropdown-menu'
                );
                dropdown.dispatchEvent(
                    new CustomEvent('privateselect', {
                        detail: {
                            name: 'edit'
                        }
                    })
                );
            })
            .then(() => {
                // Change the title
                const title = element.shadowRoot.querySelector(
                    'lightning-input'
                );
                title.value = 'Some new title';
                title.dispatchEvent(new CustomEvent('change'));

                // Save
                const saveButton = element.shadowRoot.querySelector(
                    'lightning-button:last-of-type'
                );
                saveButton.click();
            })
            .then(() => {
                const events = element.shadowRoot.querySelectorAll(
                    'c-primitive-scheduler-event-occurrence'
                );
                events.forEach((event) => {
                    if (event.from === from && event.to === to) {
                        expect(event.title).toBe('Some new title');
                    } else {
                        expect(event.title).toBe('Event 1');
                    }
                });
            });
    });

    it('recurrentEditModes, no edit choice dialog when only one option', () => {
        element.start = START;
        document.body.appendChild(element);

        element.rows = ROWS;
        element.rowsKeyField = ROWS_KEY_FIELD;
        element.events = [
            {
                keyFields: ['row-2', 'row1'],
                name: 'event-1',
                title: 'Event 1',
                from: new Date(2021, 8, 2, 14),
                to: new Date(2021, 8, 5, 16),
                recurrence: 'daily',
                recurrenceCount: 5
            }
        ];
        element.recurrentEditModes = ['all'];

        const wrapper = element.shadowRoot.querySelector(
            '.avonni-scheduler__wrapper'
        );

        return Promise.resolve()
            .then(() => {
                // Mouse down
                const event = element.shadowRoot.querySelector(
                    'c-primitive-scheduler-event-occurrence'
                );
                event.dispatchEvent(
                    new CustomEvent('privatemousedown', {
                        detail: {
                            eventName: event.eventName,
                            key: event.occurrenceKey,
                            from: event.from,
                            to: event.to,
                            x: 0,
                            y: 0
                        }
                    })
                );
                // Mouse move
                wrapper.dispatchEvent(new CustomEvent('mousemove'));

                // Mouse up
                const mouseUp = new CustomEvent('mouseup');
                mouseUp.clientX = 0;
                mouseUp.clientY = 0;
                mouseUp.button = 0;
                wrapper.dispatchEvent(mouseUp);
            })
            .then(() => {
                const dialog = element.shadowRoot.querySelector('c-dialog');
                expect(dialog).toBeFalsy();
            });
    });

    // reference-lines
    // Depends on start, rows and rowsKeyField
    it('referenceLines', () => {
        element.start = START;
        document.body.appendChild(element);

        element.rows = ROWS;
        element.rowsKeyField = ROWS_KEY_FIELD;
        const references = [
            {
                label: 'Reference 1',
                variant: 'success',
                date: new Date(2021, 8, 2, 14)
            },
            {
                label: 'Reference 2',
                date: new Date(2021, 8, 3, 14)
            }
        ];
        element.referenceLines = references;

        return Promise.resolve().then(() => {
            const events = element.shadowRoot.querySelectorAll(
                'c-primitive-scheduler-event-occurrence'
            );
            events.forEach((event, index) => {
                expect(event.referenceLine).toBeTruthy();
                expect(event.theme).toBe(
                    references[index].variant || 'default'
                );
                expect(event.title).toBe(references[index].label);
                expect(event.from.ts).toBe(references[index].date.getTime());
                expect(event.to.ts).toBe(references[index].date.getTime() + 1);
            });
        });
    });

    it('referenceLines, recurrent', () => {
        element.start = START;
        document.body.appendChild(element);

        element.rows = ROWS;
        element.rowsKeyField = ROWS_KEY_FIELD;
        const references = [
            {
                label: 'Reference 1',
                variant: 'success',
                date: new Date(2021, 8, 2, 14),
                recurrence: 'daily',
                recurrenceCount: 5
            }
        ];
        element.referenceLines = references;

        return Promise.resolve().then(() => {
            const events = element.shadowRoot.querySelectorAll(
                'c-primitive-scheduler-event-occurrence'
            );
            expect(events).toHaveLength(5);
        });
    });

    // resize-column-disabled
    // Depends on columns, rows and rowsKeyField
    it('resizeColumnDisabled = false', () => {
        document.body.appendChild(element);

        element.resizeColumnDisabled = false;
        element.columns = COLUMNS;
        element.rows = ROWS;
        element.rowsKeyField = ROWS_KEY_FIELD;

        const wrapper = element.shadowRoot.querySelector(
            '.avonni-scheduler__wrapper'
        );
        return Promise.resolve()
            .then(() => {
                const datatable = element.shadowRoot.querySelector(
                    'c-datatable'
                );
                expect(datatable.resizeColumnDisabled).toBeFalsy();

                // Mouse down
                const splitter = element.shadowRoot.querySelector(
                    '.avonni-scheduler__splitter'
                );
                const mouseDown = new CustomEvent('mousedown');
                mouseDown.clientX = 30;
                mouseDown.button = 0;
                splitter.dispatchEvent(mouseDown);

                // Mouse move
                const mouseMove = new CustomEvent('mousemove');
                mouseMove.clientX = 10;
                wrapper.dispatchEvent(mouseMove);

                // Mouse up
                const mouseUp = new CustomEvent('mouseup');
                mouseUp.button = 0;
                wrapper.dispatchEvent(mouseUp);
            })
            .then(() => {
                const datatableCol = element.shadowRoot.querySelector(
                    '.avonni-scheduler__datatable-col'
                );
                const datatable = element.shadowRoot.querySelector(
                    'c-datatable'
                );
                // The datatable will originally have a width of 0px
                expect(datatableCol.style.width).toBe('-20px');
                expect(datatable.style.width).toBe('-20px');
            });
    });

    it('resizeColumnDisabled = true', () => {
        document.body.appendChild(element);
        element.resizeColumnDisabled = true;

        const wrapper = element.shadowRoot.querySelector(
            '.avonni-scheduler__wrapper'
        );
        return Promise.resolve()
            .then(() => {
                const datatable = element.shadowRoot.querySelector(
                    'c-datatable'
                );
                expect(datatable.resizeColumnDisabled).toBeTruthy();

                // Mouse down
                const splitter = element.shadowRoot.querySelector(
                    '.avonni-scheduler__splitter'
                );
                expect(splitter.classList).toContain(
                    'avonni-scheduler__splitter_disabled'
                );
                const mousedown = new CustomEvent('mousedown');
                mousedown.clientX = 30;
                splitter.dispatchEvent(mousedown);

                // Mouse move
                wrapper.dispatchEvent(new CustomEvent('mousemove'));

                // Mouse up
                const mouseUp = new CustomEvent('mouseup');
                mouseUp.clientX = 100;
                mouseUp.button = 0;
                wrapper.dispatchEvent(mouseUp);
            })
            .then(() => {
                const datatableCol = element.shadowRoot.querySelector(
                    '.avonni-scheduler__datatable-col'
                );
                const datatable = element.shadowRoot.querySelector(
                    'c-datatable'
                );
                expect(datatableCol.style.width).toBeFalsy();
                expect(datatable.style.width).toBeFalsy();
            });
    });

    // rows
    // Depends on rowsKeyField
    it('rows', () => {
        document.body.appendChild(element);

        element.rows = ROWS;
        element.rowsKeyField = ROWS_KEY_FIELD;

        return Promise.resolve().then(() => {
            const rows = element.shadowRoot.querySelectorAll(
                '.avonni-scheduler__row'
            );
            expect(rows).toHaveLength(ROWS.length);

            const datatable = element.shadowRoot.querySelector('c-datatable');
            expect(datatable.records).toMatchObject(ROWS);
        });
    });

    // rows-key-field
    // Depends on rows
    it('rowsKeyField', () => {
        document.body.appendChild(element);

        element.rows = ROWS;
        element.rowsKeyField = ROWS_KEY_FIELD;

        return Promise.resolve().then(() => {
            const datatable = element.shadowRoot.querySelector('c-datatable');
            expect(datatable.keyField).toBe(ROWS_KEY_FIELD);
        });
    });

    // start
    it('start', () => {
        document.body.appendChild(element);

        element.start = START;

        return Promise.resolve().then(() => {
            const header = element.shadowRoot.querySelector(
                'c-primitive-scheduler-header-group'
            );
            expect(header.start.ts).toBe(START.getTime());
        });
    });

    // time-span
    it('timeSpan', () => {
        document.body.appendChild(element);

        const timeSpan = {
            unit: 'month',
            span: 3
        };
        element.timeSpan = timeSpan;

        return Promise.resolve().then(() => {
            const header = element.shadowRoot.querySelector(
                'c-primitive-scheduler-header-group'
            );
            expect(header.timeSpan).toMatchObject(timeSpan);
        });
    });

    /* ----- METHODS ----- */

    // createEvent
    // Depends on rows, rowsKeyField and start
    it('createEvent method', () => {
        element.start = START;
        document.body.appendChild(element);

        element.rows = ROWS;
        element.rowsKeyField = ROWS_KEY_FIELD;
        element.createEvent(EVENTS[0]);

        return Promise.resolve().then(() => {
            const events = element.shadowRoot.querySelectorAll(
                'c-primitive-scheduler-event-occurrence'
            );
            expect(events).toHaveLength(EVENTS[0].keyFields.length);
        });
    });

    // deleteEvent
    // Depends on rows, rowsKeyField, start and events
    it('deleteEvent method', () => {
        element.start = START;
        document.body.appendChild(element);

        element.rows = ROWS;
        element.rowsKeyField = ROWS_KEY_FIELD;
        element.events = EVENTS;

        let eventName;
        return Promise.resolve()
            .then(() => {
                const event = element.shadowRoot.querySelector(
                    'c-primitive-scheduler-event-occurrence'
                );
                eventName = event.eventName;

                element.deleteEvent(eventName);
            })
            .then(() => {
                const event = element.shadowRoot.querySelector(
                    `c-primitive-scheduler-event-occurrence[data-event-name="${eventName}"]`
                );
                expect(event).toBeFalsy();
            });
    });

    // focusEvent
    // Depends on rows, rowsKeyField, start and events
    it('focusEvent method', () => {
        element.start = START;
        document.body.appendChild(element);

        element.rows = ROWS;
        element.rowsKeyField = ROWS_KEY_FIELD;
        element.events = EVENTS;

        return Promise.resolve().then(() => {
            const event = element.shadowRoot.querySelector(
                'c-primitive-scheduler-event-occurrence'
            );
            const handler = jest.fn();
            event.focus = handler;

            element.focusEvent(event.eventName);
            expect(handler).toHaveBeenCalled();
        });
    });

    // openNewEventDialog
    // Depends on rows, rowsKeyField and start
    it('openNewEventDialog method', () => {
        element.start = START;
        document.body.appendChild(element);

        element.rows = ROWS;
        element.rowsKeyField = ROWS_KEY_FIELD;
        element.openNewEventDialog();

        return Promise.resolve().then(() => {
            const dialog = element.shadowRoot.querySelector('c-dialog');
            expect(dialog).toBeTruthy();
        });
    });

    /* ----- EVENTS ----- */

    // actionclick
    // Depends on start, rows, rowsKeyField and events
    it('actionclick event', () => {
        element.start = START;
        document.body.appendChild(element);

        element.rows = ROWS;
        element.rowsKeyField = ROWS_KEY_FIELD;
        element.events = EVENTS;

        const handler = jest.fn();
        element.addEventListener('actionclick', handler);

        let eventName;
        return Promise.resolve()
            .then(() => {
                const event = element.shadowRoot.querySelector(
                    'c-primitive-scheduler-event-occurrence'
                );
                eventName = event.eventName;
                event.dispatchEvent(
                    new CustomEvent('privatecontextmenu', {
                        detail: {
                            eventName,
                            key: event.occurrenceKey,
                            from: event.from,
                            to: event.to,
                            x: 20,
                            y: 300
                        }
                    })
                );
            })
            .then(() => {
                const dropdown = element.shadowRoot.querySelector(
                    'c-primitive-dropdown-menu'
                );
                dropdown.dispatchEvent(
                    new CustomEvent('privateselect', {
                        detail: {
                            name: 'some-action'
                        }
                    })
                );
                expect(handler).toHaveBeenCalled();
                expect(handler.mock.calls[0][0].detail.name).toBe(
                    'some-action'
                );
                expect(handler.mock.calls[0][0].detail.targetName).toBe(
                    eventName
                );
            });
    });

    // eventchange
    // Depends on start, rows, rowsKeyField and events
    it('eventchange event', () => {
        element.start = START;
        document.body.appendChild(element);

        element.rows = ROWS;
        element.rowsKeyField = ROWS_KEY_FIELD;
        element.events = [
            {
                keyFields: ['row-2'],
                name: 'event-1',
                title: 'Event 1',
                from: new Date(2021, 8, 2),
                to: new Date(2021, 8, 3),
                recurrence: 'daily',
                recurrenceCount: 4
            }
        ];

        const handler = jest.fn();
        element.addEventListener('eventchange', handler);

        let eventName;
        let from;
        let to;
        return Promise.resolve()
            .then(() => {
                // Open event context menu
                const event = element.shadowRoot.querySelector(
                    'c-primitive-scheduler-event-occurrence'
                );
                eventName = event.eventName;
                from = event.from;
                to = event.to;
                event.dispatchEvent(
                    new CustomEvent('privatecontextmenu', {
                        detail: {
                            eventName,
                            key: event.occurrenceKey,
                            from,
                            to,
                            x: 20,
                            y: 300
                        }
                    })
                );
            })
            .then(() => {
                // Select the edit menu
                const dropdown = element.shadowRoot.querySelector(
                    'c-primitive-dropdown-menu'
                );
                dropdown.dispatchEvent(
                    new CustomEvent('privateselect', {
                        detail: {
                            name: 'edit'
                        }
                    })
                );
            })
            .then(() => {
                const title = element.shadowRoot.querySelector(
                    'c-dialog lightning-input'
                );
                title.value = 'New event title';
                title.dispatchEvent(new CustomEvent('change'));

                const resources = element.shadowRoot.querySelector(
                    'c-dialog c-combobox'
                );
                resources.dispatchEvent(
                    new CustomEvent('change', {
                        detail: {
                            value: [
                                ROWS[0][ROWS_KEY_FIELD],
                                ROWS[1][ROWS_KEY_FIELD]
                            ]
                        }
                    })
                );

                const saveButton = element.shadowRoot.querySelector(
                    'c-dialog lightning-button-menu'
                );
                saveButton.dispatchEvent(
                    new CustomEvent('select', {
                        cancelable: true,
                        detail: {
                            value: 'one'
                        }
                    })
                );

                expect(handler).toHaveBeenCalled();
                expect(handler.mock.calls[0][0].detail.name).toBe(eventName);
                expect(
                    handler.mock.calls[0][0].detail.recurrenceDates
                ).toMatchObject({
                    from: from.toUTC().toISO(),
                    to: to.toUTC().toISO()
                });
                expect(
                    handler.mock.calls[0][0].detail.draftValues
                ).toMatchObject({
                    keyFields: [
                        ROWS[0][ROWS_KEY_FIELD],
                        ROWS[1][ROWS_KEY_FIELD]
                    ],
                    title: 'New event title'
                });
                expect(handler.mock.calls[0][0].bubbles).toBeTruthy();
                expect(handler.mock.calls[0][0].cancelable).toBeFalsy();
                expect(handler.mock.calls[0][0].composed).toBeFalsy();
            });
    });

    // eventcreate
    // Depends on openNewEventDialog(), rows, and rowsKeyField
    it('eventcreate event', () => {
        document.body.appendChild(element);

        const from = new Date(2021, 8, 2, 4).toISOString();
        const to = new Date(2021, 8, 2, 13).toISOString();
        element.rows = ROWS;
        element.rowsKeyField = ROWS_KEY_FIELD;

        const handler = jest.fn();
        element.addEventListener('eventcreate', handler);
        element.openNewEventDialog();

        return Promise.resolve().then(() => {
            const title = element.shadowRoot.querySelector(
                'c-dialog lightning-input'
            );
            title.value = 'New event title';
            title.dispatchEvent(new CustomEvent('change'));

            const resources = element.shadowRoot.querySelector(
                'c-dialog c-combobox'
            );
            resources.dispatchEvent(
                new CustomEvent('change', {
                    detail: {
                        value: [
                            ROWS[0][ROWS_KEY_FIELD],
                            ROWS[1][ROWS_KEY_FIELD]
                        ]
                    }
                })
            );

            const dateRange = element.shadowRoot.querySelector(
                'c-dialog c-input-date-range'
            );
            dateRange.dispatchEvent(
                new CustomEvent('change', {
                    detail: {
                        startDate: from,
                        endDate: to
                    }
                })
            );

            const saveButton = element.shadowRoot.querySelector(
                'c-dialog lightning-button:last-of-type'
            );
            saveButton.click();

            expect(handler).toHaveBeenCalled();
            expect(
                handler.mock.calls[0][0].detail.event.keyFields
            ).toMatchObject([ROWS[0][ROWS_KEY_FIELD], ROWS[1][ROWS_KEY_FIELD]]);
            expect(
                handler.mock.calls[0][0].detail.event.name
            ).not.toBeUndefined();
            expect(handler.mock.calls[0][0].detail.event.from).toBe(from);
            expect(handler.mock.calls[0][0].detail.event.to).toBe(to);
            expect(handler.mock.calls[0][0].detail.event.title).toBe(
                'New event title'
            );
            expect(handler.mock.calls[0][0].bubbles).toBeTruthy();
            expect(handler.mock.calls[0][0].cancelable).toBeFalsy();
            expect(handler.mock.calls[0][0].composed).toBeFalsy();
        });
    });

    // eventdelete
    // Depends on deleteEvent(), events, start, rows, and rowsKeyField
    it('eventdelete event', () => {
        element.start = START;
        document.body.appendChild(element);

        element.rows = ROWS;
        element.rowsKeyField = ROWS_KEY_FIELD;
        element.events = EVENTS;

        const handler = jest.fn();
        element.addEventListener('eventdelete', handler);
        element.deleteEvent(EVENTS[0].name);

        expect(handler).toHaveBeenCalled();
        expect(handler.mock.calls[0][0].detail.name).toBe(EVENTS[0].name);
        expect(handler.mock.calls[0][0].bubbles).toBeTruthy();
        expect(handler.mock.calls[0][0].cancelable).toBeFalsy();
        expect(handler.mock.calls[0][0].composed).toBeFalsy();
    });

    /* ----- USER ACTIONS ----- */

    // datatable resize
    // Depends on the splitter resize flow, rows, rowsKeyField and columns
    it('User resizes one of the datatable columns', () => {
        document.body.appendChild(element);

        element.columns = COLUMNS;
        element.rows = ROWS;
        element.rowsKeyField = ROWS_KEY_FIELD;

        const wrapper = element.shadowRoot.querySelector(
            '.avonni-scheduler__wrapper'
        );
        return Promise.resolve()
            .then(() => {
                // Resize the column using the splitter
                const splitter = element.shadowRoot.querySelector(
                    '.avonni-scheduler__splitter'
                );
                const mouseDown = new CustomEvent('mousedown');
                mouseDown.clientX = 30;
                mouseDown.button = 0;
                splitter.dispatchEvent(mouseDown);

                const mouseMove = new CustomEvent('mousemove');
                mouseMove.clientX = 10;
                wrapper.dispatchEvent(mouseMove);

                const mouseUp = new CustomEvent('mouseup');
                mouseUp.button = 0;
                wrapper.dispatchEvent(mouseUp);
            })
            .then(() => {
                const datatable = element.shadowRoot.querySelector(
                    'c-datatable'
                );
                expect(datatable.style.width).toBe('-20px');

                // Send a resize event from the datatable, it should reset the datatable width
                datatable.dispatchEvent(
                    new CustomEvent('resize', {
                        detail: {
                            columnWidths: [100, 36, 48],
                            isUserTriggered: true
                        }
                    })
                );

                expect(datatable.style.width).toBeFalsy();
            });
    });

    // Event delete
    // Depends on rows, rowsKeyField, events and start
    it('User deletes an event', () => {
        element.start = START;
        document.body.appendChild(element);

        element.events = EVENTS;
        element.rows = ROWS;
        element.rowsKeyField = ROWS_KEY_FIELD;

        let eventName;
        return Promise.resolve()
            .then(() => {
                // Open event context menu
                const event = element.shadowRoot.querySelector(
                    'c-primitive-scheduler-event-occurrence'
                );
                eventName = event.eventName;
                event.dispatchEvent(
                    new CustomEvent('privatecontextmenu', {
                        detail: {
                            eventName,
                            key: event.occurrenceKey,
                            from: event.from,
                            to: event.to,
                            x: 20,
                            y: 300
                        }
                    })
                );
            })
            .then(() => {
                // Select the delete menu
                const dropdown = element.shadowRoot.querySelector(
                    'c-primitive-dropdown-menu'
                );
                dropdown.dispatchEvent(
                    new CustomEvent('privateselect', {
                        detail: {
                            name: 'delete'
                        }
                    })
                );
            })
            .then(() => {
                const deleteButton = element.shadowRoot.querySelector(
                    'c-dialog lightning-button:nth-of-type(2)'
                );
                deleteButton.click();
            })
            .then(() => {
                const event = element.shadowRoot.querySelector(
                    `c-primitive-scheduler-event-occurrence[data-event-name="${eventName}"]`
                );
                expect(event).toBeFalsy();
            });
    });

    // Double click
    // Depends on start, events, rows and rowsKeyField
    it('User double-clicks on an event', () => {
        element.start = START;
        document.body.appendChild(element);

        element.events = EVENTS;
        element.rows = ROWS;
        element.rowsKeyField = ROWS_KEY_FIELD;

        let eventTitle;
        return Promise.resolve()
            .then(() => {
                const event = element.shadowRoot.querySelector(
                    'c-primitive-scheduler-event-occurrence'
                );
                eventTitle = event.title;
                event.dispatchEvent(
                    new CustomEvent('privatedblclick', {
                        detail: {
                            eventName: event.eventName,
                            key: event.occurrenceKey,
                            from: event.from,
                            to: event.to,
                            x: 20,
                            y: 300
                        }
                    })
                );
            })
            .then(() => {
                const dialog = element.shadowRoot.querySelector('c-dialog');
                expect(dialog).toBeTruthy();
                expect(dialog.title).toBe(eventTitle);
            });
    });

    it('User double-clicks on an empty spot', () => {
        element.start = START;
        document.body.appendChild(element);

        element.rows = ROWS;
        element.rowsKeyField = ROWS_KEY_FIELD;

        return Promise.resolve()
            .then(() => {
                const cell = element.shadowRoot.querySelector(
                    '.avonni-scheduler__cell'
                );
                const doubleClick = new CustomEvent('dblclick');
                doubleClick.clientX = 0;
                doubleClick.clientY = 0;
                cell.dispatchEvent(doubleClick);
            })
            .then(() => {
                const dialog = element.shadowRoot.querySelector('c-dialog');
                expect(dialog).toBeTruthy();
                expect(dialog.title).toBe(element.dialogLabels.newEventTitle);
            });
    });

    // Cancel button of the edit dialog
    // Depends on start, events, rows and rowsKeyField
    it('User cancels an event edition', () => {
        element.start = START;
        document.body.appendChild(element);

        element.rows = ROWS;
        element.rowsKeyField = ROWS_KEY_FIELD;
        element.events = EVENTS;

        let eventName;
        let eventTitle;
        return Promise.resolve()
            .then(() => {
                // Open event context menu
                const event = element.shadowRoot.querySelector(
                    'c-primitive-scheduler-event-occurrence'
                );
                eventName = event.eventName;
                eventTitle = event.title;
                event.dispatchEvent(
                    new CustomEvent('privatecontextmenu', {
                        detail: {
                            eventName,
                            key: event.occurrenceKey,
                            from: event.from,
                            to: event.to,
                            x: 0,
                            y: 0
                        }
                    })
                );
            })
            .then(() => {
                // Select the edit menu
                const dropdown = element.shadowRoot.querySelector(
                    'c-primitive-dropdown-menu'
                );
                dropdown.dispatchEvent(
                    new CustomEvent('privateselect', {
                        detail: {
                            name: 'edit'
                        }
                    })
                );
            })
            .then(() => {
                const titleInput = element.shadowRoot.querySelector(
                    'c-dialog lightning-input'
                );
                titleInput.value = 'Some new title';
                titleInput.dispatchEvent(new CustomEvent('change'));

                const cancelButton = element.shadowRoot.querySelector(
                    'c-dialog lightning-button'
                );
                cancelButton.click();
            })
            .then(() => {
                const dialog = element.shadowRoot.querySelector('c-dialog');
                expect(dialog).toBeFalsy();

                const event = element.shadowRoot.querySelector(
                    `c-primitive-scheduler-event-occurrence[data-event-name="${eventName}"]`
                );
                expect(event.title).toBe(eventTitle);
            });
    });

    it('User cancels a recurring event drag and drop', () => {
        element.start = START;
        document.body.appendChild(element);

        element.rows = ROWS;
        element.rowsKeyField = ROWS_KEY_FIELD;
        element.events = [
            {
                keyFields: ['row-2', 'row1'],
                name: 'event-1',
                title: 'Event 1',
                from: new Date(2021, 8, 2, 14),
                to: new Date(2021, 8, 5, 16),
                recurrence: 'daily',
                recurrenceCount: 5
            }
        ];

        let occurrenceKey, eventFrom;
        return Promise.resolve()
            .then(() => {
                // Mouse down
                const wrapper = element.shadowRoot.querySelector(
                    '.avonni-scheduler__wrapper'
                );
                const event = element.shadowRoot.querySelector(
                    'c-primitive-scheduler-event-occurrence'
                );
                occurrenceKey = event.occurrenceKey;
                eventFrom = event.from;

                event.dispatchEvent(
                    new CustomEvent('privatemousedown', {
                        detail: {
                            eventName: event.eventName,
                            key: event.occurrenceKey,
                            from: event.from,
                            to: event.to,
                            x: 0,
                            y: 0
                        }
                    })
                );
                // Mouse move
                wrapper.dispatchEvent(new CustomEvent('mousemove'));

                // Mouse up
                const mouseUp = new CustomEvent('mouseup');
                mouseUp.clientX = 0;
                mouseUp.clientY = 0;
                mouseUp.button = 0;
                wrapper.dispatchEvent(mouseUp);
            })
            .then(() => {
                const cancelButton = element.shadowRoot.querySelector(
                    'c-dialog lightning-button'
                );
                cancelButton.click();
            })
            .then(() => {
                const event = element.shadowRoot.querySelector(
                    `c-primitive-scheduler-event-occurrence[data-key="${occurrenceKey}"]`
                );
                expect(event.from).toBe(eventFrom);
            });
    });
>>>>>>> 0718294d
});<|MERGE_RESOLUTION|>--- conflicted
+++ resolved
@@ -1,2481 +1,3 @@
-<<<<<<< HEAD
-// /**
-//  * BSD 3-Clause License
-//  *
-//  * Copyright (c) 2021, Avonni Labs, Inc.
-//  * All rights reserved.
-//  *
-//  * Redistribution and use in source and binary forms, with or without
-//  * modification, are permitted provided that the following conditions are met:
-//  *
-//  * - Redistributions of source code must retain the above copyright notice, this
-//  *   list of conditions and the following disclaimer.
-//  *
-//  * - Redistributions in binary form must reproduce the above copyright notice,
-//  *   this list of conditions and the following disclaimer in the documentation
-//  *   and/or other materials provided with the distribution.
-//  *
-//  * - Neither the name of the copyright holder nor the names of its
-//  *   contributors may be used to endorse or promote products derived from
-//  *   this software without specific prior written permission.
-//  *
-//  * THIS SOFTWARE IS PROVIDED BY THE COPYRIGHT HOLDERS AND CONTRIBUTORS "AS IS"
-//  * AND ANY EXPRESS OR IMPLIED WARRANTIES, INCLUDING, BUT NOT LIMITED TO, THE
-//  * IMPLIED WARRANTIES OF MERCHANTABILITY AND FITNESS FOR A PARTICULAR PURPOSE ARE
-//  * DISCLAIMED. IN NO EVENT SHALL THE COPYRIGHT HOLDER OR CONTRIBUTORS BE LIABLE
-//  * FOR ANY DIRECT, INDIRECT, INCIDENTAL, SPECIAL, EXEMPLARY, OR CONSEQUENTIAL
-//  * DAMAGES (INCLUDING, BUT NOT LIMITED TO, PROCUREMENT OF SUBSTITUTE GOODS OR
-//  * SERVICES; LOSS OF USE, DATA, OR PROFITS; OR BUSINESS INTERRUPTION) HOWEVER
-//  * CAUSED AND ON ANY THEORY OF LIABILITY, WHETHER IN CONTRACT, STRICT LIABILITY,
-//  * OR TORT (INCLUDING NEGLIGENCE OR OTHERWISE) ARISING IN ANY WAY OUT OF THE USE
-//  * OF THIS SOFTWARE, EVEN IF ADVISED OF THE POSSIBILITY OF SUCH DAMAGE.
-//  */
-
-// import { createElement } from 'lwc';
-// import Scheduler from 'c/scheduler';
-// import { DateTime } from 'c/luxon';
-// import {
-//     COLUMNS,
-//     ROWS,
-//     ROWS_KEY_FIELD,
-//     EVENTS,
-//     START,
-//     DISABLED_DATES_TIMES
-// } from './data';
-
-// // Not tested:
-// // getRowFromPosition() and getCellFromPosition(), because they depend on DOM measurements.
-// // openEditEventDialog() and eventselect, because it depends on the primitive occurrences sending an event on focus.
-// // Resizing and dragging events
-// // Scrolling and loading new events, headers and rows
-// // Keyboard navigation
-
-// let element;
-// describe('Scheduler', () => {
-//     afterEach(() => {
-//         while (document.body.firstChild) {
-//             document.body.removeChild(document.body.firstChild);
-//         }
-//     });
-
-//     beforeEach(() => {
-//         element = createElement('base-scheduler', {
-//             is: Scheduler
-//         });
-//     });
-
-//     it('Default attributes', () => {
-//         expect(element.availableDaysOfTheWeek).toMatchObject([
-//             0,
-//             1,
-//             2,
-//             3,
-//             4,
-//             5,
-//             6
-//         ]);
-//         expect(element.availableMonths).toMatchObject([
-//             0,
-//             1,
-//             2,
-//             3,
-//             4,
-//             5,
-//             6,
-//             7,
-//             8,
-//             9,
-//             10,
-//             11
-//         ]);
-//         expect(element.availableTimeFrames).toMatchObject(['00:00-23:59']);
-//         expect(element.collapseDisabled).toBeFalsy();
-//         expect(element.columns).toMatchObject([]);
-//         expect(element.contextMenuEventActions).toMatchObject([]);
-//         expect(element.contextMenuEmptySpotActions).toMatchObject([]);
-//         expect(element.customEventsPalette).toMatchObject([]);
-//         expect(element.customHeaders).toMatchObject([]);
-//         expect(element.dateFormat).toBe('ff');
-//         expect(element.disabledDatesTimes).toMatchObject([]);
-//         expect(element.dialogLabels).toMatchObject({
-//             title: 'Title',
-//             from: 'From',
-//             to: 'To',
-//             resources: 'Resources',
-//             saveButton: 'Save',
-//             saveOneRecurrent: 'Only this event',
-//             saveAllRecurrent: 'All events',
-//             editRecurrent: 'Edit recurring event.',
-//             cancelButton: 'Cancel',
-//             deleteButton: 'Delete',
-//             deleteTitle: 'Delete Event',
-//             deleteMessage: 'Are you sure you want to delete this event?',
-//             newEventTitle: 'New event'
-//         });
-//         expect(element.events).toMatchObject([]);
-//         expect(element.eventsLabels).toMatchObject({
-//             center: { fieldName: 'title' }
-//         });
-//         expect(element.eventsPalette).toBe('aurora');
-//         expect(element.eventsTheme).toBe('default');
-//         expect(element.headers).toBe('hourAndDay');
-//         expect(element.isLoading).toBeFalsy();
-//         expect(element.loadingStateAlternativeText).toBe('Loading');
-//         expect(element.readOnly).toBeFalsy();
-//         expect(element.recurrentEditModes).toMatchObject(['all', 'one']);
-//         expect(element.referenceLines).toMatchObject([]);
-//         expect(element.resizeColumnDisabled).toBeFalsy();
-//         expect(element.rows).toMatchObject([]);
-//         expect(element.rowsKeyField).toBeUndefined();
-//         expect(element.start).toBeInstanceOf(DateTime);
-//         expect(element.timeSpan).toMatchObject({ unit: 'hour', span: 12 });
-//     });
-
-//     /* ----- ATTRIBUTES ----- */
-
-//     // available-days-of-the-week
-//     it('availableDaysOfTheWeek', () => {
-//         document.body.appendChild(element);
-//         element.availableDaysOfTheWeek = [0, 1];
-
-//         return Promise.resolve().then(() => {
-//             const header = element.shadowRoot.querySelector(
-//                 'c-primitive-scheduler-header-group'
-//             );
-//             expect(header.availableDaysOfTheWeek).toMatchObject([0, 1]);
-//         });
-//     });
-
-//     // available-months
-//     it('availableMonths', () => {
-//         document.body.appendChild(element);
-//         element.availableMonths = [0, 1];
-
-//         return Promise.resolve().then(() => {
-//             const header = element.shadowRoot.querySelector(
-//                 'c-primitive-scheduler-header-group'
-//             );
-//             expect(header.availableMonths).toMatchObject([0, 1]);
-//         });
-//     });
-
-//     // available-time-frames
-//     it('availableTimeFrames', () => {
-//         document.body.appendChild(element);
-//         element.availableTimeFrames = ['12:00-17:00', '20:30-21:15'];
-
-//         return Promise.resolve().then(() => {
-//             const header = element.shadowRoot.querySelector(
-//                 'c-primitive-scheduler-header-group'
-//             );
-//             expect(header.availableTimeFrames).toMatchObject([
-//                 '12:00-17:00',
-//                 '20:30-21:15'
-//             ]);
-//         });
-//     });
-
-//     // collapse-disabled
-//     // Depends on rows, rowsKeyField and columns
-//     it('collapseDisabled = false', () => {
-//         document.body.appendChild(element);
-//         element.collapseDisabled = false;
-
-//         return Promise.resolve().then(() => {
-//             const splitterIcons = element.shadowRoot.querySelectorAll(
-//                 '.avonni-scheduler__splitter-icon'
-//             );
-//             expect(splitterIcons).toHaveLength(2);
-//         });
-//     });
-
-//     it('collapseDisabled = true', () => {
-//         document.body.appendChild(element);
-//         element.collapseDisabled = true;
-
-//         return Promise.resolve().then(() => {
-//             const splitterIcons = element.shadowRoot.querySelectorAll(
-//                 '.avonni-scheduler__splitter-icon'
-//             );
-//             expect(splitterIcons).toHaveLength(0);
-//         });
-//     });
-
-//     it('collapse and open datatable column', () => {
-//         element.rows = ROWS;
-//         element.rowsKeyField = ROWS_KEY_FIELD;
-//         element.columns = COLUMNS;
-//         document.body.appendChild(element);
-
-//         const datatableCol = element.shadowRoot.querySelector(
-//             '.avonni-scheduler__datatable-col'
-//         );
-//         const splitterIcons = element.shadowRoot.querySelectorAll(
-//             '.avonni-scheduler__splitter-icon'
-//         );
-//         const leftIcon = splitterIcons[0];
-//         const rightIcon = splitterIcons[1];
-
-//         return Promise.resolve()
-//             .then(() => {
-//                 // Initial state
-//                 expect(datatableCol.classList).not.toContain(
-//                     'avonni-scheduler__datatable-col_hidden'
-//                 );
-//                 expect(datatableCol.classList).not.toContain(
-//                     'avonni-scheduler__datatable-col_open'
-//                 );
-
-//                 leftIcon.click();
-//             })
-//             .then(() => {
-//                 // Collapse
-//                 expect(datatableCol.classList).toContain(
-//                     'avonni-scheduler__datatable-col_hidden'
-//                 );
-//                 expect(datatableCol.classList).not.toContain(
-//                     'avonni-scheduler__datatable-col_open'
-//                 );
-
-//                 rightIcon.click();
-//             })
-//             .then(() => {
-//                 // Reset to initial state
-//                 expect(datatableCol.classList).not.toContain(
-//                     'avonni-scheduler__datatable-col_hidden'
-//                 );
-//                 expect(datatableCol.classList).not.toContain(
-//                     'avonni-scheduler__datatable-col_open'
-//                 );
-
-//                 rightIcon.click();
-//             })
-//             .then(() => {
-//                 // Open
-//                 expect(datatableCol.classList).not.toContain(
-//                     'avonni-scheduler__datatable-col_hidden'
-//                 );
-//                 expect(datatableCol.classList).toContain(
-//                     'avonni-scheduler__datatable-col_open'
-//                 );
-//             });
-//     });
-
-//     // columns
-//     it('columns', () => {
-//         document.body.appendChild(element);
-//         element.columns = COLUMNS;
-
-//         return Promise.resolve().then(() => {
-//             const datatable = element.shadowRoot.querySelector(
-//                 'c-primitive-datatable'
-//             );
-//             expect(datatable.columns).toMatchObject(COLUMNS);
-//         });
-//     });
-
-//     // context-menu-event-actions
-//     // Depends on start, events, columns, rows and rowsKeyField
-//     it('contextMenuEventActions', () => {
-//         element.start = START;
-//         document.body.appendChild(element);
-
-//         element.rows = ROWS;
-//         element.rowsKeyField = ROWS_KEY_FIELD;
-//         element.events = EVENTS;
-//         const menu = [
-//             {
-//                 name: 'first-action',
-//                 label: 'First action',
-//                 iconName: 'utility:apps'
-//             },
-//             {
-//                 name: 'second-action',
-//                 label: 'Second action'
-//             }
-//         ];
-//         element.contextMenuEventActions = menu;
-
-//         return Promise.resolve()
-//             .then(() => {
-//                 const event = element.shadowRoot.querySelector(
-//                     'c-primitive-scheduler-event-occurrence'
-//                 );
-//                 event.dispatchEvent(
-//                     new CustomEvent('privatecontextmenu', {
-//                         detail: {
-//                             eventName: event.eventName,
-//                             key: event.occurrenceKey,
-//                             from: event.from,
-//                             to: event.to,
-//                             x: 20,
-//                             y: 300
-//                         }
-//                     })
-//                 );
-//             })
-//             .then(() => {
-//                 const dropdown = element.shadowRoot.querySelector(
-//                     'c-primitive-dropdown-menu'
-//                 );
-//                 expect(dropdown).toBeTruthy();
-//                 expect(dropdown.items).toMatchObject(menu);
-//                 expect(dropdown.style.top).toBe('300px');
-//                 expect(dropdown.style.left).toBe('20px');
-//             });
-//     });
-
-//     it('contextMenuEventActions, default edit action', () => {
-//         element.start = START;
-//         document.body.appendChild(element);
-
-//         element.rows = ROWS;
-//         element.rowsKeyField = ROWS_KEY_FIELD;
-//         element.events = EVENTS;
-
-//         let title;
-//         return Promise.resolve()
-//             .then(() => {
-//                 const event = element.shadowRoot.querySelector(
-//                     'c-primitive-scheduler-event-occurrence'
-//                 );
-//                 title = event.title;
-//                 event.dispatchEvent(
-//                     new CustomEvent('privatecontextmenu', {
-//                         detail: {
-//                             eventName: event.eventName,
-//                             key: event.occurrenceKey,
-//                             from: event.from,
-//                             to: event.to,
-//                             x: 20,
-//                             y: 300
-//                         }
-//                     })
-//                 );
-//             })
-//             .then(() => {
-//                 const dropdown = element.shadowRoot.querySelector(
-//                     'c-primitive-dropdown-menu'
-//                 );
-//                 dropdown.dispatchEvent(
-//                     new CustomEvent('privateselect', {
-//                         detail: {
-//                             name: 'edit'
-//                         }
-//                     })
-//                 );
-//             })
-//             .then(() => {
-//                 const dialog = element.shadowRoot.querySelector('c-dialog');
-//                 expect(dialog).toBeTruthy();
-//                 expect(dialog.title).toBe(title);
-//             });
-//     });
-
-//     it('contextMenuEventActions, default delete action', () => {
-//         element.start = START;
-//         document.body.appendChild(element);
-
-//         element.rows = ROWS;
-//         element.rowsKeyField = ROWS_KEY_FIELD;
-//         element.events = EVENTS;
-
-//         return Promise.resolve()
-//             .then(() => {
-//                 const event = element.shadowRoot.querySelector(
-//                     'c-primitive-scheduler-event-occurrence'
-//                 );
-//                 event.dispatchEvent(
-//                     new CustomEvent('privatecontextmenu', {
-//                         detail: {
-//                             eventName: event.eventName,
-//                             key: event.occurrenceKey,
-//                             from: event.from,
-//                             to: event.to,
-//                             x: 20,
-//                             y: 300
-//                         }
-//                     })
-//                 );
-//             })
-//             .then(() => {
-//                 const dropdown = element.shadowRoot.querySelector(
-//                     'c-primitive-dropdown-menu'
-//                 );
-//                 dropdown.dispatchEvent(
-//                     new CustomEvent('privateselect', {
-//                         detail: {
-//                             name: 'delete'
-//                         }
-//                     })
-//                 );
-//             })
-//             .then(() => {
-//                 const deleteMessage = element.shadowRoot.querySelector(
-//                     'c-dialog p'
-//                 );
-//                 expect(deleteMessage).toBeTruthy();
-//             });
-//     });
-
-//     // context-menu-empty-spot-actions
-//     // Depends on rows and rowsKeyField
-//     it('contextMenuEmptySpotActions', () => {
-//         document.body.appendChild(element);
-
-//         element.rows = ROWS;
-//         element.rowsKeyField = ROWS_KEY_FIELD;
-//         const menu = [
-//             {
-//                 name: 'first-action',
-//                 label: 'First action',
-//                 iconName: 'utility:apps'
-//             },
-//             {
-//                 name: 'second-action',
-//                 label: 'Second action'
-//             }
-//         ];
-//         element.contextMenuEmptySpotActions = menu;
-
-//         return Promise.resolve()
-//             .then(() => {
-//                 const cell = element.shadowRoot.querySelector(
-//                     '.avonni-scheduler__cell'
-//                 );
-//                 cell.dispatchEvent(
-//                     new CustomEvent('contextmenu', {
-//                         detail: {
-//                             x: 0,
-//                             y: 0
-//                         }
-//                     })
-//                 );
-//             })
-//             .then(() => {
-//                 const dropdown = element.shadowRoot.querySelector(
-//                     'c-primitive-dropdown-menu'
-//                 );
-//                 expect(dropdown).toBeTruthy();
-//                 expect(dropdown.items).toMatchObject(menu);
-//                 expect(dropdown.style.top).toBe('0px');
-//                 expect(dropdown.style.left).toBe('0px');
-//             });
-//     });
-
-//     it('contextMenuEmptySpotActions, default add-event action (+ dialogLabels.newEventTitle)', () => {
-//         document.body.appendChild(element);
-
-//         element.rows = ROWS;
-//         element.rowsKeyField = ROWS_KEY_FIELD;
-//         element.dialogLabels = {
-//             newEventTitle: 'Title of the new event'
-//         };
-
-//         return Promise.resolve()
-//             .then(() => {
-//                 const cell = element.shadowRoot.querySelector(
-//                     '.avonni-scheduler__cell'
-//                 );
-//                 cell.dispatchEvent(
-//                     new CustomEvent('contextmenu', {
-//                         detail: {
-//                             x: 0,
-//                             y: 0
-//                         }
-//                     })
-//                 );
-//             })
-//             .then(() => {
-//                 const dropdown = element.shadowRoot.querySelector(
-//                     'c-primitive-dropdown-menu'
-//                 );
-//                 dropdown.dispatchEvent(
-//                     new CustomEvent('privateselect', {
-//                         detail: {
-//                             name: 'add-event'
-//                         }
-//                     })
-//                 );
-//             })
-//             .then(() => {
-//                 const dialog = element.shadowRoot.querySelector('c-dialog');
-//                 expect(dialog).toBeTruthy();
-//                 expect(dialog.title).toBe('Title of the new event');
-//             });
-//     });
-
-//     // custom-events-palette
-//     // Depends on rows, rowsKeyField, start and events
-//     it('customEventsPalette', () => {
-//         element.start = START;
-//         document.body.appendChild(element);
-
-//         element.events = EVENTS;
-//         element.rows = ROWS;
-//         element.rowsKeyField = ROWS_KEY_FIELD;
-//         const palette = ['#333', '#444', '#555'];
-//         element.customEventsPalette = palette;
-
-//         return Promise.resolve().then(() => {
-//             const event = element.shadowRoot.querySelector(
-//                 'c-primitive-scheduler-event-occurrence'
-//             );
-//             event.rows.forEach((row, index) => {
-//                 expect(row.color).toBe(palette[index]);
-//             });
-//         });
-//     });
-
-//     // custom-headers
-//     it('customHeaders', () => {
-//         document.body.appendChild(element);
-
-//         const headers = [
-//             {
-//                 unit: 'year',
-//                 label: 'yy',
-//                 span: '2'
-//             },
-//             {
-//                 unit: 'day',
-//                 label: 'dd',
-//                 span: '1'
-//             }
-//         ];
-//         element.customHeaders = headers;
-
-//         return Promise.resolve().then(() => {
-//             const header = element.shadowRoot.querySelector(
-//                 'c-primitive-scheduler-header-group'
-//             );
-//             expect(header.headers).toMatchObject(headers);
-//         });
-//     });
-
-//     // date-format
-//     // Depends on start, events, rows and rowsKeyField
-//     it('dateFormat', () => {
-//         element.start = START;
-//         document.body.appendChild(element);
-
-//         element.rows = ROWS;
-//         element.rowsKeyField = ROWS_KEY_FIELD;
-//         element.events = EVENTS;
-//         element.dateFormat = 'hh:mm';
-
-//         return Promise.resolve().then(() => {
-//             const event = element.shadowRoot.querySelector(
-//                 'c-primitive-scheduler-event-occurrence'
-//             );
-//             expect(event.dateFormat).toBe('hh:mm');
-//         });
-//     });
-
-//     it('dateFormat (detail popover)', () => {
-//         element.start = START;
-//         document.body.appendChild(element);
-
-//         element.rows = ROWS;
-//         element.rowsKeyField = ROWS_KEY_FIELD;
-//         element.events = EVENTS;
-//         element.dateFormat = 'HH:mm';
-
-//         let event;
-//         return Promise.resolve()
-//             .then(() => {
-//                 event = element.shadowRoot.querySelector(
-//                     'c-primitive-scheduler-event-occurrence'
-//                 );
-//                 event.dispatchEvent(
-//                     new CustomEvent('privatemouseenter', {
-//                         detail: {
-//                             eventName: event.eventName,
-//                             key: event.occurrenceKey,
-//                             from: event.from,
-//                             to: event.to,
-//                             x: 0,
-//                             y: 0
-//                         }
-//                     })
-//                 );
-//             })
-//             .then(() => {
-//                 const popoverTitle = element.shadowRoot.querySelector(
-//                     '.avonni-scheduler__event-detail-popover strong'
-//                 );
-//                 expect(popoverTitle).toBeTruthy();
-//                 expect(popoverTitle.textContent).toBe(event.title);
-
-//                 const from = element.shadowRoot.querySelector(
-//                     '.avonni-scheduler__event-detail-popover .slds-grid'
-//                 );
-//                 expect(from.textContent).toBe('00:00');
-
-//                 const to = element.shadowRoot.querySelector(
-//                     '.avonni-scheduler__event-detail-popover .slds-grid:last-of-type'
-//                 );
-//                 expect(to.textContent).toBe('00:00');
-//             });
-//     });
-
-//     // disabled-dates-times
-//     // Depends on start, rows and rowsKeyField
-//     it('disabledDatesTimes', () => {
-//         element.start = START;
-//         document.body.appendChild(element);
-
-//         element.rows = ROWS;
-//         element.rowsKeyField = ROWS_KEY_FIELD;
-//         element.disabledDatesTimes = DISABLED_DATES_TIMES;
-
-//         return Promise.resolve().then(() => {
-//             const occurrences = element.shadowRoot.querySelectorAll(
-//                 'c-primitive-scheduler-event-occurrence'
-//             );
-//             DISABLED_DATES_TIMES.forEach((event) => {
-//                 event.keyFields.forEach((key) => {
-//                     const occurrence = Array.from(occurrences).find((occ) => {
-//                         return occ.rowKey === key && occ.title === event.title;
-//                     });
-//                     expect(occurrence).toBeTruthy();
-//                     expect(occurrence.color).toBeUndefined();
-//                     expect(occurrence.columns).not.toBeUndefined();
-//                     expect(occurrence.columnDuration).not.toBeUndefined();
-//                     expect(occurrence.columnWidth).toBe(0);
-//                     expect(occurrence.dateFormat).toBe(element.dateFormat);
-//                     expect(occurrence.disabled).toBeTruthy();
-//                     expect(occurrence.eventData).toMatchObject(event);
-//                     expect(occurrence.eventName).toBe('disabled');
-//                     expect(occurrence.from.ts).toBe(event.from.getTime());
-//                     expect(occurrence.iconName).toBe(event.iconName);
-//                     expect(occurrence.labels).toMatchObject(
-//                         element.eventsLabels
-//                     );
-//                     expect(occurrence.occurrence).not.toBeUndefined();
-//                     expect(occurrence.occurrenceKey).not.toBeUndefined();
-//                     expect(occurrence.readOnly).toBeFalsy();
-//                     expect(occurrence.referenceLine).toBeFalsy();
-//                     expect(occurrence.rowKey).toBe(key);
-//                     expect(occurrence.scrollLeftOffset).toBe(0);
-//                     expect(occurrence.title).toBe(event.title);
-//                     expect(occurrence.theme).toBe('default');
-//                     expect(occurrence.to.ts).toBe(event.to.getTime());
-//                 });
-//             });
-//         });
-//     });
-
-//     it('disabledDatesTimes, recurrence', () => {
-//         element.start = START;
-//         document.body.appendChild(element);
-
-//         element.rows = ROWS;
-//         element.rowsKeyField = ROWS_KEY_FIELD;
-//         element.disabledDatesTimes = [
-//             {
-//                 keyFields: ['row-3'],
-//                 title: 'Event 2',
-//                 from: new Date(2021, 8, 2),
-//                 to: new Date(2021, 8, 3),
-//                 recurrence: 'daily',
-//                 recurrenceCount: 3
-//             }
-//         ];
-
-//         return Promise.resolve().then(() => {
-//             const events = element.shadowRoot.querySelectorAll(
-//                 'c-primitive-scheduler-event-occurrence'
-//             );
-//             expect(events).toHaveLength(3);
-//         });
-//     });
-
-//     // edit-dialog-labels
-//     // Depends on the edit and delete action flow
-//     it('dialogLabels', () => {
-//         element.start = START;
-//         document.body.appendChild(element);
-
-//         element.rows = ROWS;
-//         element.rowsKeyField = ROWS_KEY_FIELD;
-//         element.events = EVENTS;
-//         const labels = {
-//             title: 'Title label',
-//             from: 'From label',
-//             to: 'To label',
-//             resources: 'Resources label',
-//             saveButton: 'Save button label',
-//             cancelButton: 'Cancel button label'
-//         };
-//         element.dialogLabels = labels;
-
-//         return Promise.resolve()
-//             .then(() => {
-//                 const event = element.shadowRoot.querySelector(
-//                     'c-primitive-scheduler-event-occurrence'
-//                 );
-//                 event.dispatchEvent(
-//                     new CustomEvent('privatecontextmenu', {
-//                         detail: {
-//                             eventName: event.eventName,
-//                             key: event.occurrenceKey,
-//                             from: event.from,
-//                             to: event.to,
-//                             x: 20,
-//                             y: 300
-//                         }
-//                     })
-//                 );
-//             })
-//             .then(() => {
-//                 const dropdown = element.shadowRoot.querySelector(
-//                     'c-primitive-dropdown-menu'
-//                 );
-//                 dropdown.dispatchEvent(
-//                     new CustomEvent('privateselect', {
-//                         detail: {
-//                             name: 'edit'
-//                         }
-//                     })
-//                 );
-//             })
-//             .then(() => {
-//                 const titleInput = element.shadowRoot.querySelector(
-//                     'c-dialog lightning-input'
-//                 );
-//                 expect(titleInput.label).toBe(labels.title);
-
-//                 const dates = element.shadowRoot.querySelector(
-//                     'c-dialog c-input-date-range'
-//                 );
-//                 expect(dates.labelStartDate).toBe(labels.from);
-//                 expect(dates.labelEndDate).toBe(labels.to);
-
-//                 const resources = element.shadowRoot.querySelector(
-//                     'c-dialog c-combobox'
-//                 );
-//                 expect(resources.label).toBe(labels.resources);
-
-//                 const cancelButton = element.shadowRoot.querySelector(
-//                     'c-dialog lightning-button'
-//                 );
-//                 expect(cancelButton.label).toBe(labels.cancelButton);
-
-//                 const saveButton = element.shadowRoot.querySelector(
-//                     'c-dialog lightning-button:last-of-type'
-//                 );
-//                 expect(saveButton.label).toBe(labels.saveButton);
-//             });
-//     });
-
-//     it('dialogLabels, recurring event, edit dialog buttons', () => {
-//         element.start = START;
-//         document.body.appendChild(element);
-
-//         element.rows = ROWS;
-//         element.rowsKeyField = ROWS_KEY_FIELD;
-//         element.events = [
-//             {
-//                 keyFields: ['row-2', 'row1'],
-//                 name: 'event-1',
-//                 title: 'Event 1',
-//                 from: new Date(2021, 8, 2, 14),
-//                 to: new Date(2021, 8, 5, 16),
-//                 recurrence: 'daily',
-//                 recurrenceCount: 5
-//             }
-//         ];
-//         const labels = {
-//             saveOneRecurrent: 'Save one recurrent label',
-//             saveAllRecurrent: 'Save all recurrent label',
-//             editRecurrent: 'Edit recurrent label'
-//         };
-//         element.dialogLabels = labels;
-
-//         return Promise.resolve()
-//             .then(() => {
-//                 const event = element.shadowRoot.querySelector(
-//                     'c-primitive-scheduler-event-occurrence'
-//                 );
-//                 event.dispatchEvent(
-//                     new CustomEvent('privatecontextmenu', {
-//                         detail: {
-//                             eventName: event.eventName,
-//                             key: event.occurrenceKey,
-//                             from: event.from,
-//                             to: event.to,
-//                             x: 20,
-//                             y: 300
-//                         }
-//                     })
-//                 );
-//             })
-//             .then(() => {
-//                 const dropdown = element.shadowRoot.querySelector(
-//                     'c-primitive-dropdown-menu'
-//                 );
-//                 dropdown.dispatchEvent(
-//                     new CustomEvent('privateselect', {
-//                         detail: {
-//                             name: 'edit'
-//                         }
-//                     })
-//                 );
-//             })
-//             .then(() => {
-//                 const saveMenu = element.shadowRoot.querySelector(
-//                     'c-dialog lightning-button-menu'
-//                 );
-//                 expect(saveMenu).toBeTruthy();
-
-//                 const saveOne = saveMenu.querySelector('lightning-menu-item');
-//                 expect(saveOne.label).toBe(labels.saveOneRecurrent);
-
-//                 const saveAll = saveMenu.querySelector(
-//                     'lightning-menu-item:last-of-type'
-//                 );
-//                 expect(saveAll.label).toBe(labels.saveAllRecurrent);
-//             });
-//     });
-
-//     it('dialogLabels, recurring event edit choice dialog', () => {
-//         element.start = START;
-//         document.body.appendChild(element);
-
-//         element.rows = ROWS;
-//         element.rowsKeyField = ROWS_KEY_FIELD;
-//         element.events = [
-//             {
-//                 keyFields: ['row-2', 'row1'],
-//                 name: 'event-1',
-//                 title: 'Event 1',
-//                 from: new Date(2021, 8, 2, 14),
-//                 to: new Date(2021, 8, 5, 16),
-//                 recurrence: 'daily',
-//                 recurrenceCount: 5
-//             }
-//         ];
-//         const labels = {
-//             saveOneRecurrent: 'Save one recurrent label',
-//             saveAllRecurrent: 'Save all recurrent label',
-//             editRecurrent: 'Edit recurrent label',
-//             cancelButton: 'Cancel button label'
-//         };
-//         element.dialogLabels = labels;
-
-//         const wrapper = element.shadowRoot.querySelector(
-//             '.avonni-scheduler__wrapper'
-//         );
-
-//         return Promise.resolve()
-//             .then(() => {
-//                 // Mouse down
-//                 const event = element.shadowRoot.querySelector(
-//                     'c-primitive-scheduler-event-occurrence'
-//                 );
-//                 event.dispatchEvent(
-//                     new CustomEvent('privatemousedown', {
-//                         detail: {
-//                             eventName: event.eventName,
-//                             key: event.occurrenceKey,
-//                             from: event.from,
-//                             to: event.to,
-//                             x: 0,
-//                             y: 0
-//                         }
-//                     })
-//                 );
-//                 // Mouse move
-//                 wrapper.dispatchEvent(new CustomEvent('mousemove'));
-
-//                 // Mouse up
-//                 const mouseUp = new CustomEvent('mouseup');
-//                 mouseUp.clientX = 0;
-//                 mouseUp.clientY = 0;
-//                 mouseUp.button = 0;
-//                 wrapper.dispatchEvent(mouseUp);
-//             })
-//             .then(() => {
-//                 const dialog = element.shadowRoot.querySelector('c-dialog');
-//                 expect(dialog).toBeTruthy();
-
-//                 const paragraph = dialog.querySelector('p');
-//                 expect(paragraph.textContent).toBe(labels.editRecurrent);
-
-//                 const cancelButton = dialog.querySelector('lightning-button');
-//                 expect(cancelButton.label).toBe(labels.cancelButton);
-
-//                 const saveOneRecurrent = dialog.querySelector(
-//                     'lightning-button:nth-of-type(2)'
-//                 );
-//                 expect(saveOneRecurrent.label).toBe(labels.saveOneRecurrent);
-
-//                 const saveAllRecurrent = dialog.querySelector(
-//                     'lightning-button:last-of-type'
-//                 );
-//                 expect(saveAllRecurrent.label).toBe(labels.saveAllRecurrent);
-
-//                 // Make sure dialog closes after saving
-//                 saveAllRecurrent.click();
-//             })
-//             .then(() => {
-//                 const dialog = element.shadowRoot.querySelector('c-dialog');
-//                 expect(dialog).toBeFalsy();
-//             });
-//     });
-
-//     it('dialogLabels, delete confirmation dialog', () => {
-//         element.start = START;
-//         document.body.appendChild(element);
-
-//         element.rows = ROWS;
-//         element.rowsKeyField = ROWS_KEY_FIELD;
-//         element.events = EVENTS;
-//         const labels = {
-//             deleteButton: 'This is the delete',
-//             cancelButton: 'This is the cancel',
-//             deleteMessage: 'This is the delete message',
-//             deleteTitle: 'This is the title'
-//         };
-//         element.dialogLabels = labels;
-
-//         return Promise.resolve()
-//             .then(() => {
-//                 const event = element.shadowRoot.querySelector(
-//                     'c-primitive-scheduler-event-occurrence'
-//                 );
-//                 event.dispatchEvent(
-//                     new CustomEvent('privatecontextmenu', {
-//                         detail: {
-//                             eventName: event.eventName,
-//                             key: event.occurrenceKey,
-//                             from: event.from,
-//                             to: event.to,
-//                             x: 20,
-//                             y: 300
-//                         }
-//                     })
-//                 );
-//             })
-//             .then(() => {
-//                 const dropdown = element.shadowRoot.querySelector(
-//                     'c-primitive-dropdown-menu'
-//                 );
-//                 dropdown.dispatchEvent(
-//                     new CustomEvent('privateselect', {
-//                         detail: {
-//                             name: 'delete'
-//                         }
-//                     })
-//                 );
-//             })
-//             .then(() => {
-//                 const dialog = element.shadowRoot.querySelector('c-dialog');
-//                 expect(dialog.title).toBe(labels.deleteTitle);
-
-//                 const deleteMessage = dialog.querySelector('p');
-//                 expect(deleteMessage.textContent).toBe(labels.deleteMessage);
-
-//                 const deleteButton = dialog.querySelector(
-//                     'lightning-button:nth-of-type(2)'
-//                 );
-//                 expect(deleteButton.label).toBe(labels.deleteButton);
-
-//                 const cancelButton = dialog.querySelector('lightning-button');
-//                 expect(cancelButton.label).toBe(labels.cancelButton);
-//             });
-//     });
-
-//     // events
-//     // Depends on start, rows, and rowsKeyField
-//     it('events', () => {
-//         element.start = START;
-//         document.body.appendChild(element);
-
-//         element.rows = ROWS;
-//         element.rowsKeyField = ROWS_KEY_FIELD;
-//         element.events = EVENTS;
-
-//         return Promise.resolve().then(() => {
-//             const occurrences = element.shadowRoot.querySelectorAll(
-//                 'c-primitive-scheduler-event-occurrence'
-//             );
-//             EVENTS.forEach((event) => {
-//                 event.keyFields.forEach((key) => {
-//                     const occurrence = Array.from(occurrences).find((occ) => {
-//                         return occ.rowKey === key && occ.title === event.title;
-//                     });
-//                     expect(occurrence).toBeTruthy();
-//                     expect(occurrence.color).toBe(event.color);
-//                     expect(occurrence.columns).not.toBeUndefined();
-//                     expect(occurrence.columnDuration).not.toBeUndefined();
-//                     expect(occurrence.columnWidth).toBe(0);
-//                     expect(occurrence.dateFormat).toBe(element.dateFormat);
-//                     expect(occurrence.disabled).toBeFalsy();
-//                     expect(occurrence.eventData).toMatchObject(event);
-//                     expect(occurrence.eventName).toBe(event.name);
-//                     expect(occurrence.from.ts).toBe(event.from.getTime());
-//                     expect(occurrence.iconName).toBeUndefined();
-//                     expect(occurrence.labels).toMatchObject(
-//                         element.eventsLabels
-//                     );
-//                     expect(occurrence.occurrence).not.toBeUndefined();
-//                     expect(occurrence.occurrenceKey).not.toBeUndefined();
-//                     expect(occurrence.readOnly).toBeFalsy();
-//                     expect(occurrence.referenceLine).toBeFalsy();
-//                     expect(occurrence.rowKey).toBe(key);
-//                     expect(occurrence.scrollLeftOffset).toBe(0);
-//                     expect(occurrence.title).toBe(event.title);
-//                     expect(occurrence.theme).toBe('default');
-//                     expect(occurrence.to.ts).toBe(event.to.getTime());
-//                 });
-//             });
-//         });
-//     });
-
-//     it('events, recurrence', () => {
-//         element.start = START;
-//         document.body.appendChild(element);
-
-//         element.rows = ROWS;
-//         element.rowsKeyField = ROWS_KEY_FIELD;
-//         element.events = [
-//             {
-//                 keyFields: ['row-3'],
-//                 title: 'Event 2',
-//                 from: new Date(2021, 8, 2),
-//                 to: new Date(2021, 8, 3),
-//                 recurrence: 'daily',
-//                 recurrenceCount: 3
-//             }
-//         ];
-
-//         return Promise.resolve().then(() => {
-//             const events = element.shadowRoot.querySelectorAll(
-//                 'c-primitive-scheduler-event-occurrence'
-//             );
-//             expect(events).toHaveLength(3);
-//         });
-//     });
-
-//     // events-labels
-//     // Depends on start, rows, events and rowsKeyField
-//     it('eventsLabels', () => {
-//         element.start = START;
-//         document.body.appendChild(element);
-
-//         element.rows = ROWS;
-//         element.rowsKeyField = ROWS_KEY_FIELD;
-//         const events = [
-//             {
-//                 keyFields: ['row-2', 'row1'],
-//                 name: 'event-1',
-//                 title: 'Event 1',
-//                 from: new Date(2021, 8, 2),
-//                 to: new Date(2021, 8, 3),
-//                 labels: {
-//                     top: {
-//                         fieldName: 'from'
-//                     }
-//                 }
-//             },
-//             {
-//                 keyFields: ['row-3'],
-//                 name: 'event-2',
-//                 title: 'Event 2',
-//                 from: new Date(2021, 8, 2),
-//                 to: new Date(2021, 8, 3)
-//             },
-//             {
-//                 keyFields: ['row-3'],
-//                 name: 'event-3',
-//                 title: 'Event 3',
-//                 from: new Date(2021, 8, 3),
-//                 to: new Date(2021, 8, 5)
-//             }
-//         ];
-//         element.events = events;
-//         const defaultLabels = {
-//             top: {
-//                 fieldName: 'title',
-//                 iconName: 'utility:user'
-//             },
-//             center: {
-//                 value: 'Some string'
-//             },
-//             right: {
-//                 value: 'Right label',
-//                 iconName: 'standard:apps'
-//             }
-//         };
-//         element.eventsLabels = defaultLabels;
-
-//         return Promise.resolve().then(() => {
-//             const occurrences = element.shadowRoot.querySelectorAll(
-//                 'c-primitive-scheduler-event-occurrence'
-//             );
-//             events.forEach((event) => {
-//                 event.keyFields.forEach((key) => {
-//                     const occurrence = Array.from(occurrences).find((occ) => {
-//                         return occ.rowKey === key && occ.title === event.title;
-//                     });
-//                     if (event.labels) {
-//                         expect(occurrence.labels).toMatchObject(event.labels);
-//                     } else {
-//                         expect(occurrence.labels).toMatchObject(defaultLabels);
-//                     }
-//                 });
-//             });
-//         });
-//     });
-
-//     // events-palette
-//     // Depends on rows, rowsKeyField, start and events
-//     it('eventsPalette', () => {
-//         element.start = START;
-//         document.body.appendChild(element);
-
-//         element.events = EVENTS;
-//         element.rows = ROWS;
-//         element.rowsKeyField = ROWS_KEY_FIELD;
-//         element.eventsPalette = 'lake';
-//         const lake = [
-//             '#98c9f5',
-//             '#72c9bd',
-//             '#44c972',
-//             '#38ab3d',
-//             '#4d6719',
-//             '#613102'
-//         ];
-
-//         return Promise.resolve().then(() => {
-//             const event = element.shadowRoot.querySelector(
-//                 'c-primitive-scheduler-event-occurrence'
-//             );
-//             event.rows.forEach((row, index) => {
-//                 expect(row.color).toBe(lake[index]);
-//             });
-//         });
-//     });
-
-//     // events-theme
-//     // Depends on rows, rowsKeyField, start and events
-//     it('eventsTheme', () => {
-//         element.start = START;
-//         document.body.appendChild(element);
-
-//         element.events = EVENTS;
-//         element.rows = ROWS;
-//         element.rowsKeyField = ROWS_KEY_FIELD;
-//         element.eventsTheme = 'line';
-
-//         return Promise.resolve().then(() => {
-//             const events = element.shadowRoot.querySelectorAll(
-//                 'c-primitive-scheduler-event-occurrence'
-//             );
-//             events.forEach((event) => {
-//                 expect(event.theme).toBe('line');
-//             });
-//         });
-//     });
-
-//     // headers
-//     it('headers', () => {
-//         document.body.appendChild(element);
-
-//         const dayLetterAndWeek = [
-//             {
-//                 unit: 'day',
-//                 span: 1,
-//                 label: 'ccccc'
-//             },
-//             {
-//                 unit: 'week',
-//                 span: 1,
-//                 label: "'w.'W 'of' yyyy"
-//             }
-//         ];
-//         element.headers = 'dayLetterAndWeek';
-
-//         return Promise.resolve().then(() => {
-//             const header = element.shadowRoot.querySelector(
-//                 'c-primitive-scheduler-header-group'
-//             );
-//             expect(header.headers).toMatchObject(dayLetterAndWeek);
-//         });
-//     });
-
-//     // is-loading
-//     it('isLoading', () => {
-//         document.body.appendChild(element);
-
-//         element.isLoading = true;
-
-//         return Promise.resolve().then(() => {
-//             const spinner = element.shadowRoot.querySelector(
-//                 'lightning-spinner'
-//             );
-//             expect(spinner).toBeTruthy();
-//         });
-//     });
-
-//     // loading-state-alternative-text
-//     // Depends on isLoading
-//     it('loadingStateAlternativeText', () => {
-//         document.body.appendChild(element);
-
-//         element.loadingStateAlternativeText = 'Some alternative text';
-//         element.isLoading = true;
-
-//         return Promise.resolve().then(() => {
-//             const spinner = element.shadowRoot.querySelector(
-//                 'lightning-spinner'
-//             );
-//             expect(spinner.alternativeText).toBe('Some alternative text');
-//         });
-//     });
-
-//     // read-only
-//     // Depends on start, rows, rowsKeyField and events
-//     it('readOnly', () => {
-//         element.start = START;
-//         document.body.appendChild(element);
-
-//         element.rows = ROWS;
-//         element.rowsKeyField = ROWS_KEY_FIELD;
-//         element.events = EVENTS;
-//         element.readOnly = true;
-
-//         return Promise.resolve().then(() => {
-//             const events = element.shadowRoot.querySelectorAll(
-//                 'c-primitive-scheduler-event-occurrence'
-//             );
-//             events.forEach((event) => {
-//                 expect(event.readOnly).toBeTruthy();
-//             });
-//         });
-//     });
-
-//     it('readOnly, no default context menu on events', () => {
-//         element.start = START;
-//         document.body.appendChild(element);
-
-//         element.rows = ROWS;
-//         element.rowsKeyField = ROWS_KEY_FIELD;
-//         element.events = EVENTS;
-//         element.readOnly = true;
-
-//         return Promise.resolve()
-//             .then(() => {
-//                 const event = element.shadowRoot.querySelector(
-//                     'c-primitive-scheduler-event-occurrence'
-//                 );
-//                 event.dispatchEvent(
-//                     new CustomEvent('privatecontextmenu', {
-//                         detail: {
-//                             eventName: event.eventName,
-//                             key: event.occurrenceKey,
-//                             from: event.from,
-//                             to: event.to,
-//                             x: 20,
-//                             y: 300
-//                         }
-//                     })
-//                 );
-//             })
-//             .then(() => {
-//                 const dropdown = element.shadowRoot.querySelector(
-//                     'c-primitive-dropdown-menu'
-//                 );
-//                 expect(dropdown).toBeFalsy();
-//             });
-//     });
-
-//     it('readOnly, no default context menu on empty spots', () => {
-//         document.body.appendChild(element);
-
-//         element.rows = ROWS;
-//         element.rowsKeyField = ROWS_KEY_FIELD;
-//         element.readOnly = true;
-
-//         return Promise.resolve()
-//             .then(() => {
-//                 const cell = element.shadowRoot.querySelector(
-//                     '.avonni-scheduler__cell'
-//                 );
-//                 cell.dispatchEvent(
-//                     new CustomEvent('contextmenu', {
-//                         detail: {
-//                             x: 0,
-//                             y: 0
-//                         }
-//                     })
-//                 );
-//             })
-//             .then(() => {
-//                 const dropdown = element.shadowRoot.querySelector(
-//                     'c-primitive-dropdown-menu'
-//                 );
-//                 expect(dropdown).toBeFalsy();
-//             });
-//     });
-
-//     it('readOnly, mouse drag', () => {
-//         element.start = START;
-//         document.body.appendChild(element);
-
-//         element.rows = ROWS;
-//         element.rowsKeyField = ROWS_KEY_FIELD;
-//         element.events = EVENTS;
-//         element.readOnly = true;
-
-//         const wrapper = element.shadowRoot.querySelector(
-//             '.avonni-scheduler__wrapper'
-//         );
-
-//         return Promise.resolve()
-//             .then(() => {
-//                 // Mouse down
-//                 const event = element.shadowRoot.querySelector(
-//                     'c-primitive-scheduler-event-occurrence'
-//                 );
-//                 event.dispatchEvent(
-//                     new CustomEvent('privatemousedown', {
-//                         detail: {
-//                             eventName: event.eventName,
-//                             key: event.occurrenceKey,
-//                             from: event.from,
-//                             to: event.to,
-//                             x: 0,
-//                             y: 0
-//                         }
-//                     })
-//                 );
-//                 // Mouse move
-//                 wrapper.dispatchEvent(new CustomEvent('mousemove'));
-
-//                 // Mouse up
-//                 const mouseUp = new CustomEvent('mouseup');
-//                 mouseUp.clientX = 0;
-//                 mouseUp.clientY = 0;
-//                 mouseUp.button = 0;
-//                 wrapper.dispatchEvent(mouseUp);
-//             })
-//             .then(() => {
-//                 const dialog = element.shadowRoot.querySelector('c-dialog');
-//                 expect(dialog).toBeFalsy();
-//             });
-//     });
-
-//     // recurrent-edit-modes
-//     // Depends on start, rows, rowsKeyField, events and the edit/save flow
-//     it('recurrentEditModes, all', () => {
-//         element.start = START;
-//         document.body.appendChild(element);
-
-//         element.rows = ROWS;
-//         element.rowsKeyField = ROWS_KEY_FIELD;
-//         element.events = [
-//             {
-//                 keyFields: ['row-2', 'row1'],
-//                 name: 'event-1',
-//                 title: 'Event 1',
-//                 from: new Date(2021, 8, 2, 14),
-//                 to: new Date(2021, 8, 5, 16),
-//                 recurrence: 'daily',
-//                 recurrenceCount: 5
-//             }
-//         ];
-//         element.recurrentEditModes = ['all'];
-
-//         return Promise.resolve()
-//             .then(() => {
-//                 // Open the context menu
-//                 const event = element.shadowRoot.querySelector(
-//                     'c-primitive-scheduler-event-occurrence'
-//                 );
-//                 event.dispatchEvent(
-//                     new CustomEvent('privatecontextmenu', {
-//                         detail: {
-//                             eventName: event.eventName,
-//                             key: event.occurrenceKey,
-//                             from: event.from,
-//                             to: event.to,
-//                             x: 0,
-//                             y: 0
-//                         }
-//                     })
-//                 );
-//             })
-//             .then(() => {
-//                 // Pick the edit menu
-//                 const dropdown = element.shadowRoot.querySelector(
-//                     'c-primitive-dropdown-menu'
-//                 );
-//                 dropdown.dispatchEvent(
-//                     new CustomEvent('privateselect', {
-//                         detail: {
-//                             name: 'edit'
-//                         }
-//                     })
-//                 );
-//             })
-//             .then(() => {
-//                 // Change the title
-//                 const title = element.shadowRoot.querySelector(
-//                     'lightning-input'
-//                 );
-//                 title.value = 'Some new title';
-//                 title.dispatchEvent(new CustomEvent('change'));
-
-//                 // Save
-//                 const saveButton = element.shadowRoot.querySelector(
-//                     'lightning-button:last-of-type'
-//                 );
-//                 saveButton.click();
-//             })
-//             .then(() => {
-//                 const events = element.shadowRoot.querySelectorAll(
-//                     'c-primitive-scheduler-event-occurrence'
-//                 );
-//                 events.forEach((event) => {
-//                     expect(event.title).toBe('Some new title');
-//                 });
-//             });
-//     });
-
-//     it('recurrentEditModes, one', () => {
-//         element.start = START;
-//         document.body.appendChild(element);
-
-//         element.rows = ROWS;
-//         element.rowsKeyField = ROWS_KEY_FIELD;
-//         element.events = [
-//             {
-//                 keyFields: ['row-2', 'row1'],
-//                 name: 'event-1',
-//                 title: 'Event 1',
-//                 from: new Date(2021, 8, 2, 14),
-//                 to: new Date(2021, 8, 5, 16),
-//                 recurrence: 'daily',
-//                 recurrenceCount: 5
-//             }
-//         ];
-//         element.recurrentEditModes = ['one'];
-
-//         let from;
-//         let to;
-//         return Promise.resolve()
-//             .then(() => {
-//                 // Open the context menu
-//                 const event = element.shadowRoot.querySelector(
-//                     'c-primitive-scheduler-event-occurrence'
-//                 );
-//                 from = event.from;
-//                 to = event.to;
-//                 event.dispatchEvent(
-//                     new CustomEvent('privatecontextmenu', {
-//                         detail: {
-//                             eventName: event.eventName,
-//                             key: event.occurrenceKey,
-//                             from: event.from,
-//                             to: event.to,
-//                             x: 0,
-//                             y: 0
-//                         }
-//                     })
-//                 );
-//             })
-//             .then(() => {
-//                 // Pick the edit menu
-//                 const dropdown = element.shadowRoot.querySelector(
-//                     'c-primitive-dropdown-menu'
-//                 );
-//                 dropdown.dispatchEvent(
-//                     new CustomEvent('privateselect', {
-//                         detail: {
-//                             name: 'edit'
-//                         }
-//                     })
-//                 );
-//             })
-//             .then(() => {
-//                 // Change the title
-//                 const title = element.shadowRoot.querySelector(
-//                     'lightning-input'
-//                 );
-//                 title.value = 'Some new title';
-//                 title.dispatchEvent(new CustomEvent('change'));
-
-//                 // Save
-//                 const saveButton = element.shadowRoot.querySelector(
-//                     'lightning-button:last-of-type'
-//                 );
-//                 saveButton.click();
-//             })
-//             .then(() => {
-//                 const events = element.shadowRoot.querySelectorAll(
-//                     'c-primitive-scheduler-event-occurrence'
-//                 );
-//                 events.forEach((event) => {
-//                     if (event.from === from && event.to === to) {
-//                         expect(event.title).toBe('Some new title');
-//                     } else {
-//                         expect(event.title).toBe('Event 1');
-//                     }
-//                 });
-//             });
-//     });
-
-//     it('recurrentEditModes, no edit choice dialog when only one option', () => {
-//         element.start = START;
-//         document.body.appendChild(element);
-
-//         element.rows = ROWS;
-//         element.rowsKeyField = ROWS_KEY_FIELD;
-//         element.events = [
-//             {
-//                 keyFields: ['row-2', 'row1'],
-//                 name: 'event-1',
-//                 title: 'Event 1',
-//                 from: new Date(2021, 8, 2, 14),
-//                 to: new Date(2021, 8, 5, 16),
-//                 recurrence: 'daily',
-//                 recurrenceCount: 5
-//             }
-//         ];
-//         element.recurrentEditModes = ['all'];
-
-//         const wrapper = element.shadowRoot.querySelector(
-//             '.avonni-scheduler__wrapper'
-//         );
-
-//         return Promise.resolve()
-//             .then(() => {
-//                 // Mouse down
-//                 const event = element.shadowRoot.querySelector(
-//                     'c-primitive-scheduler-event-occurrence'
-//                 );
-//                 event.dispatchEvent(
-//                     new CustomEvent('privatemousedown', {
-//                         detail: {
-//                             eventName: event.eventName,
-//                             key: event.occurrenceKey,
-//                             from: event.from,
-//                             to: event.to,
-//                             x: 0,
-//                             y: 0
-//                         }
-//                     })
-//                 );
-//                 // Mouse move
-//                 wrapper.dispatchEvent(new CustomEvent('mousemove'));
-
-//                 // Mouse up
-//                 const mouseUp = new CustomEvent('mouseup');
-//                 mouseUp.clientX = 0;
-//                 mouseUp.clientY = 0;
-//                 mouseUp.button = 0;
-//                 wrapper.dispatchEvent(mouseUp);
-//             })
-//             .then(() => {
-//                 const dialog = element.shadowRoot.querySelector('c-dialog');
-//                 expect(dialog).toBeFalsy();
-//             });
-//     });
-
-//     // reference-lines
-//     // Depends on start, rows and rowsKeyField
-//     it('referenceLines', () => {
-//         element.start = START;
-//         document.body.appendChild(element);
-
-//         element.rows = ROWS;
-//         element.rowsKeyField = ROWS_KEY_FIELD;
-//         const references = [
-//             {
-//                 label: 'Reference 1',
-//                 variant: 'success',
-//                 date: new Date(2021, 8, 2, 14)
-//             },
-//             {
-//                 label: 'Reference 2',
-//                 date: new Date(2021, 8, 3, 14)
-//             }
-//         ];
-//         element.referenceLines = references;
-
-//         return Promise.resolve().then(() => {
-//             const events = element.shadowRoot.querySelectorAll(
-//                 'c-primitive-scheduler-event-occurrence'
-//             );
-//             events.forEach((event, index) => {
-//                 expect(event.referenceLine).toBeTruthy();
-//                 expect(event.theme).toBe(
-//                     references[index].variant || 'default'
-//                 );
-//                 expect(event.title).toBe(references[index].label);
-//                 expect(event.from.ts).toBe(references[index].date.getTime());
-//                 expect(event.to.ts).toBe(references[index].date.getTime() + 1);
-//             });
-//         });
-//     });
-
-//     it('referenceLines, recurrent', () => {
-//         element.start = START;
-//         document.body.appendChild(element);
-
-//         element.rows = ROWS;
-//         element.rowsKeyField = ROWS_KEY_FIELD;
-//         const references = [
-//             {
-//                 label: 'Reference 1',
-//                 variant: 'success',
-//                 date: new Date(2021, 8, 2, 14),
-//                 recurrence: 'daily',
-//                 recurrenceCount: 5
-//             }
-//         ];
-//         element.referenceLines = references;
-
-//         return Promise.resolve().then(() => {
-//             const events = element.shadowRoot.querySelectorAll(
-//                 'c-primitive-scheduler-event-occurrence'
-//             );
-//             expect(events).toHaveLength(5);
-//         });
-//     });
-
-//     // resize-column-disabled
-//     // Depends on columns, rows and rowsKeyField
-//     it('resizeColumnDisabled = false', () => {
-//         document.body.appendChild(element);
-
-//         element.resizeColumnDisabled = false;
-//         element.columns = COLUMNS;
-//         element.rows = ROWS;
-//         element.rowsKeyField = ROWS_KEY_FIELD;
-
-//         const wrapper = element.shadowRoot.querySelector(
-//             '.avonni-scheduler__wrapper'
-//         );
-//         return Promise.resolve()
-//             .then(() => {
-//                 const datatable = element.shadowRoot.querySelector(
-//                     'c-primitive-datatable'
-//                 );
-//                 expect(datatable.resizeColumnDisabled).toBeFalsy();
-
-//                 // Mouse down
-//                 const splitter = element.shadowRoot.querySelector(
-//                     '.avonni-scheduler__splitter'
-//                 );
-//                 const mouseDown = new CustomEvent('mousedown');
-//                 mouseDown.clientX = 30;
-//                 mouseDown.button = 0;
-//                 splitter.dispatchEvent(mouseDown);
-
-//                 // Mouse move
-//                 const mouseMove = new CustomEvent('mousemove');
-//                 mouseMove.clientX = 10;
-//                 wrapper.dispatchEvent(mouseMove);
-
-//                 // Mouse up
-//                 const mouseUp = new CustomEvent('mouseup');
-//                 mouseUp.button = 0;
-//                 wrapper.dispatchEvent(mouseUp);
-//             })
-//             .then(() => {
-//                 const datatableCol = element.shadowRoot.querySelector(
-//                     '.avonni-scheduler__datatable-col'
-//                 );
-//                 const datatable = element.shadowRoot.querySelector(
-//                     'c-primitive-datatable'
-//                 );
-//                 // The datatable will originally have a width of 0px
-//                 expect(datatableCol.style.width).toBe('-20px');
-//                 expect(datatable.style.width).toBe('-20px');
-//             });
-//     });
-
-//     it('resizeColumnDisabled = true', () => {
-//         document.body.appendChild(element);
-//         element.resizeColumnDisabled = true;
-
-//         const wrapper = element.shadowRoot.querySelector(
-//             '.avonni-scheduler__wrapper'
-//         );
-//         return Promise.resolve()
-//             .then(() => {
-//                 const datatable = element.shadowRoot.querySelector(
-//                     'c-primitive-datatable'
-//                 );
-//                 expect(datatable.resizeColumnDisabled).toBeTruthy();
-
-//                 // Mouse down
-//                 const splitter = element.shadowRoot.querySelector(
-//                     '.avonni-scheduler__splitter'
-//                 );
-//                 expect(splitter.classList).toContain(
-//                     'avonni-scheduler__splitter_disabled'
-//                 );
-//                 const mousedown = new CustomEvent('mousedown');
-//                 mousedown.clientX = 30;
-//                 splitter.dispatchEvent(mousedown);
-
-//                 // Mouse move
-//                 wrapper.dispatchEvent(new CustomEvent('mousemove'));
-
-//                 // Mouse up
-//                 const mouseUp = new CustomEvent('mouseup');
-//                 mouseUp.clientX = 100;
-//                 mouseUp.button = 0;
-//                 wrapper.dispatchEvent(mouseUp);
-//             })
-//             .then(() => {
-//                 const datatableCol = element.shadowRoot.querySelector(
-//                     '.avonni-scheduler__datatable-col'
-//                 );
-//                 const datatable = element.shadowRoot.querySelector(
-//                     'c-primitive-datatable'
-//                 );
-//                 expect(datatableCol.style.width).toBeFalsy();
-//                 expect(datatable.style.width).toBeFalsy();
-//             });
-//     });
-
-//     // rows
-//     // Depends on rowsKeyField
-//     it('rows', () => {
-//         document.body.appendChild(element);
-
-//         element.rows = ROWS;
-//         element.rowsKeyField = ROWS_KEY_FIELD;
-
-//         return Promise.resolve().then(() => {
-//             const rows = element.shadowRoot.querySelectorAll(
-//                 '.avonni-scheduler__row'
-//             );
-//             expect(rows).toHaveLength(ROWS.length);
-
-//             const datatable = element.shadowRoot.querySelector(
-//                 'c-primitive-datatable'
-//             );
-//             expect(datatable.data).toMatchObject(ROWS);
-//         });
-//     });
-
-//     // rows-key-field
-//     // Depends on rows
-//     it('rowsKeyField', () => {
-//         document.body.appendChild(element);
-
-//         element.rows = ROWS;
-//         element.rowsKeyField = ROWS_KEY_FIELD;
-
-//         return Promise.resolve().then(() => {
-//             const datatable = element.shadowRoot.querySelector(
-//                 'c-primitive-datatable'
-//             );
-//             expect(datatable.keyField).toBe(ROWS_KEY_FIELD);
-//         });
-//     });
-
-//     // start
-//     it('start', () => {
-//         document.body.appendChild(element);
-
-//         element.start = START;
-
-//         return Promise.resolve().then(() => {
-//             const header = element.shadowRoot.querySelector(
-//                 'c-primitive-scheduler-header-group'
-//             );
-//             expect(header.start.ts).toBe(START.getTime());
-//         });
-//     });
-
-//     // time-span
-//     it('timeSpan', () => {
-//         document.body.appendChild(element);
-
-//         const timeSpan = {
-//             unit: 'month',
-//             span: 3
-//         };
-//         element.timeSpan = timeSpan;
-
-//         return Promise.resolve().then(() => {
-//             const header = element.shadowRoot.querySelector(
-//                 'c-primitive-scheduler-header-group'
-//             );
-//             expect(header.timeSpan).toMatchObject(timeSpan);
-//         });
-//     });
-
-//     /* ----- METHODS ----- */
-
-//     // createEvent
-//     // Depends on rows, rowsKeyField and start
-//     it('createEvent method', () => {
-//         element.start = START;
-//         document.body.appendChild(element);
-
-//         element.rows = ROWS;
-//         element.rowsKeyField = ROWS_KEY_FIELD;
-//         element.createEvent(EVENTS[0]);
-
-//         return Promise.resolve().then(() => {
-//             const events = element.shadowRoot.querySelectorAll(
-//                 'c-primitive-scheduler-event-occurrence'
-//             );
-//             expect(events).toHaveLength(EVENTS[0].keyFields.length);
-//         });
-//     });
-
-//     // deleteEvent
-//     // Depends on rows, rowsKeyField, start and events
-//     it('deleteEvent method', () => {
-//         element.start = START;
-//         document.body.appendChild(element);
-
-//         element.rows = ROWS;
-//         element.rowsKeyField = ROWS_KEY_FIELD;
-//         element.events = EVENTS;
-
-//         let eventName;
-//         return Promise.resolve()
-//             .then(() => {
-//                 const event = element.shadowRoot.querySelector(
-//                     'c-primitive-scheduler-event-occurrence'
-//                 );
-//                 eventName = event.eventName;
-
-//                 element.deleteEvent(eventName);
-//             })
-//             .then(() => {
-//                 const event = element.shadowRoot.querySelector(
-//                     `c-primitive-scheduler-event-occurrence[data-event-name="${eventName}"]`
-//                 );
-//                 expect(event).toBeFalsy();
-//             });
-//     });
-
-//     // focusEvent
-//     // Depends on rows, rowsKeyField, start and events
-//     it('focusEvent method', () => {
-//         element.start = START;
-//         document.body.appendChild(element);
-
-//         element.rows = ROWS;
-//         element.rowsKeyField = ROWS_KEY_FIELD;
-//         element.events = EVENTS;
-
-//         return Promise.resolve().then(() => {
-//             const event = element.shadowRoot.querySelector(
-//                 'c-primitive-scheduler-event-occurrence'
-//             );
-//             const handler = jest.fn();
-//             event.focus = handler;
-
-//             element.focusEvent(event.eventName);
-//             expect(handler).toHaveBeenCalled();
-//         });
-//     });
-
-//     // openNewEventDialog
-//     // Depends on rows, rowsKeyField and start
-//     it('openNewEventDialog method', () => {
-//         element.start = START;
-//         document.body.appendChild(element);
-
-//         element.rows = ROWS;
-//         element.rowsKeyField = ROWS_KEY_FIELD;
-//         element.openNewEventDialog();
-
-//         return Promise.resolve().then(() => {
-//             const dialog = element.shadowRoot.querySelector('c-dialog');
-//             expect(dialog).toBeTruthy();
-//         });
-//     });
-
-//     /* ----- EVENTS ----- */
-
-//     // actionclick
-//     // Depends on start, rows, rowsKeyField and events
-//     it('actionclick event', () => {
-//         element.start = START;
-//         document.body.appendChild(element);
-
-//         element.rows = ROWS;
-//         element.rowsKeyField = ROWS_KEY_FIELD;
-//         element.events = EVENTS;
-
-//         const handler = jest.fn();
-//         element.addEventListener('actionclick', handler);
-
-//         let eventName;
-//         return Promise.resolve()
-//             .then(() => {
-//                 const event = element.shadowRoot.querySelector(
-//                     'c-primitive-scheduler-event-occurrence'
-//                 );
-//                 eventName = event.eventName;
-//                 event.dispatchEvent(
-//                     new CustomEvent('privatecontextmenu', {
-//                         detail: {
-//                             eventName,
-//                             key: event.occurrenceKey,
-//                             from: event.from,
-//                             to: event.to,
-//                             x: 20,
-//                             y: 300
-//                         }
-//                     })
-//                 );
-//             })
-//             .then(() => {
-//                 const dropdown = element.shadowRoot.querySelector(
-//                     'c-primitive-dropdown-menu'
-//                 );
-//                 dropdown.dispatchEvent(
-//                     new CustomEvent('privateselect', {
-//                         detail: {
-//                             name: 'some-action'
-//                         }
-//                     })
-//                 );
-//                 expect(handler).toHaveBeenCalled();
-//                 expect(handler.mock.calls[0][0].detail.name).toBe(
-//                     'some-action'
-//                 );
-//                 expect(handler.mock.calls[0][0].detail.targetName).toBe(
-//                     eventName
-//                 );
-//             });
-//     });
-
-//     // eventchange
-//     // Depends on start, rows, rowsKeyField and events
-//     it('eventchange event', () => {
-//         element.start = START;
-//         document.body.appendChild(element);
-
-//         element.rows = ROWS;
-//         element.rowsKeyField = ROWS_KEY_FIELD;
-//         element.events = [
-//             {
-//                 keyFields: ['row-2'],
-//                 name: 'event-1',
-//                 title: 'Event 1',
-//                 from: new Date(2021, 8, 2),
-//                 to: new Date(2021, 8, 3),
-//                 recurrence: 'daily',
-//                 recurrenceCount: 4
-//             }
-//         ];
-
-//         const handler = jest.fn();
-//         element.addEventListener('eventchange', handler);
-
-//         let eventName;
-//         let from;
-//         let to;
-//         return Promise.resolve()
-//             .then(() => {
-//                 // Open event context menu
-//                 const event = element.shadowRoot.querySelector(
-//                     'c-primitive-scheduler-event-occurrence'
-//                 );
-//                 eventName = event.eventName;
-//                 from = event.from;
-//                 to = event.to;
-//                 event.dispatchEvent(
-//                     new CustomEvent('privatecontextmenu', {
-//                         detail: {
-//                             eventName,
-//                             key: event.occurrenceKey,
-//                             from,
-//                             to,
-//                             x: 20,
-//                             y: 300
-//                         }
-//                     })
-//                 );
-//             })
-//             .then(() => {
-//                 // Select the edit menu
-//                 const dropdown = element.shadowRoot.querySelector(
-//                     'c-primitive-dropdown-menu'
-//                 );
-//                 dropdown.dispatchEvent(
-//                     new CustomEvent('privateselect', {
-//                         detail: {
-//                             name: 'edit'
-//                         }
-//                     })
-//                 );
-//             })
-//             .then(() => {
-//                 const title = element.shadowRoot.querySelector(
-//                     'c-dialog lightning-input'
-//                 );
-//                 title.value = 'New event title';
-//                 title.dispatchEvent(new CustomEvent('change'));
-
-//                 const resources = element.shadowRoot.querySelector(
-//                     'c-dialog c-combobox'
-//                 );
-//                 resources.dispatchEvent(
-//                     new CustomEvent('change', {
-//                         detail: {
-//                             value: [
-//                                 ROWS[0][ROWS_KEY_FIELD],
-//                                 ROWS[1][ROWS_KEY_FIELD]
-//                             ]
-//                         }
-//                     })
-//                 );
-
-//                 const saveButton = element.shadowRoot.querySelector(
-//                     'c-dialog lightning-button-menu'
-//                 );
-//                 saveButton.dispatchEvent(
-//                     new CustomEvent('select', {
-//                         cancelable: true,
-//                         detail: {
-//                             value: 'one'
-//                         }
-//                     })
-//                 );
-
-//                 expect(handler).toHaveBeenCalled();
-//                 expect(handler.mock.calls[0][0].detail.name).toBe(eventName);
-//                 expect(
-//                     handler.mock.calls[0][0].detail.recurrenceDates
-//                 ).toMatchObject({
-//                     from: from.toUTC().toISO(),
-//                     to: to.toUTC().toISO()
-//                 });
-//                 expect(
-//                     handler.mock.calls[0][0].detail.draftValues
-//                 ).toMatchObject({
-//                     keyFields: [
-//                         ROWS[0][ROWS_KEY_FIELD],
-//                         ROWS[1][ROWS_KEY_FIELD]
-//                     ],
-//                     title: 'New event title'
-//                 });
-//                 expect(handler.mock.calls[0][0].bubbles).toBeTruthy();
-//                 expect(handler.mock.calls[0][0].cancelable).toBeFalsy();
-//                 expect(handler.mock.calls[0][0].composed).toBeFalsy();
-//             });
-//     });
-
-//     // eventcreate
-//     // Depends on openNewEventDialog(), rows, and rowsKeyField
-//     it('eventcreate event', () => {
-//         document.body.appendChild(element);
-
-//         const from = new Date(2021, 8, 2, 4).toISOString();
-//         const to = new Date(2021, 8, 2, 13).toISOString();
-//         element.rows = ROWS;
-//         element.rowsKeyField = ROWS_KEY_FIELD;
-
-//         const handler = jest.fn();
-//         element.addEventListener('eventcreate', handler);
-//         element.openNewEventDialog();
-
-//         return Promise.resolve().then(() => {
-//             const title = element.shadowRoot.querySelector(
-//                 'c-dialog lightning-input'
-//             );
-//             title.value = 'New event title';
-//             title.dispatchEvent(new CustomEvent('change'));
-
-//             const resources = element.shadowRoot.querySelector(
-//                 'c-dialog c-combobox'
-//             );
-//             resources.dispatchEvent(
-//                 new CustomEvent('change', {
-//                     detail: {
-//                         value: [
-//                             ROWS[0][ROWS_KEY_FIELD],
-//                             ROWS[1][ROWS_KEY_FIELD]
-//                         ]
-//                     }
-//                 })
-//             );
-
-//             const dateRange = element.shadowRoot.querySelector(
-//                 'c-dialog c-input-date-range'
-//             );
-//             dateRange.dispatchEvent(
-//                 new CustomEvent('change', {
-//                     detail: {
-//                         startDate: from,
-//                         endDate: to
-//                     }
-//                 })
-//             );
-
-//             const saveButton = element.shadowRoot.querySelector(
-//                 'c-dialog lightning-button:last-of-type'
-//             );
-//             saveButton.click();
-
-//             expect(handler).toHaveBeenCalled();
-//             expect(
-//                 handler.mock.calls[0][0].detail.event.keyFields
-//             ).toMatchObject([ROWS[0][ROWS_KEY_FIELD], ROWS[1][ROWS_KEY_FIELD]]);
-//             expect(
-//                 handler.mock.calls[0][0].detail.event.name
-//             ).not.toBeUndefined();
-//             expect(handler.mock.calls[0][0].detail.event.from).toBe(from);
-//             expect(handler.mock.calls[0][0].detail.event.to).toBe(to);
-//             expect(handler.mock.calls[0][0].detail.event.title).toBe(
-//                 'New event title'
-//             );
-//             expect(handler.mock.calls[0][0].bubbles).toBeTruthy();
-//             expect(handler.mock.calls[0][0].cancelable).toBeFalsy();
-//             expect(handler.mock.calls[0][0].composed).toBeFalsy();
-//         });
-//     });
-
-//     // eventdelete
-//     // Depends on deleteEvent(), events, start, rows, and rowsKeyField
-//     it('eventdelete event', () => {
-//         element.start = START;
-//         document.body.appendChild(element);
-
-//         element.rows = ROWS;
-//         element.rowsKeyField = ROWS_KEY_FIELD;
-//         element.events = EVENTS;
-
-//         const handler = jest.fn();
-//         element.addEventListener('eventdelete', handler);
-//         element.deleteEvent(EVENTS[0].name);
-
-//         expect(handler).toHaveBeenCalled();
-//         expect(handler.mock.calls[0][0].detail.name).toBe(EVENTS[0].name);
-//         expect(handler.mock.calls[0][0].bubbles).toBeTruthy();
-//         expect(handler.mock.calls[0][0].cancelable).toBeFalsy();
-//         expect(handler.mock.calls[0][0].composed).toBeFalsy();
-//     });
-
-//     /* ----- USER ACTIONS ----- */
-
-//     // datatable resize
-//     // Depends on the splitter resize flow, rows, rowsKeyField and columns
-//     it('User resizes one of the datatable columns', () => {
-//         document.body.appendChild(element);
-
-//         element.columns = COLUMNS;
-//         element.rows = ROWS;
-//         element.rowsKeyField = ROWS_KEY_FIELD;
-
-//         const wrapper = element.shadowRoot.querySelector(
-//             '.avonni-scheduler__wrapper'
-//         );
-//         return Promise.resolve()
-//             .then(() => {
-//                 // Resize the column using the splitter
-//                 const splitter = element.shadowRoot.querySelector(
-//                     '.avonni-scheduler__splitter'
-//                 );
-//                 const mouseDown = new CustomEvent('mousedown');
-//                 mouseDown.clientX = 30;
-//                 mouseDown.button = 0;
-//                 splitter.dispatchEvent(mouseDown);
-
-//                 const mouseMove = new CustomEvent('mousemove');
-//                 mouseMove.clientX = 10;
-//                 wrapper.dispatchEvent(mouseMove);
-
-//                 const mouseUp = new CustomEvent('mouseup');
-//                 mouseUp.button = 0;
-//                 wrapper.dispatchEvent(mouseUp);
-//             })
-//             .then(() => {
-//                 const datatable = element.shadowRoot.querySelector(
-//                     'c-primitive-datatable'
-//                 );
-//                 expect(datatable.style.width).toBe('-20px');
-
-//                 // Send a resize event from the datatable, it should reset the datatable width
-//                 datatable.dispatchEvent(
-//                     new CustomEvent('resize', {
-//                         detail: {
-//                             columnWidths: [100, 36, 48],
-//                             isUserTriggered: true
-//                         }
-//                     })
-//                 );
-
-//                 expect(datatable.style.width).toBeFalsy();
-//             });
-//     });
-
-//     // Event delete
-//     // Depends on rows, rowsKeyField, events and start
-//     it('User deletes an event', () => {
-//         element.start = START;
-//         document.body.appendChild(element);
-
-//         element.events = EVENTS;
-//         element.rows = ROWS;
-//         element.rowsKeyField = ROWS_KEY_FIELD;
-
-//         let eventName;
-//         return Promise.resolve()
-//             .then(() => {
-//                 // Open event context menu
-//                 const event = element.shadowRoot.querySelector(
-//                     'c-primitive-scheduler-event-occurrence'
-//                 );
-//                 eventName = event.eventName;
-//                 event.dispatchEvent(
-//                     new CustomEvent('privatecontextmenu', {
-//                         detail: {
-//                             eventName,
-//                             key: event.occurrenceKey,
-//                             from: event.from,
-//                             to: event.to,
-//                             x: 20,
-//                             y: 300
-//                         }
-//                     })
-//                 );
-//             })
-//             .then(() => {
-//                 // Select the delete menu
-//                 const dropdown = element.shadowRoot.querySelector(
-//                     'c-primitive-dropdown-menu'
-//                 );
-//                 dropdown.dispatchEvent(
-//                     new CustomEvent('privateselect', {
-//                         detail: {
-//                             name: 'delete'
-//                         }
-//                     })
-//                 );
-//             })
-//             .then(() => {
-//                 const deleteButton = element.shadowRoot.querySelector(
-//                     'c-dialog lightning-button:nth-of-type(2)'
-//                 );
-//                 deleteButton.click();
-//             })
-//             .then(() => {
-//                 const event = element.shadowRoot.querySelector(
-//                     `c-primitive-scheduler-event-occurrence[data-event-name="${eventName}"]`
-//                 );
-//                 expect(event).toBeFalsy();
-//             });
-//     });
-
-//     // Double click
-//     // Depends on start, events, rows and rowsKeyField
-//     it('User double-clicks on an event', () => {
-//         element.start = START;
-//         document.body.appendChild(element);
-
-//         element.events = EVENTS;
-//         element.rows = ROWS;
-//         element.rowsKeyField = ROWS_KEY_FIELD;
-
-//         let eventTitle;
-//         return Promise.resolve()
-//             .then(() => {
-//                 const event = element.shadowRoot.querySelector(
-//                     'c-primitive-scheduler-event-occurrence'
-//                 );
-//                 eventTitle = event.title;
-//                 event.dispatchEvent(
-//                     new CustomEvent('privatedblclick', {
-//                         detail: {
-//                             eventName: event.eventName,
-//                             key: event.occurrenceKey,
-//                             from: event.from,
-//                             to: event.to,
-//                             x: 20,
-//                             y: 300
-//                         }
-//                     })
-//                 );
-//             })
-//             .then(() => {
-//                 const dialog = element.shadowRoot.querySelector('c-dialog');
-//                 expect(dialog).toBeTruthy();
-//                 expect(dialog.title).toBe(eventTitle);
-//             });
-//     });
-
-//     it('User double-clicks on an empty spot', () => {
-//         element.start = START;
-//         document.body.appendChild(element);
-
-//         element.rows = ROWS;
-//         element.rowsKeyField = ROWS_KEY_FIELD;
-
-//         return Promise.resolve()
-//             .then(() => {
-//                 const cell = element.shadowRoot.querySelector(
-//                     '.avonni-scheduler__cell'
-//                 );
-//                 const doubleClick = new CustomEvent('dblclick');
-//                 doubleClick.clientX = 0;
-//                 doubleClick.clientY = 0;
-//                 cell.dispatchEvent(doubleClick);
-//             })
-//             .then(() => {
-//                 const dialog = element.shadowRoot.querySelector('c-dialog');
-//                 expect(dialog).toBeTruthy();
-//                 expect(dialog.title).toBe(element.dialogLabels.newEventTitle);
-//             });
-//     });
-
-//     // Cancel button of the edit dialog
-//     // Depends on start, events, rows and rowsKeyField
-//     it('User cancels an event edition', () => {
-//         element.start = START;
-//         document.body.appendChild(element);
-
-//         element.rows = ROWS;
-//         element.rowsKeyField = ROWS_KEY_FIELD;
-//         element.events = EVENTS;
-
-//         let eventName;
-//         let eventTitle;
-//         return Promise.resolve()
-//             .then(() => {
-//                 // Open event context menu
-//                 const event = element.shadowRoot.querySelector(
-//                     'c-primitive-scheduler-event-occurrence'
-//                 );
-//                 eventName = event.eventName;
-//                 eventTitle = event.title;
-//                 event.dispatchEvent(
-//                     new CustomEvent('privatecontextmenu', {
-//                         detail: {
-//                             eventName,
-//                             key: event.occurrenceKey,
-//                             from: event.from,
-//                             to: event.to,
-//                             x: 0,
-//                             y: 0
-//                         }
-//                     })
-//                 );
-//             })
-//             .then(() => {
-//                 // Select the edit menu
-//                 const dropdown = element.shadowRoot.querySelector(
-//                     'c-primitive-dropdown-menu'
-//                 );
-//                 dropdown.dispatchEvent(
-//                     new CustomEvent('privateselect', {
-//                         detail: {
-//                             name: 'edit'
-//                         }
-//                     })
-//                 );
-//             })
-//             .then(() => {
-//                 const titleInput = element.shadowRoot.querySelector(
-//                     'c-dialog lightning-input'
-//                 );
-//                 titleInput.value = 'Some new title';
-//                 titleInput.dispatchEvent(new CustomEvent('change'));
-
-//                 const cancelButton = element.shadowRoot.querySelector(
-//                     'c-dialog lightning-button'
-//                 );
-//                 cancelButton.click();
-//             })
-//             .then(() => {
-//                 const dialog = element.shadowRoot.querySelector('c-dialog');
-//                 expect(dialog).toBeFalsy();
-
-//                 const event = element.shadowRoot.querySelector(
-//                     `c-primitive-scheduler-event-occurrence[data-event-name="${eventName}"]`
-//                 );
-//                 expect(event.title).toBe(eventTitle);
-//             });
-//     });
-
-//     it('User cancels a recurring event drag and drop', () => {
-//         element.start = START;
-//         document.body.appendChild(element);
-
-//         element.rows = ROWS;
-//         element.rowsKeyField = ROWS_KEY_FIELD;
-//         element.events = [
-//             {
-//                 keyFields: ['row-2', 'row1'],
-//                 name: 'event-1',
-//                 title: 'Event 1',
-//                 from: new Date(2021, 8, 2, 14),
-//                 to: new Date(2021, 8, 5, 16),
-//                 recurrence: 'daily',
-//                 recurrenceCount: 5
-//             }
-//         ];
-
-//         let occurrenceKey, eventFrom;
-//         return Promise.resolve()
-//             .then(() => {
-//                 // Mouse down
-//                 const wrapper = element.shadowRoot.querySelector(
-//                     '.avonni-scheduler__wrapper'
-//                 );
-//                 const event = element.shadowRoot.querySelector(
-//                     'c-primitive-scheduler-event-occurrence'
-//                 );
-//                 occurrenceKey = event.occurrenceKey;
-//                 eventFrom = event.from;
-
-//                 event.dispatchEvent(
-//                     new CustomEvent('privatemousedown', {
-//                         detail: {
-//                             eventName: event.eventName,
-//                             key: event.occurrenceKey,
-//                             from: event.from,
-//                             to: event.to,
-//                             x: 0,
-//                             y: 0
-//                         }
-//                     })
-//                 );
-//                 // Mouse move
-//                 wrapper.dispatchEvent(new CustomEvent('mousemove'));
-
-//                 // Mouse up
-//                 const mouseUp = new CustomEvent('mouseup');
-//                 mouseUp.clientX = 0;
-//                 mouseUp.clientY = 0;
-//                 mouseUp.button = 0;
-//                 wrapper.dispatchEvent(mouseUp);
-//             })
-//             .then(() => {
-//                 const cancelButton = element.shadowRoot.querySelector(
-//                     'c-dialog lightning-button'
-//                 );
-//                 cancelButton.click();
-//             })
-//             .then(() => {
-//                 const event = element.shadowRoot.querySelector(
-//                     `c-primitive-scheduler-event-occurrence[data-key="${occurrenceKey}"]`
-//                 );
-//                 expect(event.from).toBe(eventFrom);
-//             });
-//     });
-// });
-
-describe('Primitive Datatable', () => {
-    test.todo('please pass');
-=======
 /**
  * BSD 3-Clause License
  *
@@ -4942,5 +2464,4 @@
                 expect(event.from).toBe(eventFrom);
             });
     });
->>>>>>> 0718294d
 });