--- conflicted
+++ resolved
@@ -1,10 +1,7 @@
-<<<<<<< HEAD
-=======
 .avonni-scheduler__wrapper {
     height: 100%;
 }
 
->>>>>>> f7a19bc9
 .avonni-scheduler__flex-col {
     flex: 1 1 auto;
 }
