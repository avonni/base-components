import { LightningElement, api } from 'lwc';
import { normalizeString, normalizeBoolean } from 'c/utilsPrivate';
import { classSet } from 'c/utils';

const BUTTON_POSITIONS = {
    valid: ['left', 'right'],
    defaultButtonPreviousIcon: 'left',
    defaultButtonNextIcon: 'left',
    defaultButtonFinishIcon: 'left',
    defaultAction: 'left'
};

<<<<<<< HEAD
const INDICATOR_POSITIONS = {
    valid: ['header', 'footer'],
    default: 'footer'
=======
const POSITIONS = {
    valid: ['top', 'bottom', 'side'],
    default: 'bottom'
};

const INDICATOR_POSITIONS = {
    valid: ['top', 'bottom', 'right', 'left'],
    default: 'bottom'
>>>>>>> 847d5aa6
};

const BUTTON_VARIANTS = {
    valid: [
        'bare',
        'neutral',
        'brand',
        'brand-outline',
        'inverse',
        'destructive',
        'destructive-text',
        'success'
    ],
    defaultButtonPrevious: 'neutral',
    defaultButtonNext: 'neutral',
    defaultButtonFinish: 'neutral'
};
const INDICATOR_TYPES = {
    valid: ['base', 'base-shaded', 'path', 'bullet', 'fractions', 'bar'],
    default: 'base'
};

const DEFAULT_BUTTON_PREVIOUS_LABEL = 'Previous';
const DEFAULT_BUTTON_NEXT_LABEL = 'Next';
const DEFAULT_BUTTON_FINISH_LABEL = 'Finish';
const DEFAULT_FRACTION_PREFIX_LABEL = 'Step';
const DEFAULT_FRACTION_LABEL = 'of';

export default class PrimitiveWizardNavigation extends LightningElement {
    @api buttonPreviousIconName;
    @api buttonNextIconName;
    @api buttonFinishIconName;

    _steps = [];
    _currentStep;
    _rendered = false;
    _indicatorType = INDICATOR_TYPES.default;
    _hideIndicator = false;
    _buttonPreviousIconPosition = BUTTON_POSITIONS.defaultButtonPreviousIcon;
    _buttonPreviousLabel = DEFAULT_BUTTON_PREVIOUS_LABEL;
    _buttonPreviousVariant = BUTTON_VARIANTS.defaultButtonPrevious;
    _buttonNextIconPosition = BUTTON_POSITIONS.defaultButtonNextIcon;
    _buttonNextLabel = DEFAULT_BUTTON_NEXT_LABEL;
    _buttonNextVariant = BUTTON_VARIANTS.defaultButtonNext;
    _buttonFinishIconPosition = BUTTON_POSITIONS.defaultButtonFinishIcon;
    _buttonFinishLabel = DEFAULT_BUTTON_FINISH_LABEL;
    _buttonFinishVariant = BUTTON_VARIANTS.defaultButtonFinish;
    _buttonAlignmentBump;
    _actionPosition = BUTTON_POSITIONS.defaultAction;
    _fractionPrefixLabel = DEFAULT_FRACTION_PREFIX_LABEL;
    _fractionLabel = DEFAULT_FRACTION_LABEL;
<<<<<<< HEAD
    _indicatorPosition = 'footer';
    _position = 'footer';

    lastStep = false;
    progressIndicatorVariant = 'base';
    progressIndicatorType = 'base';
=======
    _indicatorPosition = INDICATOR_POSITIONS.default;
    _position = POSITIONS.default;

    lastStep = false;
    progressIndicatorVariant = INDICATOR_TYPES.default;
    progressIndicatorType = INDICATOR_TYPES.default;
>>>>>>> 847d5aa6
    progressBarValue = 0;
    progressBarOrientation = 'horizontal';
    fractionCurrentStep;
    fractionTotalSteps;
    showBulletIndicator = false;
    showProgressIndicator = false;
    showFractionIndicator = false;
    showBarIndicator = false;
    hidePreviousButton = false;
    hideNextFinishButton = false;
<<<<<<< HEAD
    previousButtonColClass;
    progressColClass = 'slds-text-align_left';
    actionsNextFinishButtonColClass;
    actionsSlotColClass;
    nextFinishButtonColClass;

    connectedCallback() {
        // Apply buttonAlignmentBump and actionPosition.
        this._reorderColumns();
    }
=======
>>>>>>> 847d5aa6

    renderedCallback() {
        if (!this._rendered && this.steps.length > 0) {
            this._rendered = true;

            if (!this.hideIndicator) this._initIndicator();
            this._normalizeProxySteps();
            this._updateSteps();
        }
    }

    // Tranform the read only proxy object into an array
    // Needed by the bullet indicator to add keys to the steps
    _normalizeProxySteps() {
        this._steps = this.steps.map((proxyStep) => {
            return {
                name: proxyStep.name,
                label: proxyStep.label,
                hidePreviousButton: proxyStep.hidePreviousButton,
                hideNextFinishButton: proxyStep.hideNextFinishButton
            };
        });
    }

    _initIndicator() {
        // If the indicator position is set to header, two navigations will be in the wizard:
        // One will be in the footer and will only display the buttons.
        // One will be in the header and will only display the indicator.
        if (this.indicatorPosition === 'top' && this.position === 'bottom') {
            this._hideIndicator = true;
            return;
        } else if (this.hideAllButtons) {
            this.hidePreviousButton = true;
            this.hideNextFinishButton = true;
        }

        this.showProgressIndicator = this.showBulletIndicator = this.showFractionIndicator = this.showBarIndicator = false;

        switch (this.indicatorType) {
            case 'base-shaded':
                this.showProgressIndicator = true;
                this.progressIndicatorVariant = 'shade';
                this.progressIndicatorType = 'base';
                break;
            case 'path':
                this.showProgressIndicator = true;
                this.progressIndicatorType = 'path';
                break;
            case 'bullet':
                this.showBulletIndicator = true;
                break;
            case 'fractions':
                this.showFractionIndicator = true;
                this.fractionTotalSteps = this.steps.length;
                break;
            case 'bar':
                this.showBarIndicator = true;
                this.progressBarOrientation = this.sideNavigation
                    ? 'vertical'
                    : 'horizontal';
                break;
            default:
                this.showProgressIndicator = true;
                break;
        }
    }

    _updateSteps() {
        const currentStepIndex =
            this.currentStepIndex > -1 ? this.currentStepIndex : 0;
        const currentStep = this.steps[currentStepIndex];

        // Update buttons if they are visible
        if (!this.hideAllButtons) {
            this.lastStep = currentStepIndex === this.steps.length - 1;

            // Hide previous button for first step
            if (currentStep === this.steps[0]) {
                this.hidePreviousButton = true;
            } else {
                this.hidePreviousButton = currentStep.hidePreviousButton;
            }

            this.hideNextFinishButton = currentStep.hideNextFinishButton;
        }

        // Update indicator if it is visible
        if (this.hideIndicator) return;

        if (this.showBarIndicator) {
            this.progressBarValue =
                (currentStepIndex / (this.steps.length - 1)) * 100;
        }

        if (this.showFractionIndicator) {
            this.fractionCurrentStep = currentStepIndex + 1;
        }

        if (this.showBulletIndicator) {
            this._steps.forEach((step) => {
                step.selected = false;
                step.bulletClass = 'slds-carousel__indicator-action';
            });
            currentStep.selected = true;
            currentStep.bulletClass =
                'slds-carousel__indicator-action slds-is-active';
        }
    }

    get currentStepIndex() {
        const stepNames = this.steps.map((step) => step.name);
        return stepNames.indexOf(this.currentStep);
    }

    get showIndicator() {
        return (
            this.steps &&
            !this.hideIndicator &&
            !(
                (this.indicatorPosition === 'right' ||
                    this.indicatorPosition === 'left') &&
                this.position === 'bottom'
            )
        );
    }

    get sideNavigation() {
        return this.position === 'side';
    }

    get hideAllButtons() {
        return (
            (this.indicatorPosition === 'top' && this.position === 'top') ||
            this.sideNavigation
        );
    }

    get carouselIndicatorClass() {
        return classSet('slds-carousel__indicator').add({
            'slds-grid slds-m-vertical_xx-small': this.sideNavigation
        });
    }

    get progressColClass() {
        return classSet('slds-text-align_left').add({
            'avonni-height_full': this.indicatorType === 'bar',
            'slds-align-middle': this.indicatorType !== 'fractions',
            'slds-order_1 slds-text-align_left':
                this.buttonAlignmentBump === 'right',
            'slds-order_3 slds-text-align_right':
                this.buttonAlignmentBump === 'left'
        });
    }

    get actionsNextFinishButtonColClass() {
        return classSet().add({
            'slds-order_3': this.buttonAlignmentBump === 'right',
            'slds-order_2': this.buttonAlignmentBump === 'left'
        });
    }

    get previousButtonColClass() {
        return classSet().add({
            'slds-order_2': this.buttonAlignmentBump === 'right',
            'slds-order_1': this.buttonAlignmentBump === 'left'
        });
    }

    get nextFinishButtonColClass() {
        return classSet().add({
            'slds-order_1': this.actionPosition === 'right'
        });
    }

    get actionsSlotColClass() {
        return classSet().add({
            'slds-order_2': this.actionPosition === 'right',
            'slds-hide': this.hideAllButtons
        });
    }

    @api
    get steps() {
        return this._steps;
    }
    set steps(proxy) {
        this._steps = proxy;

        if (this._rendered && this._steps.length > 0) {
            this._normalizeProxySteps();
            this._updateSteps();

            if (this.indicatorType === 'fractions' && !this.hideIndicator)
                this._initIndicator();
        }
    }

    @api
    get currentStep() {
        return this._currentStep;
    }
    set currentStep(name) {
        this._currentStep = (typeof name === 'string' && name.trim()) || '';

        if (this._rendered && this.steps.length > 0) {
            this._updateSteps();
        }
    }

    @api
    get indicatorType() {
        return this._indicatorType;
    }
    set indicatorType(type) {
        this._indicatorType = normalizeString(type, {
            fallbackValue: INDICATOR_TYPES.default,
            validValues: INDICATOR_TYPES.valid
        });

        this._initIndicator();
        if (this._rendered && this.steps.length > 0) {
            this._updateSteps();
        }
    }

    @api
    get hideIndicator() {
        return this._hideIndicator;
    }
    set hideIndicator(boolean) {
        this._hideIndicator = normalizeBoolean(boolean);
        this._initIndicator();
    }

    @api
    get indicatorPosition() {
        return this._indicatorPosition;
    }
    set indicatorPosition(value) {
        this._indicatorPosition = normalizeString(value, {
            validValues: INDICATOR_POSITIONS.valid,
            fallbackValue: INDICATOR_POSITIONS.default
        });

        this._initIndicator();
    }

    @api
    get buttonPreviousIconPosition() {
        return this._buttonPreviousIconPosition;
    }
    set buttonPreviousIconPosition(position) {
        this._buttonPreviousIconPosition = normalizeString(position, {
            fallbackValue: BUTTON_POSITIONS.defaultButtonPreviousIcon,
            validValues: BUTTON_POSITIONS.valid
        });
    }

    @api
    get buttonPreviousLabel() {
        return this._buttonPreviousLabel;
    }
    set buttonPreviousLabel(label) {
        this._buttonPreviousLabel =
            (typeof label === 'string' && label.trim()) ||
            DEFAULT_BUTTON_PREVIOUS_LABEL;
    }

    @api
    get buttonPreviousVariant() {
        return this._buttonPreviousVariant;
    }
    set buttonPreviousVariant(variant) {
        this._buttonPreviousVariant = normalizeString(variant, {
            fallbackValue: BUTTON_VARIANTS.defaultButtonPrevious,
            validValues: BUTTON_VARIANTS.valid
        });
    }

    @api
    get buttonNextIconPosition() {
        return this._buttonNextIconPosition;
    }
    set buttonNextIconPosition(position) {
        this._buttonNextIconPosition = normalizeString(position, {
            fallbackValue: BUTTON_POSITIONS.defaultButtonNextIcon,
            validValues: BUTTON_POSITIONS.valid
        });
    }

    @api
    get buttonNextLabel() {
        return this._buttonNextLabel;
    }
    set buttonNextLabel(label) {
        this._buttonNextLabel =
            (typeof label === 'string' && label.trim()) ||
            DEFAULT_BUTTON_NEXT_LABEL;
    }

    @api
    get buttonNextVariant() {
        return this._buttonNextVariant;
    }
    set buttonNextVariant(variant) {
        this._buttonNextVariant = normalizeString(variant, {
            fallbackValue: BUTTON_VARIANTS.defaultButtonNext,
            validValues: BUTTON_VARIANTS.valid
        });
    }

    @api
    get buttonFinishIconPosition() {
        return this._buttonFinishIconPosition;
    }
    set buttonFinishIconPosition(position) {
        this._buttonFinishIconPosition = normalizeString(position, {
            fallbackValue: BUTTON_POSITIONS.defaultButtonFinishIcon,
            validValues: BUTTON_POSITIONS.valid
        });
    }

    @api
    get buttonFinishLabel() {
        return this._buttonFinishLabel;
    }
    set buttonFinishLabel(label) {
        this._buttonFinishLabel =
            (typeof label === 'string' && label.trim()) ||
            DEFAULT_BUTTON_FINISH_LABEL;
    }

    @api
    get buttonFinishVariant() {
        return this._buttonFinishVariant;
    }
    set buttonFinishVariant(variant) {
        this._buttonFinishVariant = normalizeString(variant, {
            fallbackValue: BUTTON_VARIANTS.defaultButtonFinish,
            validValues: BUTTON_VARIANTS.valid
        });
    }

    @api
    get buttonAlignmentBump() {
        return this._buttonAlignmentBump;
    }
    set buttonAlignmentBump(position) {
        this._buttonAlignmentBump = normalizeString(position, {
            fallbackValue: null,
            validValues: BUTTON_POSITIONS.valid
        });

        if (this.isConnected) this._reorderColumns();
    }

    @api
    get actionPosition() {
        return this._actionPosition;
    }
    set actionPosition(position) {
        this._actionPosition = normalizeString(position, {
            fallbackValue: BUTTON_POSITIONS.defaultAction,
            validValues: BUTTON_POSITIONS.valid
        });
        if (this.isConnected) this._reorderColumns();
    }

    @api
    get fractionPrefixLabel() {
        return this._fractionPrefixLabel;
    }
    set fractionPrefixLabel(prefix) {
        this._fractionPrefixLabel =
            (typeof prefix === 'string' && prefix.trim()) ||
            DEFAULT_FRACTION_PREFIX_LABEL;

        this._initIndicator();
    }

    @api
    get fractionLabel() {
        return this._fractionLabel;
    }
    set fractionLabel(label) {
        this._fractionLabel =
            (typeof label === 'string' && label.trim()) ||
            DEFAULT_FRACTION_LABEL;

        this._initIndicator();
    }

    @api
    get position() {
        return this._position;
    }
    set position(value) {
        this._position = normalizeString(value, {
<<<<<<< HEAD
            validValues: INDICATOR_POSITIONS.valid,
            fallbackValue: INDICATOR_POSITIONS.default
=======
            validValues: POSITIONS.valid,
            fallbackValue: POSITIONS.default
>>>>>>> 847d5aa6
        });

        this._initIndicator();
    }

    handleButtonClick(event) {
        const action = event.currentTarget.dataset.action;

        this.dispatchEvent(
            new CustomEvent('change', {
                detail: {
                    action: action
                }
            })
        );
    }
}<|MERGE_RESOLUTION|>--- conflicted
+++ resolved
@@ -10,11 +10,6 @@
     defaultAction: 'left'
 };
 
-<<<<<<< HEAD
-const INDICATOR_POSITIONS = {
-    valid: ['header', 'footer'],
-    default: 'footer'
-=======
 const POSITIONS = {
     valid: ['top', 'bottom', 'side'],
     default: 'bottom'
@@ -23,7 +18,6 @@
 const INDICATOR_POSITIONS = {
     valid: ['top', 'bottom', 'right', 'left'],
     default: 'bottom'
->>>>>>> 847d5aa6
 };
 
 const BUTTON_VARIANTS = {
@@ -75,21 +69,12 @@
     _actionPosition = BUTTON_POSITIONS.defaultAction;
     _fractionPrefixLabel = DEFAULT_FRACTION_PREFIX_LABEL;
     _fractionLabel = DEFAULT_FRACTION_LABEL;
-<<<<<<< HEAD
-    _indicatorPosition = 'footer';
-    _position = 'footer';
-
-    lastStep = false;
-    progressIndicatorVariant = 'base';
-    progressIndicatorType = 'base';
-=======
     _indicatorPosition = INDICATOR_POSITIONS.default;
     _position = POSITIONS.default;
 
     lastStep = false;
     progressIndicatorVariant = INDICATOR_TYPES.default;
     progressIndicatorType = INDICATOR_TYPES.default;
->>>>>>> 847d5aa6
     progressBarValue = 0;
     progressBarOrientation = 'horizontal';
     fractionCurrentStep;
@@ -100,19 +85,6 @@
     showBarIndicator = false;
     hidePreviousButton = false;
     hideNextFinishButton = false;
-<<<<<<< HEAD
-    previousButtonColClass;
-    progressColClass = 'slds-text-align_left';
-    actionsNextFinishButtonColClass;
-    actionsSlotColClass;
-    nextFinishButtonColClass;
-
-    connectedCallback() {
-        // Apply buttonAlignmentBump and actionPosition.
-        this._reorderColumns();
-    }
-=======
->>>>>>> 847d5aa6
 
     renderedCallback() {
         if (!this._rendered && this.steps.length > 0) {
@@ -511,13 +483,8 @@
     }
     set position(value) {
         this._position = normalizeString(value, {
-<<<<<<< HEAD
-            validValues: INDICATOR_POSITIONS.valid,
-            fallbackValue: INDICATOR_POSITIONS.default
-=======
             validValues: POSITIONS.valid,
             fallbackValue: POSITIONS.default
->>>>>>> 847d5aa6
         });
 
         this._initIndicator();
