--- conflicted
+++ resolved
@@ -127,17 +127,8 @@
         element.disabled = false;
 
         return Promise.resolve().then(() => {
-<<<<<<< HEAD
-            const buttonIcons = element.shadowRoot.querySelectorAll(
-                'lightning-button-icon'
-            );
-            const buttons = element.shadowRoot.querySelectorAll(
-                'lightning-button'
-            );
-=======
             const buttonIcons = element.shadowRoot.querySelectorAll('[data-element-id^="lightning-button-icon"]');
             const buttons = element.shadowRoot.querySelectorAll('[data-element-id^="lightning-button-no-icon"]');
->>>>>>> a9024967
 
             buttons.forEach((button) => {
                 expect(button.disabled).toBeFalsy();
@@ -153,17 +144,8 @@
         element.totalRows = 200;
 
         return Promise.resolve().then(() => {
-<<<<<<< HEAD
-            const buttonIcons = element.shadowRoot.querySelectorAll(
-                'lightning-button-icon'
-            );
-            const buttons = element.shadowRoot.querySelectorAll(
-                'lightning-button'
-            );
-=======
             const buttonIcons = element.shadowRoot.querySelectorAll('[data-element-id^="lightning-button-icon"]');
             const buttons = element.shadowRoot.querySelectorAll('[data-element-id^="lightning-button-no-icon"]');
->>>>>>> a9024967
 
             buttons.forEach((button) => {
                 expect(button.disabled).toBeFalsy();
@@ -184,17 +166,8 @@
         element.value = 4;
 
         return Promise.resolve().then(() => {
-<<<<<<< HEAD
-            const buttonIcons = element.shadowRoot.querySelectorAll(
-                'lightning-button-icon'
-            );
-            const buttons = element.shadowRoot.querySelectorAll(
-                'lightning-button'
-            );
-=======
             const buttonIcons = element.shadowRoot.querySelectorAll('[data-element-id^="lightning-button-icon"]');
             const buttons = element.shadowRoot.querySelectorAll('[data-element-id^="lightning-button-no-icon"]');
->>>>>>> a9024967
 
             buttons.forEach((button) => {
                 expect(button.disabled).toBeFalsy();
@@ -211,17 +184,8 @@
         element.value = 10;
 
         return Promise.resolve().then(() => {
-<<<<<<< HEAD
-            const buttonIcons = element.shadowRoot.querySelectorAll(
-                'lightning-button-icon'
-            );
-            const buttons = element.shadowRoot.querySelectorAll(
-                'lightning-button'
-            );
-=======
             const buttonIcons = element.shadowRoot.querySelectorAll('[data-element-id^="lightning-button-icon"]');
             const buttons = element.shadowRoot.querySelectorAll('[data-element-id^="lightning-button-no-icon"]');
->>>>>>> a9024967
 
             buttons.forEach((button) => {
                 expect(button.disabled).toBeFalsy();
@@ -242,17 +206,8 @@
         element.value = 3;
 
         return Promise.resolve().then(() => {
-<<<<<<< HEAD
-            const buttonIcons = element.shadowRoot.querySelectorAll(
-                'lightning-button-icon'
-            );
-            const buttons = element.shadowRoot.querySelectorAll(
-                'lightning-button'
-            );
-=======
             const buttonIcons = element.shadowRoot.querySelectorAll('[data-element-id^="lightning-button-icon"]');
             const buttons = element.shadowRoot.querySelectorAll('[data-element-id^="lightning-button-no-icon"]');
->>>>>>> a9024967
 
             buttons.forEach((button) => {
                 expect(button.disabled).toBeTruthy();
@@ -270,13 +225,7 @@
         element.value = 3;
 
         return Promise.resolve().then(() => {
-<<<<<<< HEAD
-            const buttons = element.shadowRoot.querySelectorAll(
-                'lightning-button'
-            );
-=======
             const buttons = element.shadowRoot.querySelectorAll('[data-element-id="lightning-button-no-icon-page"]');
->>>>>>> a9024967
             expect(buttons[0].value).toBe('A string ellipsis');
             expect(buttons[buttons.length - 1].value).toBe('A string ellipsis');
         });
@@ -287,15 +236,8 @@
         element.firstButtonIconName = 'utility:apps';
 
         return Promise.resolve().then(() => {
-<<<<<<< HEAD
-            const buttonIcons = element.shadowRoot.querySelectorAll(
-                'lightning-button-icon'
-            );
-            expect(buttonIcons[0].iconName).toBe('utility:apps');
-=======
             const firstButton = element.shadowRoot.querySelector('[data-element-id="lightning-button-icon-first"]');
             expect(firstButton.iconName).toBe('utility:apps');
->>>>>>> a9024967
         });
     });
 
@@ -304,17 +246,9 @@
         element.firstButtonLabel = 'A string label';
 
         return Promise.resolve().then(() => {
-<<<<<<< HEAD
-            const buttons = element.shadowRoot.querySelectorAll(
-                'lightning-button'
-            );
-            expect(buttons[0].label).toBe('A string label');
-            expect(buttons[0].iconName).toBeUndefined();
-=======
             const firstButton = element.shadowRoot.querySelector('[data-element-id="lightning-button-no-icon-first"]');
             expect(firstButton.label).toBe('A string label');
             expect(firstButton.iconName).toBeUndefined();
->>>>>>> a9024967
         });
     });
 
@@ -323,17 +257,9 @@
         element.firstButtonIconName = 'utility:apps';
 
         return Promise.resolve().then(() => {
-<<<<<<< HEAD
-            const buttons = element.shadowRoot.querySelectorAll(
-                'lightning-button'
-            );
-            expect(buttons[0].label).toBe('A string label');
-            expect(buttons[0].iconName).toBe('utility:apps');
-=======
             const firstButton = element.shadowRoot.querySelector('[data-element-id="lightning-button-no-icon-first"]');
             expect(firstButton.label).toBe('A string label');
             expect(firstButton.iconName).toBe('utility:apps');
->>>>>>> a9024967
         });
     });
 
@@ -342,17 +268,8 @@
         element.lastButtonIconName = 'standard:user';
 
         return Promise.resolve().then(() => {
-<<<<<<< HEAD
-            const buttonIcons = element.shadowRoot.querySelectorAll(
-                'lightning-button-icon'
-            );
-            expect(buttonIcons[buttonIcons.length - 1].iconName).toBe(
-                'standard:user'
-            );
-=======
             const lastButton = element.shadowRoot.querySelector('[data-element-id="lightning-button-icon-last"]');
             expect(lastButton.iconName).toBe('standard:user');
->>>>>>> a9024967
         });
     });
 
@@ -361,17 +278,9 @@
         element.lastButtonLabel = 'A string label';
 
         return Promise.resolve().then(() => {
-<<<<<<< HEAD
-            const buttons = element.shadowRoot.querySelectorAll(
-                'lightning-button'
-            );
-            expect(buttons[buttons.length - 1].label).toBe('A string label');
-            expect(buttons[buttons.length - 1].iconName).toBeUndefined();
-=======
             const lastButton = element.shadowRoot.querySelector('[data-element-id="lightning-button-no-icon-last"]');
             expect(lastButton.label).toBe('A string label');
             expect(lastButton.iconName).toBeUndefined();
->>>>>>> a9024967
         });
     });
 
@@ -380,17 +289,9 @@
         element.lastButtonIconName = 'utility:apps';
 
         return Promise.resolve().then(() => {
-<<<<<<< HEAD
-            const buttons = element.shadowRoot.querySelectorAll(
-                'lightning-button'
-            );
-            expect(buttons[buttons.length - 1].label).toBe('A string label');
-            expect(buttons[buttons.length - 1].iconName).toBe('utility:apps');
-=======
             const lastButton = element.shadowRoot.querySelector('[data-element-id="lightning-button-no-icon-last"]');
             expect(lastButton.label).toBe('A string label');
             expect(lastButton.iconName).toBe('utility:apps');
->>>>>>> a9024967
         });
     });
 
@@ -401,13 +302,7 @@
         element.totalRows = 200;
 
         return Promise.resolve().then(() => {
-<<<<<<< HEAD
-            const buttons = element.shadowRoot.querySelectorAll(
-                'lightning-button'
-            );
-=======
-            const buttons = element.shadowRoot.querySelectorAll('[data-element-id^="lightning-button-no-icon"]');
->>>>>>> a9024967
+            const buttons = element.shadowRoot.querySelectorAll('[data-element-id^="lightning-button-no-icon"]');
             expect(buttons).toHaveLength(6);
         });
     });
@@ -417,13 +312,7 @@
         element.totalRows = 200;
 
         return Promise.resolve().then(() => {
-<<<<<<< HEAD
-            const buttons = element.shadowRoot.querySelectorAll(
-                'lightning-button'
-            );
-=======
-            const buttons = element.shadowRoot.querySelectorAll('[data-element-id^="lightning-button-no-icon"]');
->>>>>>> a9024967
+            const buttons = element.shadowRoot.querySelectorAll('[data-element-id^="lightning-button-no-icon"]');
             expect(buttons).toHaveLength(3);
         });
     });
@@ -433,13 +322,7 @@
         element.totalRows = 25;
 
         return Promise.resolve().then(() => {
-<<<<<<< HEAD
-            const buttons = element.shadowRoot.querySelectorAll(
-                'lightning-button'
-            );
-=======
-            const buttons = element.shadowRoot.querySelectorAll('[data-element-id^="lightning-button-no-icon"]');
->>>>>>> a9024967
+            const buttons = element.shadowRoot.querySelectorAll('[data-element-id^="lightning-button-no-icon"]');
             expect(buttons).toHaveLength(2);
         });
     });
@@ -449,13 +332,7 @@
         element.totalRows = 25;
 
         return Promise.resolve().then(() => {
-<<<<<<< HEAD
-            const buttons = element.shadowRoot.querySelectorAll(
-                'lightning-button'
-            );
-=======
-            const buttons = element.shadowRoot.querySelectorAll('[data-element-id^="lightning-button-no-icon"]');
->>>>>>> a9024967
+            const buttons = element.shadowRoot.querySelectorAll('[data-element-id^="lightning-button-no-icon"]');
             expect(buttons).toHaveLength(2);
         });
     });
@@ -465,17 +342,8 @@
         element.nextButtonIconName = 'standard:user';
 
         return Promise.resolve().then(() => {
-<<<<<<< HEAD
-            const buttonIcons = element.shadowRoot.querySelectorAll(
-                'lightning-button-icon'
-            );
-            expect(buttonIcons[buttonIcons.length - 1].iconName).toBe(
-                'standard:user'
-            );
-=======
             const nextButton = element.shadowRoot.querySelector('[data-element-id="lightning-button-icon-next"]');
             expect(nextButton.iconName).toBe('standard:user');
->>>>>>> a9024967
         });
     });
 
@@ -484,17 +352,9 @@
         element.nextButtonLabel = 'A string label';
 
         return Promise.resolve().then(() => {
-<<<<<<< HEAD
-            const buttons = element.shadowRoot.querySelectorAll(
-                'lightning-button'
-            );
-            expect(buttons[buttons.length - 1].label).toBe('A string label');
-            expect(buttons[buttons.length - 1].iconName).toBeUndefined();
-=======
             const nextButton = element.shadowRoot.querySelector('[data-element-id="lightning-button-no-icon-next"]');
             expect(nextButton.label).toBe('A string label');
             expect(nextButton.iconName).toBeUndefined();
->>>>>>> a9024967
         });
     });
 
@@ -503,17 +363,9 @@
         element.nextButtonIconName = 'utility:apps';
 
         return Promise.resolve().then(() => {
-<<<<<<< HEAD
-            const buttons = element.shadowRoot.querySelectorAll(
-                'lightning-button'
-            );
-            expect(buttons[buttons.length - 1].label).toBe('A string label');
-            expect(buttons[buttons.length - 1].iconName).toBe('utility:apps');
-=======
             const nextButton = element.shadowRoot.querySelector('[data-element-id="lightning-button-no-icon-next"]');
             expect(nextButton.label).toBe('A string label');
             expect(nextButton.iconName).toBe('utility:apps');
->>>>>>> a9024967
         });
     });
 
@@ -522,15 +374,8 @@
         element.previousButtonIconName = 'standard:user';
 
         return Promise.resolve().then(() => {
-<<<<<<< HEAD
-            const buttonIcons = element.shadowRoot.querySelectorAll(
-                'lightning-button-icon'
-            );
-            expect(buttonIcons[0].iconName).toBe('standard:user');
-=======
             const previousButton = element.shadowRoot.querySelector('[data-element-id="lightning-button-icon-previous"]');
             expect(previousButton.iconName).toBe('standard:user');
->>>>>>> a9024967
         });
     });
 
@@ -539,17 +384,9 @@
         element.previousButtonLabel = 'A string label';
 
         return Promise.resolve().then(() => {
-<<<<<<< HEAD
-            const buttons = element.shadowRoot.querySelectorAll(
-                'lightning-button'
-            );
-            expect(buttons[0].label).toBe('A string label');
-            expect(buttons[0].iconName).toBeUndefined();
-=======
             const previousButton = element.shadowRoot.querySelector('[data-element-id="lightning-button-no-icon-previous"]');
             expect(previousButton.label).toBe('A string label');
             expect(previousButton.iconName).toBeUndefined();
->>>>>>> a9024967
         });
     });
 
@@ -558,17 +395,9 @@
         element.previousButtonIconName = 'utility:apps';
 
         return Promise.resolve().then(() => {
-<<<<<<< HEAD
-            const buttons = element.shadowRoot.querySelectorAll(
-                'lightning-button'
-            );
-            expect(buttons[0].label).toBe('A string label');
-            expect(buttons[0].iconName).toBe('utility:apps');
-=======
             const buttons = element.shadowRoot.querySelector('[data-element-id="lightning-button-no-icon-previous"]');
             expect(buttons.label).toBe('A string label');
             expect(buttons.iconName).toBe('utility:apps');
->>>>>>> a9024967
         });
     });
 
@@ -604,16 +433,8 @@
         element.perPage = 10;
         element.totalRows = 50;
 
-<<<<<<< HEAD
-        const buttonIcons = element.shadowRoot.querySelectorAll(
-            'lightning-button-icon'
-        );
-        const nextButton = buttonIcons[buttonIcons.length - 1];
-        const previousButton = buttonIcons[0];
-=======
         const nextButton = element.shadowRoot.querySelector('[data-element-id="lightning-button-icon-next"]');
         const previousButton = element.shadowRoot.querySelector('[data-element-id="lightning-button-icon-previous"]');
->>>>>>> a9024967
 
         // The previous button should be disabled on first page
         expect(previousButton.disabled).toBeTruthy();
