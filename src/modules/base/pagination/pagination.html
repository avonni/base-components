<template>
    <lightning-button-group
        class={computedContainerClass}
        data-element-id="lightning-button-group"
    >
        <button
            if:true={showFirstButton}
<<<<<<< HEAD
            class="
                slds-button
                avonni-pagination__button_neutral
                avonni-pagination__navigation-button
                slds-button_neutral
            "
=======
            class={computedFirstButtonClass}
            aria-label={computedFirstButtonAriaLabel}
>>>>>>> 99038b49
            disabled={disabledLeftButtons}
            data-element-id="lightning-button-first"
            onclick={first}
        >
            <c-primitive-icon
                if:true={firstButtonIconName}
                icon-name={firstButtonIconName}
                svg-class={computedFirstIconClass}
                variant="bare"
                data-element-id="lightning-icon-first"
            ></c-primitive-icon>
            {firstButtonLabel}
        </button>
        <button
<<<<<<< HEAD
            class="
                slds-button
                avonni-pagination__button_neutral
                avonni-pagination__navigation-button
                slds-button_neutral
            "
=======
            class={computedPreviousButtonClass}
            aria-label={computedPreviousButtonAriaLabel}
>>>>>>> 99038b49
            disabled={disabledLeftButtons}
            data-element-id="lightning-button-previous"
            onclick={previous}
        >
            <c-primitive-icon
                if:true={previousButtonIconName}
                icon-name={previousButtonIconName}
                svg-class={computedPreviousIconClass}
                variant="bare"
                data-element-id="lightning-icon-previous"
            ></c-primitive-icon>
            {previousButtonLabel}
        </button>
        <button
            if:true={showPreviousEllipsis}
            class={computedButtonClass}
            disabled={disabled}
            type="button"
            data-element-id="button-ellipsis"
            onclick={handlePreviousEllipsisClick}
        >
            {ellipsisText}
        </button>
        <template for:each={paginationButtons} for:item="index">
            <button
                class={computedButtonClass}
                disabled={disabled}
                key={uniqueKey}
                type="button"
                value={index}
                data-element-id="button"
                onclick={goToIndex}
            >
                {index}
            </button>
        </template>
        <button
            if:true={showNextEllipsis}
            class={computedButtonClass}
            aria-label={computedEllipsisButtonAriaLabel}
            disabled={disabled}
            type="button"
            data-element-id="button-ellipsis"
            onclick={handleNextEllipsisClick}
        >
            {ellipsisText}
        </button>
        <button
<<<<<<< HEAD
            class="
                slds-button
                avonni-pagination__button_neutral
                avonni-pagination__navigation-button
                slds-button_neutral
            "
=======
            class={computedNextButtonClass}
            aria-label={computedNextButtonAriaLabel}
>>>>>>> 99038b49
            disabled={disabledRightButtons}
            data-element-id="lightning-button-next"
            onclick={next}
        >
            <c-primitive-icon
                if:true={nextButtonIconName}
                icon-name={nextButtonIconName}
                svg-class={computedNextIconClass}
                variant="bare"
                data-element-id="lightning-icon-next"
            ></c-primitive-icon>
            {nextButtonLabel}
        </button>

        <button
            if:true={showLastButton}
<<<<<<< HEAD
            class="
                slds-button
                avonni-pagination__button_neutral
                avonni-pagination__navigation-button
                slds-button_neutral
            "
=======
            class={computedLastButtonClass}
            aria-label={computedLastButtonAriaLabel}
>>>>>>> 99038b49
            disabled={disabledRightButtons}
            data-element-id="lightning-button-last"
            onclick={last}
        >
            <c-primitive-icon
                if:true={lastButtonIconName}
                icon-name={lastButtonIconName}
                svg-class={computedLastIconClass}
                variant="bare"
                data-element-id="lightning-icon-last"
            ></c-primitive-icon>
            {lastButtonLabel}
        </button>
    </lightning-button-group>
</template><|MERGE_RESOLUTION|>--- conflicted
+++ resolved
@@ -5,17 +5,13 @@
     >
         <button
             if:true={showFirstButton}
-<<<<<<< HEAD
             class="
                 slds-button
                 avonni-pagination__button_neutral
                 avonni-pagination__navigation-button
                 slds-button_neutral
             "
-=======
-            class={computedFirstButtonClass}
             aria-label={computedFirstButtonAriaLabel}
->>>>>>> 99038b49
             disabled={disabledLeftButtons}
             data-element-id="lightning-button-first"
             onclick={first}
@@ -30,17 +26,13 @@
             {firstButtonLabel}
         </button>
         <button
-<<<<<<< HEAD
             class="
                 slds-button
                 avonni-pagination__button_neutral
                 avonni-pagination__navigation-button
                 slds-button_neutral
             "
-=======
-            class={computedPreviousButtonClass}
             aria-label={computedPreviousButtonAriaLabel}
->>>>>>> 99038b49
             disabled={disabledLeftButtons}
             data-element-id="lightning-button-previous"
             onclick={previous}
@@ -89,17 +81,13 @@
             {ellipsisText}
         </button>
         <button
-<<<<<<< HEAD
             class="
                 slds-button
                 avonni-pagination__button_neutral
                 avonni-pagination__navigation-button
                 slds-button_neutral
             "
-=======
-            class={computedNextButtonClass}
             aria-label={computedNextButtonAriaLabel}
->>>>>>> 99038b49
             disabled={disabledRightButtons}
             data-element-id="lightning-button-next"
             onclick={next}
@@ -113,20 +101,15 @@
             ></c-primitive-icon>
             {nextButtonLabel}
         </button>
-
         <button
             if:true={showLastButton}
-<<<<<<< HEAD
             class="
                 slds-button
                 avonni-pagination__button_neutral
                 avonni-pagination__navigation-button
                 slds-button_neutral
             "
-=======
-            class={computedLastButtonClass}
             aria-label={computedLastButtonAriaLabel}
->>>>>>> 99038b49
             disabled={disabledRightButtons}
             data-element-id="lightning-button-last"
             onclick={last}
