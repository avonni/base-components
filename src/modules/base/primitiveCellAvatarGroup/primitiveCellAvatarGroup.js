import { LightningElement, api } from 'lwc';

export default class PrimitiveCellAvatarGroup extends LightningElement {
    @api actionIconName;
    @api colKeyValue;
    @api items;
    @api layout;
    @api maxCount;
    @api name;
    @api rowKeyValue;
    @api size;
<<<<<<< HEAD
    @api variant;

    handleAvatarClick(event) {
        const { detail, bubbles, composed, cancelable, type } = event;
=======
    @api value;
    @api variant;

    handleActionClick(event) {
>>>>>>> 0841087e
        this.dispatchEvent(
            new CustomEvent('privateactionclick', {
                detail: {
                    detail,
                    bubbles,
                    composed,
                    cancelable,
                    type
                },
                bubbles: true,
                composed: true
            })
        );
    }

<<<<<<< HEAD
    handleActionClick(event) {
        const { detail, bubbles, composed, cancelable, type } = event;
=======
    handleAvatarClick(event) {
>>>>>>> 0841087e
        this.dispatchEvent(
            new CustomEvent('privateavatarclick', {
                detail: {
                    detail,
                    bubbles,
                    composed,
                    cancelable,
                    type
                },
                bubbles: true,
                composed: true
            })
        );
    }
}<|MERGE_RESOLUTION|>--- conflicted
+++ resolved
@@ -9,17 +9,11 @@
     @api name;
     @api rowKeyValue;
     @api size;
-<<<<<<< HEAD
-    @api variant;
-
-    handleAvatarClick(event) {
-        const { detail, bubbles, composed, cancelable, type } = event;
-=======
     @api value;
     @api variant;
 
     handleActionClick(event) {
->>>>>>> 0841087e
+        const { detail, bubbles, composed, cancelable, type } = event;
         this.dispatchEvent(
             new CustomEvent('privateactionclick', {
                 detail: {
@@ -35,12 +29,8 @@
         );
     }
 
-<<<<<<< HEAD
-    handleActionClick(event) {
+    handleAvatarClick(event) {
         const { detail, bubbles, composed, cancelable, type } = event;
-=======
-    handleAvatarClick(event) {
->>>>>>> 0841087e
         this.dispatchEvent(
             new CustomEvent('privateavatarclick', {
                 detail: {
