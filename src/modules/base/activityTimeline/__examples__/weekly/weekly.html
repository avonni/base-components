--- conflicted
+++ resolved
@@ -6,12 +6,9 @@
         icon-name="standard:timesheet_entry"
         max-visible-items="5"
         title="Activity Timeline grouped by week"
-<<<<<<< HEAD
         item-date-format="DDDD - t"
-=======
         button-show-more-icon-name="utility:down"
         button-show-less-icon-name="utility:up"
->>>>>>> 41089310
         collapsible
     ></avonni-activity-timeline>
 </template>