<template>
    <avonni-activity-timeline
        items={items}
        actions={actions}
        title="Activity Timeline"
        icon-name="standard:timesheet_entry"
<<<<<<< HEAD
        item-date-format="dd LLL yyyy"
=======
        max-visible-items="3"
        button-show-more-icon-name="utility:down"
        button-show-less-icon-name="utility:up"
>>>>>>> 41089310
        collapsible
    ></avonni-activity-timeline>
</template><|MERGE_RESOLUTION|>--- conflicted
+++ resolved
@@ -4,13 +4,10 @@
         actions={actions}
         title="Activity Timeline"
         icon-name="standard:timesheet_entry"
-<<<<<<< HEAD
         item-date-format="dd LLL yyyy"
-=======
         max-visible-items="3"
         button-show-more-icon-name="utility:down"
         button-show-less-icon-name="utility:up"
->>>>>>> 41089310
         collapsible
     ></avonni-activity-timeline>
 </template>