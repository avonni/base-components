--- conflicted
+++ resolved
@@ -1,11 +1,8 @@
 import * as d3 from 'd3';
 import { getFormattedDate } from 'c/dateTimeUtils';
 import { computeSldsClass, createAvatar } from 'c/iconUtils';
-<<<<<<< HEAD
 import { convertHTMLToPlainText } from 'c/utils';
-=======
 import { keyValues } from 'c/utilsPrivate';
->>>>>>> 1cfb6a47
 
 const AXIS_LABEL_WIDTH = 50.05;
 const AXIS_TYPE = { timelineAxis: 'timeline-axis', scrollAxis: 'scroll-axis' };
