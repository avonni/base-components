--- conflicted
+++ resolved
@@ -1,42 +1,20 @@
 <template>
     <div class="avonni-activity-timeline__container">
-<<<<<<< HEAD
         <!-- Header -->
         <div if:true={hasHeader} class="slds-card__header">
             <div class="slds-media slds-media_center">
                 <div class="slds-media__figure" if:true={iconName}>
                     <lightning-icon
                         data-element-id="avonni-activity-timeline-icon"
+                        class="avonni-activity-timeline__icon"
                         icon-name={iconName}
                         size={iconSize}
                     ></lightning-icon>
                 </div>
                 <div class="slds-media__body" if:true={title}>
-                    <h2 class="slds-section__title">{title}</h2>
-=======
-        <template if:true={hasHeader}>
-            <div class="slds-card__header">
-                <div class="slds-media slds-media_center">
-                    <div class="slds-media__figure" if:true={iconName}>
-                        <lightning-icon
-                            data-element-id="avonni-activity-timeline-icon"
-                            class="avonni-activity-timeline__icon"
-                            icon-name={iconName}
-                            size={iconSize}
-                        ></lightning-icon>
-                    </div>
-                    <div class="slds-media__body" if:true={title}>
-                        <h2
-                            class="
-                                slds-truncate
-                                slds-section__title
-                                avonni-activity-timeline__title
-                            "
-                        >
-                            {title}
-                        </h2>
-                    </div>
->>>>>>> 090ba5d2
+                    <h2 class="slds-truncate
+                    slds-section__title
+                    avonni-activity-timeline__title">{title}</h2>
                 </div>
             </div>
         </div>
@@ -116,7 +94,6 @@
                         oncheck={handleCheck}
                         onitemclick={handleItemClick}
                     >
-<<<<<<< HEAD
                         <template for:each={date.items} for:item="item">
                             <li key={item.name}>
                                 <c-primitive-activity-timeline-item
@@ -129,6 +106,7 @@
                                     icon-name={item.iconName}
                                     icon-size={itemIconSize}
                                     icons={item.icons}
+                                    field-attributes={fieldAttributes}
                                     fields={item.fields}
                                     has-checkbox={item.hasCheckbox}
                                     has-error={item.hasError}
@@ -152,51 +130,6 @@
                         </template>
                     </ul>
                 </c-expandable-section>
-=======
-                        <ul
-                            class="slds-timeline"
-                            onactionclick={handleActionClick}
-                            onbuttonclick={handleButtonClick}
-                            oncheck={handleCheck}
-                            onitemclick={handleItemClick}
-                        >
-                            <template for:each={date.items} for:item="item">
-                                <li key={item.name}>
-                                    <c-primitive-activity-timeline-item
-                                        title={item.title}
-                                        checked={item.checked}
-                                        description={item.description}
-                                        datetime-value={item.datetimeValue}
-                                        date-format={computedItemDateFormat}
-                                        href={item.href}
-                                        icon-name={item.iconName}
-                                        icon-size={itemIconSize}
-                                        icons={item.icons}
-                                        field-attributes={fieldAttributes}
-                                        fields={item.fields}
-                                        has-checkbox={item.hasCheckbox}
-                                        has-error={item.hasError}
-                                        closed={item.closed}
-                                        button-label={item.buttonLabel}
-                                        button-icon-name={item.buttonIconName}
-                                        button-variant={item.buttonVariant}
-                                        button-icon-position={item.buttonIconPosition}
-                                        button-disabled={item.buttonDisabled}
-                                        is-loading={item.isLoading}
-                                        is-active={item.isActive}
-                                        loading-state-alternative-text={item.loadingStateAlternativeText}
-                                        actions={actions}
-                                        name={item.name}
-                                        timezone={timezone}
-                                        data-element-id="avonni-primitive-activity-timeline-item"
-                                        data-name={item.name}
-                                    ></c-primitive-activity-timeline-item>
-                                </li>
-                            </template>
-                        </ul>
-                    </c-expandable-section>
-                </template>
->>>>>>> 090ba5d2
             </template>
 
             <!-- Loading spinner -->
