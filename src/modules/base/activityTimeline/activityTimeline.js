/**
 * BSD 3-Clause License
 *
 * Copyright (c) 2021, Avonni Labs, Inc.
 * All rights reserved.
 *
 * Redistribution and use in source and binary forms, with or without
 * modification, are permitted provided that the following conditions are met:
 *
 * - Redistributions of source code must retain the above copyright notice, this
 *   list of conditions and the following disclaimer.
 *
 * - Redistributions in binary form must reproduce the above copyright notice,
 *   this list of conditions and the following disclaimer in the documentation
 *   and/or other materials provided with the distribution.
 *
 * - Neither the name of the copyright holder nor the names of its
 *   contributors may be used to endorse or promote products derived from
 *   this software without specific prior written permission.
 *
 * THIS SOFTWARE IS PROVIDED BY THE COPYRIGHT HOLDERS AND CONTRIBUTORS "AS IS"
 * AND ANY EXPRESS OR IMPLIED WARRANTIES, INCLUDING, BUT NOT LIMITED TO, THE
 * IMPLIED WARRANTIES OF MERCHANTABILITY AND FITNESS FOR A PARTICULAR PURPOSE ARE
 * DISCLAIMED. IN NO EVENT SHALL THE COPYRIGHT HOLDER OR CONTRIBUTORS BE LIABLE
 * FOR ANY DIRECT, INDIRECT, INCIDENTAL, SPECIAL, EXEMPLARY, OR CONSEQUENTIAL
 * DAMAGES (INCLUDING, BUT NOT LIMITED TO, PROCUREMENT OF SUBSTITUTE GOODS OR
 * SERVICES; LOSS OF USE, DATA, OR PROFITS; OR BUSINESS INTERRUPTION) HOWEVER
 * CAUSED AND ON ANY THEORY OF LIABILITY, WHETHER IN CONTRACT, STRICT LIABILITY,
 * OR TORT (INCLUDING NEGLIGENCE OR OTHERWISE) ARISING IN ANY WAY OUT OF THE USE
 * OF THIS SOFTWARE, EVEN IF ADVISED OF THE POSSIBILITY OF SUCH DAMAGE.
 */

import { LightningElement, api, track } from 'lwc';
import { AvonniResizeObserver } from 'c/resizeObserver';
import { HorizontalActivityTimeline } from './horizontalActivityTimeline';
import horizontalTimeline from './horizontalActivityTimeline.html';
import verticalTimeline from './verticalActivityTimeline.html';
import {
    normalizeBoolean,
    normalizeString,
    normalizeArray
} from 'c/utilsPrivate';

const BUTTON_ICON_POSITIONS = { valid: ['left', 'right'], default: 'left' };

const BUTTON_VARIANTS = {
    valid: [
        'neutral',
        'base',
        'brand',
        'brand-outline',
        'destructive',
        'destructive-text',
        'inverse',
        'success'
    ],
    default: 'neutral'
};

const DEFAULT_BUTTON_SHOW_MORE_LABEL = 'Show more';
const DEFAULT_BUTTON_SHOW_LESS_LABEL = 'Show less';
const DEFAULT_ITEM_DATE_FORMAT = 'LLLL dd, yyyy, t';
const DEFAULT_ITEM_ICON_SIZE = 'small';
const DEFAULT_MAX_VISIBLE_ITEMS_HORIZONTAL = 10;
const GROUP_BY_OPTIONS = {
    valid: ['week', 'month', 'year'],
    default: undefined
};

const ICON_SIZES = {
    valid: ['xx-small', 'x-small', 'small', 'medium', 'large'],
    default: 'medium'
};

const ORIENTATIONS = {
    valid: ['vertical', 'horizontal'],
    default: 'vertical'
};

const SORTED_DIRECTIONS = {
    valid: ['asc', 'desc'],
    default: 'desc'
};

/**
 * @class
 * @descriptor avonni-activity-timeline
 * @storyId example-activity-timeline--base
 * @public
 */
export default class ActivityTimeline extends LightningElement {
    /**
     * The Lightning Design System name of the icon displayed in the header, before the title. Specify the name in the format 'utility:down' where 'utility' is the category, and 'down' is the specific icon to be displayed.
     * When omitted, a simplified timeline bullet replaces it.
     *
     * @public
     * @type {string}
     */
    @api iconName;

    /**
     * Title of the timeline, displayed in the header.
     *
     * @public
     * @type {string}
     */
    @api title;

    /**
     * Label of the button that appears when the number of item exceeds the max-visible-items number. This attribute is supported only for the vertical orientation.
     * @type {string}
     * @default Show more
     * @public
     */
    @api buttonShowMoreLabel = DEFAULT_BUTTON_SHOW_MORE_LABEL;

    /**
     * Label of the button that appears when all items are displayed and max-visible-items value is set. This attribute is supported only for the vertical orientation.
     * @type {string}
     * @default Show less
     * @public
     */
    @api buttonShowLessLabel = DEFAULT_BUTTON_SHOW_LESS_LABEL;

    /**
     * The Lightning Design System name of the show more button icon. Specify the name in the format 'utility:down' where 'utility' is the category, and 'down' is the specific icon to be displayed. This attribute is supported only for the vertical orientation.
     * @type {string}
     * @public
     */
    @api buttonShowMoreIconName;

    /**
     * The Lightning Design System name of the show less button icon. Specify the name in the format 'utility:down' where 'utility' is the category, and 'down' is the specific icon to be displayed. This attribute is supported only for the vertical orientation.
     * @type {string}
     * @public
     */
    @api buttonShowLessIconName;

    _actions = [];
    _buttonShowMoreIconPosition = BUTTON_ICON_POSITIONS.default;
    _buttonShowLessIconPosition = BUTTON_ICON_POSITIONS.default;
    _buttonVariant = BUTTON_VARIANTS.default;
    _closed = false;
    _collapsible = false;
    _itemDateFormat = DEFAULT_ITEM_DATE_FORMAT;
    _groupBy = GROUP_BY_OPTIONS.default;
    _items = [];
    _hideItemDate = false;
    _maxVisibleItems;
    _iconSize = ICON_SIZES.default;
    _itemIconSize = DEFAULT_ITEM_ICON_SIZE;
    _orientation = ORIENTATIONS.default;
    _sortedDirection = SORTED_DIRECTIONS.default;

    // Horizontal Activity Timeline
    _resizeObserver;
    intervalDaysLength;
    intervalMaxDate;
    intervalMinDate;
    showItemPopOver = false;
    selectedItem;
    horizontalTimeline;

    _key;
    _isConnected = false;
    _presentDates = [];
    _pastDates = [];
    _upcomingDates = [];

    showMore = true;

    @track orderedDates = [];

    connectedCallback() {
        this._isConnected = true;
        this.initActivityTimeline();

        if (this.isTimelineHorizontal) {
            this.initializeHorizontalTimeline();
        }
    }

    renderedCallback() {
        if (this.isTimelineHorizontal && !this.showItemPopOver) {
            if (!this._resizeObserver) {
                this._resizeObserver = this.initResizeObserver();
            }

            if (!this.horizontalTimeline) {
                this.initializeHorizontalTimeline();
            }

            this.horizontalTimeline.createHorizontalActivityTimeline(
                this.sortedItems,
                this._maxVisibleItems,
                this.divHorizontalTimeline.clientWidth
            );
            this.updateHorizontalTimelineHeader();
        }

        if (this.showItemPopOver) {
            this.horizontalTimeline.initializeItemPopover(this.selectedItem);
        }
    }

    render() {
        if (this.isTimelineHorizontal) {
            return horizontalTimeline;
        }
        return verticalTimeline;
    }

    /*
     * ------------------------------------------------------------
     *  PUBLIC PROPERTIES
     * -------------------------------------------------------------
     */

    /**
     * Array of action objects. The actions are displayed at the top right of each item. This attribute is supported only for the vertical orientation.
     *
     * @public
     * @type {object[]}
     */
    @api
    get actions() {
        return this._actions;
    }

    set actions(value) {
        this._actions = normalizeArray(value);
    }

    /**
     * Position of the show less button’s icon. Valid values include left and right. This attribute is supported only for the vertical orientation.
     * @type {string}
     * @default left
     * @public
     */
    @api
    get buttonShowLessIconPosition() {
        return this._buttonShowLessIconPosition;
    }

    set buttonShowLessIconPosition(value) {
        this._buttonShowLessIconPosition = normalizeString(value, {
            fallbackValue: BUTTON_ICON_POSITIONS.default,
            validValues: BUTTON_ICON_POSITIONS.valid
        });
    }

    /**
     * Position of the show more button’s icon. Valid values include left and right. This attribute is supported only for the vertical orientation.
     * @type {string}
     * @default left
     * @public
     */
    @api
    get buttonShowMoreIconPosition() {
        return this._buttonShowMoreIconPosition;
    }

    set buttonShowMoreIconPosition(value) {
        this._buttonShowMoreIconPosition = normalizeString(value, {
            fallbackValue: BUTTON_ICON_POSITIONS.default,
            validValues: BUTTON_ICON_POSITIONS.valid
        });
    }

    /**
     * Variant of the button that appears when the number of items exceeds the max-visible-items number. This attribute is supported only for the vertical orientation.
     * @type {string}
     * @default neutral
     * @public
     */
    @api
    get buttonVariant() {
        return this._buttonVariant;
    }

    set buttonVariant(value) {
        this._buttonVariant = normalizeString(value, {
            fallbackValue: BUTTON_VARIANTS.default,
            validValues: BUTTON_VARIANTS.valid
        });
    }

    /**
     * If present, the group sections are closed by default. This attribute is supported only for the vertical orientation.
     *
     * @public
     * @type {boolean}
     * @default false
     */
    @api
    get closed() {
        return this._closed;
    }

    set closed(value) {
        this._closed = normalizeBoolean(value);
    }

    /**
     * If present, the section is collapsible and the collapse icon is visible. This attribute is supported only for the vertical orientation.
     *
     * @public
     * @type {boolean}
     * @default false
     */
    @api
    get collapsible() {
        return this._collapsible;
    }

    set collapsible(value) {
        this._collapsible = normalizeBoolean(value);
    }

    /**
<<<<<<< HEAD
     * If present, the value will define how the items will be grouped. Valid values include week, month or year. This attribute is supported only for the vertical orientation.
=======
     * The date format to use for each item. See [Luxon’s documentation](https://moment.github.io/luxon/#/formatting?id=table-of-tokens) for accepted format.
     * If you want to insert text in the label, you need to escape it using single quote.
     * For example, the format of "Jan 14 day shift" would be <code>"LLL dd 'day shift'"</code>.
     *
     * @type {string}
     * @default 'LLLL dd, yyyy, t'
     * @public
     */
    @api
    get itemDateFormat() {
        return this._itemDateFormat;
    }
    set itemDateFormat(value) {
        this._itemDateFormat =
            value && typeof value === 'string'
                ? value
                : DEFAULT_ITEM_DATE_FORMAT;
    }

    /**
     * If true, the date of each item is hidden.
     *
     * @public
     * @type {boolean}
     * @default false
     */
    @api
    get hideItemDate() {
        return this._hideItemDate;
    }

    set hideItemDate(value) {
        this._hideItemDate = normalizeBoolean(value);
    }

    /**
     * If present, the value will define how the items will be grouped. Valid values include week, month or year.
>>>>>>> 68ed9913
     *
     * @public
     * @type {string}
     */
    @api
    get groupBy() {
        return this._groupBy;
    }

    set groupBy(value) {
        this._groupBy = normalizeString(value, {
            fallbackValue: GROUP_BY_OPTIONS.default,
            validValues: GROUP_BY_OPTIONS.valid
        });

        if (this._isConnected) this.initActivityTimeline();
    }

    /**
     * Array of item objects.
     *
     * @public
     * @type {object[]}
     */
    @api
    get items() {
        return this._items;
    }

    set items(value) {
        this._items = normalizeArray(value);
        if (this._isConnected) {
            this.initActivityTimeline();
        }
    }

    /**
     * The maximum number of visible items to display
     * @type {number}
     * @public
     */
    @api
    get maxVisibleItems() {
        return this._maxVisibleItems;
    }

    set maxVisibleItems(value) {
        if (value && value > 0) {
            this._maxVisibleItems = value;
        }
    }

    /**
     * The size of the title's icon. Valid values are xx-small, x-small, small, medium and large.
     *
     * @public
     * @type {string}
     * @default medium
     */
    @api
    get iconSize() {
        return this._iconSize;
    }

    set iconSize(value) {
        this._iconSize = normalizeString(value, {
            fallbackValue: ICON_SIZES.default,
            validValues: ICON_SIZES.valid
        });
    }

    /**
     * The size of all the items' icon. Valid values are xx-small, x-small, small, medium and large. This attribute is supported only for the vertical orientation.
     *
     * @public
     * @type {string}
     * @default small
     */
    @api
    get itemIconSize() {
        return this._itemIconSize;
    }

    set itemIconSize(value) {
        this._itemIconSize = normalizeString(value, {
            fallbackValue: DEFAULT_ITEM_ICON_SIZE,
            validValues: ICON_SIZES.valid
        });
    }

    /**
     * Orientation of the activity timeline. Valid values include vertical and horizontal.
     *
     * @public
     * @type {string}
     * @default vertical
     */
    @api
    get orientation() {
        return this._orientation;
    }

    set orientation(value) {
        this._orientation = normalizeString(value, {
            fallbackValue: ORIENTATIONS.default,
            validValues: ORIENTATIONS.valid
        });
    }

    /**
     * If present, the value will define how the items will be grouped. Valid values include week, month or year. This attribute is supported only for the vertical orientation.
     *
     * @public
     * @type {string}
     */
    @api
    get sortedDirection() {
        return this._sortedDirection;
    }

    set sortedDirection(value) {
        this._sortedDirection = normalizeString(value, {
            fallbackValue: SORTED_DIRECTIONS.default,
            validValues: SORTED_DIRECTIONS.valid
        });
    }

    /*
     * ------------------------------------------------------------
     *  PRIVATE PROPERTIES
     * -------------------------------------------------------------
     */

    /**
<<<<<<< HEAD
     * Select only items in min-max interval for horizontal view of the timeline
     *
     * @type {array}
     */
    get displayedItemsLength() {
        return this.horizontalTimeline && this.horizontalTimeline.displayedItems
            ? this.horizontalTimeline.displayedItems.length
            : 0;
    }

    /**
     * Get the div container of horizontal activity timeline
     *
     * @type {object}
     */
    get divHorizontalTimeline() {
        return this.template.querySelector(
            '[data-element-id="avonni-activity-timeline__horizontal-timeline"]'
        );
    }

    /*
=======
     * Computed item date format.
     * @type {string}
     */
    get computedItemDateFormat() {
        if (this._hideItemDate) {
            return '';
        }
        return this._itemDateFormat;
    }

    /**
>>>>>>> 68ed9913
     * Current label of the show button (show more or show less)
     * @type {string}
     */
    get currentShowButtonLabel() {
        return this.showMore
            ? this.buttonShowMoreLabel
            : this.buttonShowLessLabel;
    }

    /**
     * Current icon name of the show button (show more or show less)
     * @type {string}
     */
    get currentShowButtonIcon() {
        return this.showMore
            ? this.buttonShowMoreIconName
            : this.buttonShowLessIconName;
    }

    /**
     * Current icon position of the show button (show more or show less)
     * @type {string}
     */
    get currentShowButtonPosition() {
        return this.showMore
            ? this.buttonShowMoreIconPosition
            : this.buttonShowLessIconPosition;
    }

    /**
     * Verify if dates exist.
     *
     * @type {boolean}
     */
    get hasDates() {
        return this.orderedDates.length > 0;
    }

    /**
     * Assign header by title or icon-name.
     *
     * @type {boolean}
     */
    get hasHeader() {
        return this.title || this.iconName;
    }

    /*
     * Verify if show button should be hidden or not
     *
     * @type {boolean}
     */
    get isShowButtonHidden() {
        return (
            !this.maxVisibleItems || this.maxVisibleItems >= this.items.length
        );
    }

    /**
     * Check if timeline's orientation is horizontal
     *
     * @type {boolean}
     */
    get isTimelineHorizontal() {
        return this.orientation === 'horizontal';
    }

    /**
     * Toggle for grouping dates.
     *
     * @type {boolean}
     */
    get noGroupBy() {
        return !this._groupBy;
    }

    /**
     * Compute sortedItems and ungrouped array.
     */
    get sortedItems() {
        const items =
            this._sortedDirection === 'desc'
                ? [...this.items].sort(
                      (a, b) =>
                          new Date(b.datetimeValue) - new Date(a.datetimeValue)
                  )
                : [...this.items].sort(
                      (a, b) =>
                          new Date(a.datetimeValue) - new Date(b.datetimeValue)
                  );
        return this.showMore &&
            !this.isShowButtonHidden &&
            this.maxVisibleItems &&
            !this.isTimelineHorizontal
            ? items.splice(0, this.maxVisibleItems)
            : items;
    }

    /**
     * Get the size of the popover's icon.
     *
     * @return {string}
     */
    get popoverIconSize() {
        if (this.selectedItem.iconName.includes('action:')) {
            return 'x-small';
        }
        return 'small';
    }

    /*
     * ------------------------------------------------------------
     *  PRIVATE METHODS
     * -------------------------------------------------------------
     */

    /**
     * Create section's label for each group.
     */
    displayDates(array, isUpcoming) {
        return array.reduce((prev, cur) => {
            if (!isUpcoming) {
                const date = new Date(cur.datetimeValue);
                if (this._groupBy === 'month') {
                    this._key = `${date.toLocaleString('en-EN', {
                        month: 'long'
                    })} ${date.getFullYear()}`;
                } else if (this._groupBy === 'week') {
                    this._key = `Week: ${this.getNumberOfWeek(
                        date
                    )}, ${date.getFullYear()}`;
                } else if (this._groupBy === 'year') {
                    this._key = `${date.getFullYear()}`;
                }
            } else {
                this._key = 'Upcoming';
            }

            if (!prev[this._key]) {
                prev[this._key] = [cur];
            } else {
                prev[this._key].push(cur);
            }
            return prev;
        }, []);
    }

    /**
     * Compute Number of the week in the year.
     *
     * @param {Date} date
     * @type {(Date|number)}
     * @returns number
     */
    getNumberOfWeek(date) {
        const today = new Date(date);
        const firstDayOfYear = new Date(today.getFullYear(), 0, 1);
        const pastDaysOfYear = (today - firstDayOfYear) / 86400000;
        return Math.ceil((pastDaysOfYear + firstDayOfYear.getDay() + 1) / 7);
    }

    /**
     * Group upcomingDates presentDates and beforeDates by year, month or week.
     */
    groupDates() {
        this.orderedDates = [];
        this._upcomingDates = this.displayDates(this._upcomingDates, true);
        this._presentDates = this.displayDates(this._presentDates, false);
        this._pastDates = this.displayDates(this._pastDates, false);

        this.regroupDates(this._upcomingDates);
        this.regroupDates(this._presentDates);
        this.regroupDates(this._pastDates);
    }

    /**
     * Component initialized states.
     */
    initActivityTimeline() {
        this.sortDates();
        this.groupDates();
    }

    /**
     * Initialize horizontal activity timeline.
     */
    initializeHorizontalTimeline() {
        if (!this._maxVisibleItems) {
            this._maxVisibleItems = DEFAULT_MAX_VISIBLE_ITEMS_HORIZONTAL;
        }
        this.horizontalTimeline = new HorizontalActivityTimeline(
            this,
            this.sortedItems
        );
    }

    /**
     * Initialize the screen resize observer.
     *
     * @returns {AvonniResizeObserver} Resize observer.
     */
    initResizeObserver() {
        const resizeObserver = new AvonniResizeObserver(() => {
            this.renderedCallback();
        });

        resizeObserver.observe(this.divHorizontalTimeline);
        return resizeObserver;
    }

    /**
     * Sort the item dates by year, month, week.
     */
    sortDates() {
        this._upcomingDates = [];
        this._presentDates = [];
        this._pastDates = [];

        this.sortedItems.forEach((item) => {
            const date = new Date(item.datetimeValue);
            const dateYear = date.getFullYear();
            const today = new Date();
            const currentYear = today.getFullYear();
            const isUpcomingYear = dateYear > currentYear;
            const isPastYear = dateYear < currentYear;
            if (this._groupBy === 'month') {
                if (
                    (date.getMonth() > today.getMonth() && !isPastYear) ||
                    isUpcomingYear
                ) {
                    this._upcomingDates.push(item);
                } else if (
                    date.getMonth() === today.getMonth() &&
                    !isPastYear
                ) {
                    this._presentDates.push(item);
                } else {
                    this._pastDates.push(item);
                }
            } else if (this._groupBy === 'year') {
                if (isUpcomingYear) {
                    this._upcomingDates.push(item);
                } else if (isPastYear) {
                    this._pastDates.push(item);
                } else {
                    this._presentDates.push(item);
                }
            } else {
                if (
                    (this.getNumberOfWeek(date) > this.getNumberOfWeek(today) &&
                        !isPastYear) ||
                    isUpcomingYear
                ) {
                    this._upcomingDates.push(item);
                } else if (
                    this.getNumberOfWeek(date) ===
                        this.getNumberOfWeek(today) &&
                    !isPastYear
                ) {
                    this._presentDates.push(item);
                } else {
                    this._pastDates.push(item);
                }
            }
        });
    }

    /**
     * Regroup each groups in order.
     */
    regroupDates(array) {
        Object.keys(array).forEach((date) => {
            this.orderedDates.push({
                label: date,
                items: array[date]
            });
        });
    }

    /**
     * Update horizontal timeline header's value.
     */
    updateHorizontalTimelineHeader() {
        this.intervalDaysLength = this.horizontalTimeline.intervalDaysLength;
        this.intervalMaxDate = this.horizontalTimeline.intervalMaxDate;
        this.intervalMinDate = this.horizontalTimeline.intervalMinDate;
    }

    /**
     * Handle the click on an action. Dispatch the actionclick event.
     *
     * @param {Event} event
     */
    handleActionClick(event) {
        /**
         * The event fired when a user clicks on an action.
         *
         * @event
         * @name actionclick
         * @param {string} name Name of the action clicked.
         * @param {string} targetName Unique name of the item the action belongs to.
         * @param {object[]} fieldData Value of the item's fields.
         * @public
         */
        this.dispatchEvent(
            new CustomEvent('actionclick', {
                detail: {
                    ...event.detail,
                    targetName: event.currentTarget.dataset.name
                }
            })
        );
    }

    handleButtonClick(event) {
        /**
         * The event fired when the button in the details section is clicked.
         *
         * @event
         * @name buttonclick
         * @param {string} targetName Unique name of the item the button belongs to.
         * @public
         */
        this.dispatchEvent(
            new CustomEvent('buttonclick', {
                detail: {
                    targetName: event.currentTarget.dataset.name
                }
            })
        );
    }

    handleCheck(event) {
        event.stopPropagation();

        /**
         * The event fired when an item is checked or unchecked.
         *
         * @event
         * @name check
         * @param {boolean} checked True if the item is checked, false otherwise.
         * @param {string} targetName Unique name of the item.
         * @public
         */
        this.dispatchEvent(
            new CustomEvent('check', {
                detail: {
                    checked: event.detail.checked,
                    targetName: event.currentTarget.dataset.name
                }
            })
        );
    }

    /**
     * Handle the click on an item. Dispatch the itemclick event.
     *
     * @param {Event} event
     */
    handleItemClick(event) {
        /**
         * The event fired when a user clicks on an item.
         *
         * @event
         * @name itemclick
         * @param {string} name Name of the item clicked.
         * @public
         */

        // Check if click is on close button of popover
        if (
            event.target !== null &&
            event.target.getAttribute('class') &&
            event.target.getAttribute('class').includes('slds-popover__close')
        ) {
            return;
        }

        this.dispatchEvent(
            new CustomEvent('itemclick', {
                detail: {
                    ...event.detail,
                    name: event.currentTarget.dataset.name
                }
            })
        );
    }

    /**
     * Handle the mouse leave on item for horizontal view timeline.
     *
     */
    handleItemMouseLeave() {
        this.showItemPopOver = false;
        this.selectedItem = null;
    }

    /**
     * Handle the mouse over on item for horizontal view timeline.
     *
     */
    handleItemMouseOver(item) {
        this.showItemPopOver = true;
        this.selectedItem = item;
    }

    /*
     * Toggle the show more button
     */
    handleToggleShowMoreButton() {
        this.showMore = !this.showMore;
        this.initActivityTimeline();
    }
}<|MERGE_RESOLUTION|>--- conflicted
+++ resolved
@@ -318,9 +318,42 @@
     }
 
     /**
-<<<<<<< HEAD
      * If present, the value will define how the items will be grouped. Valid values include week, month or year. This attribute is supported only for the vertical orientation.
-=======
+     *
+     * @public
+     * @type {string}
+     */
+    @api
+    get groupBy() {
+        return this._groupBy;
+    }
+
+    set groupBy(value) {
+        this._groupBy = normalizeString(value, {
+            fallbackValue: GROUP_BY_OPTIONS.default,
+            validValues: GROUP_BY_OPTIONS.valid
+        });
+
+        if (this._isConnected) this.initActivityTimeline();
+    }
+
+     /**
+     * If true, the date of each item is hidden.
+     *
+     * @public
+     * @type {boolean}
+     * @default false
+     */
+    @api
+    get hideItemDate() {
+        return this._hideItemDate;
+    }
+  
+    set hideItemDate(value) {
+        this._hideItemDate = normalizeBoolean(value);
+    }
+
+    /**
      * The date format to use for each item. See [Luxon’s documentation](https://moment.github.io/luxon/#/formatting?id=table-of-tokens) for accepted format.
      * If you want to insert text in the label, you need to escape it using single quote.
      * For example, the format of "Jan 14 day shift" would be <code>"LLL dd 'day shift'"</code>.
@@ -341,43 +374,6 @@
     }
 
     /**
-     * If true, the date of each item is hidden.
-     *
-     * @public
-     * @type {boolean}
-     * @default false
-     */
-    @api
-    get hideItemDate() {
-        return this._hideItemDate;
-    }
-
-    set hideItemDate(value) {
-        this._hideItemDate = normalizeBoolean(value);
-    }
-
-    /**
-     * If present, the value will define how the items will be grouped. Valid values include week, month or year.
->>>>>>> 68ed9913
-     *
-     * @public
-     * @type {string}
-     */
-    @api
-    get groupBy() {
-        return this._groupBy;
-    }
-
-    set groupBy(value) {
-        this._groupBy = normalizeString(value, {
-            fallbackValue: GROUP_BY_OPTIONS.default,
-            validValues: GROUP_BY_OPTIONS.valid
-        });
-
-        if (this._isConnected) this.initActivityTimeline();
-    }
-
-    /**
      * Array of item objects.
      *
      * @public
@@ -493,7 +489,6 @@
      */
 
     /**
-<<<<<<< HEAD
      * Select only items in min-max interval for horizontal view of the timeline
      *
      * @type {array}
@@ -516,7 +511,6 @@
     }
 
     /*
-=======
      * Computed item date format.
      * @type {string}
      */
@@ -528,7 +522,6 @@
     }
 
     /**
->>>>>>> 68ed9913
      * Current label of the show button (show more or show less)
      * @type {string}
      */
