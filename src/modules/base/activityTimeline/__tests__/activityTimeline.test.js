--- conflicted
+++ resolved
@@ -112,7 +112,6 @@
         });
     });
 
-<<<<<<< HEAD
     // enable-infinite-loading
     it('Activity Timeline: enableInfiniteLoading', () => {
         const handler = jest.fn();
@@ -141,7 +140,8 @@
                 );
                 expect(spinner).toBeTruthy();
             });
-=======
+    });
+    
     // fieldAttributes
     it('Activity Timeline: Field Attributes, cols', () => {
         element.fieldAttributes = { cols: 12, largeContainerCols: 4 };
@@ -152,7 +152,6 @@
             expect(element.fieldAttributes.mediumContainerCols).toBe(1);
             expect(element.fieldAttributes.smallContainerCols).toBe(1);
         });
->>>>>>> 090ba5d2
     });
 
     // itemDateFormat
