/**
 * BSD 3-Clause License
 *
 * Copyright (c) 2021, Avonni Labs, Inc.
 * All rights reserved.
 *
 * Redistribution and use in source and binary forms, with or without
 * modification, are permitted provided that the following conditions are met:
 *
 * - Redistributions of source code must retain the above copyright notice, this
 *   list of conditions and the following disclaimer.
 *
 * - Redistributions in binary form must reproduce the above copyright notice,
 *   this list of conditions and the following disclaimer in the documentation
 *   and/or other materials provided with the distribution.
 *
 * - Neither the name of the copyright holder nor the names of its
 *   contributors may be used to endorse or promote products derived from
 *   this software without specific prior written permission.
 *
 * THIS SOFTWARE IS PROVIDED BY THE COPYRIGHT HOLDERS AND CONTRIBUTORS "AS IS"
 * AND ANY EXPRESS OR IMPLIED WARRANTIES, INCLUDING, BUT NOT LIMITED TO, THE
 * IMPLIED WARRANTIES OF MERCHANTABILITY AND FITNESS FOR A PARTICULAR PURPOSE ARE
 * DISCLAIMED. IN NO EVENT SHALL THE COPYRIGHT HOLDER OR CONTRIBUTORS BE LIABLE
 * FOR ANY DIRECT, INDIRECT, INCIDENTAL, SPECIAL, EXEMPLARY, OR CONSEQUENTIAL
 * DAMAGES (INCLUDING, BUT NOT LIMITED TO, PROCUREMENT OF SUBSTITUTE GOODS OR
 * SERVICES; LOSS OF USE, DATA, OR PROFITS; OR BUSINESS INTERRUPTION) HOWEVER
 * CAUSED AND ON ANY THEORY OF LIABILITY, WHETHER IN CONTRACT, STRICT LIABILITY,
 * OR TORT (INCLUDING NEGLIGENCE OR OTHERWISE) ARISING IN ANY WAY OUT OF THE USE
 * OF THIS SOFTWARE, EVEN IF ADVISED OF THE POSSIBILITY OF SUCH DAMAGE.
 */

import { ActivityTimeline } from '../__examples__/activityTimeline';
import { actions, items, yearlyItems, itemsWithoutIcons } from './data';

export default {
    title: 'Example/Activity Timeline',
    argTypes: {
        actions: {
            control: {
                type: 'object'
            },
            description: 'A list of different actions for dropdown menu.',
            table: {
                type: { summary: 'object[]' }
            }
        },
        closed: {
            control: {
                type: 'boolean'
            },
            description: 'If true, close the section.',
            table: {
                type: { summary: 'boolean' },
                defaultValue: { summary: 'false' }
            }
        },
        collapsible: {
            control: {
                type: 'boolean'
            },
            description:
                'If true, the section is collapsible, the left icon is present.',
            table: {
                type: { summary: 'boolean' },
                defaultValue: { summary: 'false' }
            }
        },
        groupBy: {
            name: 'group-by',
            control: {
                type: 'select'
            },
            options: ['week', 'month', 'year', ''],
            description: 'Values include week, month, year.',
            table: {
                type: { summary: 'string' }
            }
        },
        iconName: {
            name: 'icon-name',
            control: {
                type: 'text'
            },
            description:
                "The Lightning Design System name of the icon. Specify the name in the format 'utility:down' where 'utility' is the category, and 'down' is the specific icon to be displayed. The icon is displayed in the header before the title.",
            table: {
                type: { summary: 'string' }
            }
        },
        iconSize: {
            name: 'icon-size',
            control: {
                type: 'select'
            },
            options: ['xx-small', 'x-small', 'small', 'medium', 'large'],
            description:
                "The size of title's icon. Valid values are xx-small, x-small, small, medium and large.",
            table: {
                defaultValue: { summary: 'medium' },
                type: { summary: 'string' }
            }
        },
        itemIconSize: {
            name: 'item-icon-size',
            control: {
                type: 'select'
            },
            options: ['xx-small', 'x-small', 'small', 'medium', 'large'],
            description:
                "The size of all the items' icon. Valid values are xx-small, x-small, small, medium and large.",
            table: {
                defaultValue: { summary: 'small' },
                type: { summary: 'string' }
            }
        },
        items: {
            control: {
                type: 'object'
            },
            table: {
                type: { summary: 'object[]' }
            }
        },
        maxVisibleItems: {
            name: 'max-visible-items',
            control: {
                type: 'number',
                min: 0
            },
            description: 'The maximum number of visible items to display.',
            table: {
                type: { summary: 'number' }
            }
        },
        sortedDirection: {
            name: 'sorted-direction',
            control: {
                type: 'select'
            },
            options: ['desc', 'asc'],
            description:
                'Specifies the sorting direction.  Valid values include asc and desc.',
            table: {
                type: { summary: 'string' },
                defaultValue: { summary: 'desc' }
            }
        },
        title: {
            control: {
                type: 'text'
            },
            description:
                'The title can include text, and is displayed in the header.',
            table: {
                type: { summary: 'string' }
            }
        },
        buttonShowMoreLabel: {
            name: 'button-show-more-label',
            control: {
                type: 'text'
            },
            description:
                'Label of the button that appears when the number of items exceeds the max-visible-items number.',
            table: {
                type: { summary: 'string' },
                defaultValue: { summary: 'Show more' },
                category: 'Buttons'
            }
        },
        buttonVariant: {
            name: 'button-variant',
            control: {
                type: 'select'
            },
            options: [
                'neutral',
                'base',
                'brand',
                'brand-outline',
                'destructive',
                'destructive-text',
                'inverse',
                'success'
            ],
            description:
                'Variant of the button that appears when the number of items exceeds the max-visible-items number.',
            table: {
                type: { summary: 'string' },
                defaultValue: { summary: 'neutral' },
                category: 'Buttons'
            }
        },
        buttonShowMoreIconName: {
            name: 'button-show-more-icon-name',
            control: {
                type: 'text'
            },
            description:
                "The Lightning Design System name of the button icon. Specify the name in the format 'utility:down' where 'utility' is the category, and 'down' is the specific icon to be displayed.",
            table: {
                type: { summary: 'string' },
                category: 'Buttons'
            }
        },
        buttonShowMoreIconPosition: {
            name: 'button-show-more-icon-position',
            control: {
                type: 'radio'
            },
            options: ['left', 'right'],
            description:
                'Position of the showMore button’s icon. Valid values include left and right.',
            table: {
                type: { summary: 'string' },
                defaultValue: { summary: 'left' },
                category: 'Buttons'
            }
        },
        buttonShowLessLabel: {
            name: 'button-show-less-label',
            control: {
                type: 'text'
            },
            description:
                'Label of the button that appears when all items are displayed and max-visible-items value is set.',
            table: {
                type: { summary: 'string' },
                defaultValue: { summary: 'Show less' },
                category: 'Buttons'
            }
        },
        buttonShowLessIconName: {
            name: 'button-show-less-icon-name',
            control: {
                type: 'text'
            },
            description:
                "The Lightning Design System name of the button icon. Specify the name in the format 'utility:up' where 'utility' is the category, and 'up' is the specific icon to be displayed.",
            table: {
                type: { summary: 'string' },
                category: 'Buttons'
            }
        },
        buttonShowLessIconPosition: {
            name: 'button-show-less-icon-position',
            control: {
                type: 'radio'
            },
            options: ['left', 'right'],
            description:
                "Position of the show less button's icon. Valid values include left and right.",
            table: {
                type: { summary: 'string' },
                defaultValue: { summary: 'left' },
                category: 'Buttons'
            }
        }
    },
    args: {
        closed: false,
        collapsible: false,
<<<<<<< HEAD
        sortedDirection: 'desc',
        buttonShowLessLabel: 'Show less',
        buttonShowLessIconPosition: 'left',
        buttonShowLessIconName: 'utility:up',
        buttonShowMoreIconPosition: 'left',
        buttonShowMoreLabel: 'Show more',
        buttonShowMoreIconName: 'utility:down',
        buttonVariant: 'neutral'
=======
        iconSize: 'medium',
        itemIconSize: 'small',
        sortedDirection: 'desc'
>>>>>>> 32a888a3
    }
};

const Template = (args) => ActivityTimeline(args);

export const Base = Template.bind({});
Base.args = {
    title: 'Activity Timeline',
    iconName: 'standard:timesheet_entry',
    items: items,
    collapsible: true,
    actions: actions,
    maxVisibleItems: 3
};

export const Ascending = Template.bind({});
Ascending.args = {
    title: 'Activity Timeline',
    iconName: 'standard:timesheet_entry',
    items: items,
    collapsible: true,
    actions: actions,
    sortedDirection: 'asc',
    maxVisibleItems: 3
};

export const Weekly = Template.bind({});
Weekly.args = {
    title: 'Activity Timeline grouped by week',
    iconName: 'standard:timesheet_entry',
    items: items,
    collapsible: true,
    actions: actions,
    groupBy: 'week',
    maxVisibleItems: 5
};

export const WeeklyNotCollapsible = Template.bind({});
WeeklyNotCollapsible.args = {
    title: 'Activity Timeline not collapsible',
    iconName: 'standard:timesheet_entry',
    items: items,
    collapsible: false,
    actions: actions,
    groupBy: 'week'
};

export const Monthly = Template.bind({});
Monthly.args = {
    title: 'Activity Timeline grouped by month',
    iconName: 'standard:timesheet_entry',
    groupBy: 'month',
    items: items,
    collapsible: true,
    actions: actions
};

export const Yearly = Template.bind({});
Yearly.args = {
    title: 'Activity Timeline grouped by year',
    iconName: 'standard:timesheet_entry',
    groupBy: 'year',
    items: yearlyItems,
    collapsible: true,
    actions: actions
};

export const WithoutIcons = Template.bind({});
WithoutIcons.args = {
    title: 'Activity Timeline without some icons',
    iconName: 'standard:timesheet_entry',
    items: itemsWithoutIcons,
    collapsible: true,
    actions: actions
};<|MERGE_RESOLUTION|>--- conflicted
+++ resolved
@@ -261,7 +261,6 @@
     args: {
         closed: false,
         collapsible: false,
-<<<<<<< HEAD
         sortedDirection: 'desc',
         buttonShowLessLabel: 'Show less',
         buttonShowLessIconPosition: 'left',
@@ -269,12 +268,9 @@
         buttonShowMoreIconPosition: 'left',
         buttonShowMoreLabel: 'Show more',
         buttonShowMoreIconName: 'utility:down',
-        buttonVariant: 'neutral'
-=======
+        buttonVariant: 'neutral',
         iconSize: 'medium',
-        itemIconSize: 'small',
-        sortedDirection: 'desc'
->>>>>>> 32a888a3
+        itemIconSize: 'small'
     }
 };
 
