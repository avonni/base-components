import {
    classSet,
    generateUUID,
    normalizeArray,
    normalizeBoolean
} from 'c/utils';
import { keyCodes } from 'c/utilsPrivate';
import { LightningElement, api } from 'lwc';

const DEFAULT_EDIT_FIELDS = [
    'label',
    'metatext',
    'name',
    'href',
    'expanded',
    'disabled',
    'isLoading'
];
const i18n = {
    cancelButton: 'Cancel',
    closeDialog: 'Close Dialog',
    collapseBranch: 'Collapse Branch',
    doneButton: 'Done',
    expandBranch: 'Expand Branch',
    saveLabel: 'Save Label'
};
const POPOVER_FOOTER_HEIGHT = 55;
const UNSORTABLE_ITEMS_PARTS = [
    'div-actions',
    'div-popover',
    'lightning-button-icon-expand'
];

/**
 * @class
 * @descriptor avonni-primitive-tree-item
 */
export default class PrimitiveTreeItem extends LightningElement {
    /**
     * The label for the cancel button.
     *
     * @type {string}
     * @public
     * @default 'Cancel'
     */
    @api cancelButtonLabel = i18n.cancelButton;
    /**
     * The alternative text used to describe the dialog close button icon.
     *
     * @type {string}
     * @public
     * @default 'Close Dialog'
     */
    @api closeButtonAlternativeText = i18n.closeDialog;
    /**
     * Color of the item checkbox, if the tree is in multi-select mode.
     *
     * @type {string}
     * @public
     */
    @api color;
    /**
     * The alternative text used to describe the collapse button icon.
     *
     * @type {string}
     * @public
     * @default 'Collapse Branch'
     */
    @api collapseButtonAlternativeText = i18n.collapseBranch;
    /**
     * The label for the done button.
     *
     * @type {string}
     * @public
     * @default 'Done'
     */
    @api doneButtonLabel = i18n.doneButton;
    /**
     * The alternative text used to describe the expand button icon.
     *
     * @type {string}
     * @public
     * @default 'Expand Branch'
     */
    @api expandButtonAlternativeText = i18n.expandBranch;
    /**
     * The Lightning Design System name of the icon displayed after the label. Names are written in the format 'utility:down' where 'utility' is the category, and 'down' is the specific icon to be displayed.
     *
     * @type string
     * @public
     */
    @api iconName;
    /**
     * The alternative text used to describe the reason for the wait and need for a spinner.
     *
     * @type {string}
     * @public
     */
    @api loadingStateAlternativeText;
    /**
     * Label for the load more button.
     *
     * @type {string}
     * @public
     */
    @api loadMoreButtonLabel;
    /**
     * Unique key of the item.
     *
     * @type {string}
     * @public
     * @required
     */
    @api nodeKey;
    /**
     * The alternative text used to describe the save button icon.
     *
     * @type {string}
     * @public
     * @default 'Save Label'
     */
    @api saveButtonIconAlternativeText = i18n.saveLabel;

    _actions = [];
    _actionsWhenDisabled = [];
    _allowInlineEdit = false;
    _avatar;
    _childItems = [];
    _collapseDisabled = false;
    _disabled = false;
    _editableFields = DEFAULT_EDIT_FIELDS;
    _enableInfiniteLoading = false;
    _expanded = false;
    _fields = [];
    _hiddenActions = [];
    _href;
    _independentMultiSelect = false;
    _indeterminate = false;
    _isLeaf = false;
    _isLoading = false;
    _label;
    _level;
    _metatext;
    _name;
    _noSlots = false;
    _selected = false;
    _showCheckbox = false;
    _slottableTypes = [];
    _sortable = false;
    _type;
    _unselectable = false;

    buttonActions = [];
    draftValues = {};
    hasError = false;
    labelIsEdited = false;
    menuActions = [];
    popoverVisible = false;
    _checkboxIsIndeterminate = false;
    _connected = false;
    _focusOn = false;
    _menuIsOpen = false;

    /*
     * ------------------------------------------------------------
     *  LIFECYCLE HOOKS
     * -------------------------------------------------------------
     */

    connectedCallback() {
        /**
         * The event fired when the item is inserted into the DOM.
         *
         * @event
         * @name privateregisteritem
         * @param {function} bounds Callback function to get the bounds of the item.
         * @param {function} focus Callback function to set the focus on the item.
         * @param {function} removeBorder Callback function to remove the border of the item.
         * @param {function} setBorder Callback function to set the border of the item.
         * @param {function} setSelected Callback function to set the selected state of the item.
         * @param {function} unfocus Callback function to remove the focus from the item.
         * @param {string} key Unique key of the item.
         * @bubbles
         * @composed
         */
        this.dispatchEvent(
            new CustomEvent('privateregisteritem', {
                composed: true,
                bubbles: true,
                detail: {
                    bounds: this.getBounds,
                    closePopover: this.closePopover,
                    focus: this.focusChild,
                    removeBorder: this.removeBorder,
                    setBorder: this.setBorder,
                    setSelected: this.setSelected,
                    unfocus: this.unfocusChild,
                    key: this.nodeKey
                }
            })
        );

        this.addEventListener('keydown', this.handleKeydown);
        this.addEventListener('mousedown', this.handleMouseDown);
        this.initActions();
        this.computeSelection();
        this._connected = true;
    }

    renderedCallback() {
        if (this._focusOn) {
            const focusedElement = this.template.querySelector(
                `[data-element-id="${this._focusOn}"]`
            );
            if (focusedElement) focusedElement.focus();
            this._focusOn = null;
        }

        if (this.popoverVisible) this.positionPopover();
        if (this.level) this.updateLevel();
        this.updateCheckboxStatus();
    }

    disconnectedCallback() {
        this.removeEventListener('keydown', this.handleKeydown);
        this.removeEventListener('mousedown', this.handleMouseDown);
    }

    /*
     * ------------------------------------------------------------
     *  PUBLIC PROPERTIES
     * -------------------------------------------------------------
     */

    /**
     * Array of action objects to display to the right of the item header.
     *
     * @type {object[]}
     * @public
     */
    @api
    get actions() {
        return this._actions;
    }
    set actions(value) {
        this._actions = normalizeArray(value);
        if (this._connected) this.initActions();
    }

    /**
     * Array of action objects to display to the right of the item header, when the item is disabled.
     *
     * @type {object[]}
     * @public
     */
    @api
    get actionsWhenDisabled() {
        return this._actionsWhenDisabled;
    }
    set actionsWhenDisabled(value) {
        this._actionsWhenDisabled = normalizeArray(value);
        if (this._connected) this.initActions();
    }

    /**
     * If present, the item label can be edited by double-clicking on it.
     *
     * @type {boolean}
     * @default false
     * @public
     */
    @api
    get allowInlineEdit() {
        return this._allowInlineEdit;
    }
    set allowInlineEdit(value) {
        this._allowInlineEdit = normalizeBoolean(value);
    }

    /**
     * Avatar object. If present, the avatar is displayed to the left of the item.
     *
     * @type {object}
     * @public
     */
    @api
    get avatar() {
        return this._avatar;
    }
    set avatar(value) {
        this._avatar = value instanceof Object ? value : null;
    }

    /**
     * Nested item objects.
     *
     * @type {object[]}
     * @public
     */
    @api
    get childItems() {
        return this._childItems;
    }
    set childItems(value) {
        this._childItems = normalizeArray(value);
        if (this._connected) this.computeSelection();
    }

    /**
     * If present, all branches in the tree are expanded and cannot be collapsed.
     *
     * @type {boolean}
     * @default false
     * @public
     */
    @api
    get collapseDisabled() {
        return this._collapseDisabled;
    }
    set collapseDisabled(value) {
        this._collapseDisabled = normalizeBoolean(value);
    }

    /**
     * If present, the item is disabled. A disabled item is grayed out and can't be focused.
     *
     * @type {boolean}
     * @default false
     * @public
     */
    @api
    get disabled() {
        return this._disabled;
    }
    set disabled(value) {
        this._disabled = normalizeBoolean(value);
        if (this._connected) this.splitActions();
    }

    /**
     * Array of fields that should be visible in the item edit form. The item edit form can be opened through the standard edit action.
     *
     * @type {string[]}
     * @default ['label', 'metatext', 'name', 'href', 'expanded', 'disabled', 'isLoading']
     * @public
     */
    @api
    get editableFields() {
        return this._editableFields;
    }
    set editableFields(value) {
        this._editableFields = normalizeArray(value);
        if (this.popoverVisible) this.togglePopoverVisibility();
    }

    /**
     * If true, the item is expandable even if it has no children. The `loadmore` event will be fired when the item is opened if it has no child, or when the user clicks on the “Load More” button.
     *
     * @type {boolean}
     * @public
     * @default false
     */
    @api
    get enableInfiniteLoading() {
        return this._enableInfiniteLoading;
    }
    set enableInfiniteLoading(value) {
        this._enableInfiniteLoading = normalizeBoolean(value);
    }

    /**
     * If present, the item branch is expanded. An expanded branch displays its nested items visually.
     *
     * @type {boolean}
     * @public
     * @default false
     */
    @api
    get expanded() {
        return this._expanded;
    }
    set expanded(value) {
        this._expanded = normalizeBoolean(value);
    }

    /**
     * Array of output data objects. See Output Data for valid keys. The fields are visible only when the item is expanded.
     *
     * @type {object[]}
     * @public
     */
    @api
    get fields() {
        return this._fields;
    }
    set fields(value) {
        this._fields = normalizeArray(value);
    }

    /**
     * Array of action names that should be hidden for this item.
     *
     * @type {string[]}
     * @public
     */
    @api
    get hiddenActions() {
        return this._hiddenActions;
    }
    set hiddenActions(value) {
        this._hiddenActions = normalizeArray(value);
    }

    /**
     * If the item label should be a link, URL of the link.
     * Links are incompatible with inline edition and multi-select trees.
     *
     * @type {string}
     * @public
     */
    @api
    get href() {
        return this._href;
    }
    set href(value) {
        this._href = value;
    }

    /**
     * If present, the item selection will not extend to its children.
     *
     * @type {boolean}
     * @default false
     * @public
     */
    @api
    get independentMultiSelect() {
        return this._independentMultiSelect;
    }
    set independentMultiSelect(value) {
        this._independentMultiSelect = normalizeBoolean(value);
        if (this._connected) this.computeSelection();
    }

    /**
     * If present, the multi-select checkbox is displayed in an indeterminate state, independently of the selected state of the item or its children.
     *
     * @type {boolean}
     * @public
     * @default false
     */
    @api
    get indeterminate() {
        return this._indeterminate;
    }
    set indeterminate(value) {
        this._indeterminate = normalizeBoolean(value);

        if (this._connected) {
            this.updateCheckboxStatus();
        }
    }

    /**
     * If present, a loading spinner is visible when the item is expanded.
     *
     * @type {boolean}
     * @public
     * @default false
     */
    @api
    get isLoading() {
        return this._isLoading;
    }
    set isLoading(value) {
        this._isLoading = normalizeBoolean(value);
    }

    /**
     * If present, the item is not expandable.
     *
     * @type {boolean}
     * @public
     * @default false
     */
    @api
    get isLeaf() {
        return this._isLeaf;
    }
    set isLeaf(value) {
        this._isLeaf = normalizeBoolean(value);
    }

    /**
     * Label of the item.
     *
     * @type {string}
     * @required
     * @public
     */
    @api
    get label() {
        return this._label;
    }
    set label(value) {
        this._label = value;
    }

    /**
     * Level of the item in the tree.
     *
     * @type {number}
     * @public
     */
    @api
    get level() {
        return this._level;
    }
    set level(value) {
        this._level = value;
        this.updateLevel();
    }

    /**
     * Text to provide users with supplemental information and aid with identification or disambiguation.
     *
     * @type {string}
     * @public
     */
    @api
    get metatext() {
        return this._metatext;
    }
    set metatext(value) {
        this._metatext = value;
    }

    /**
     * The unique name of the item. It will be returned by the <code>onselect</code> event handler.
     *
     * @type {string}
     * @required
     * @public
     */
    @api
    get name() {
        return this._name;
    }
    set name(value) {
        this._name = value;
    }

    /**
     * If present, the item cannot accept items has a child when sorting.
     *
     * @type {boolean}
     * @public
     * @default false
     */
    @api
    get noSlots() {
        return this._noSlots;
    }
    set noSlots(value) {
        this._noSlots = normalizeBoolean(value);
    }

    /**
     * If present, the item is selected.
     *
     * @type {boolean}
     * @public
     * @default false
     */
    @api
    get selected() {
        return this._selected;
    }
    set selected(value) {
        if (!this.unselectable) {
            this._selected = normalizeBoolean(value);
        } else {
            this._selected = false;
        }
        if (this._connected) this.computeSelection();
    }

    /**
     * If present, a checkbox is displayed to the left of the label, and is used to show the selection state of the item.
     *
     * @type {boolean}
     * @public
     * @default false
     */
    @api
    get showCheckbox() {
        return this._showCheckbox;
    }
    set showCheckbox(value) {
        this._showCheckbox = normalizeBoolean(value);
        if (this._connected) this.computeSelection();
    }

    /**
     * Array of types of items that can be slotted into this item when sorting. If the array isn’t provided, any type of item can be slotted in this item.
     *
     * @type {string[]}
     * @public
     */
    @api
    get slottableTypes() {
        return this._slottableTypes;
    }
    set slottableTypes(value) {
        this._slottableTypes = normalizeArray(value);
    }

    /**
     * If present, the item is sortable in its parent.
     *
     * @type {boolean}
     * @public
     * @default false
     */
    @api
    get sortable() {
        return this._sortable;
    }
    set sortable(value) {
        this._sortable = normalizeBoolean(value);
    }

    /**
     * Type of the item. It will be used to determine if the item can be slotted into another item when sorting.
     *
     * @type {string}
     * @public
     */
    @api
    get type() {
        return this._type;
    }
    set type(value) {
        this._type = value;
    }

    /**
     * If present, the item is not selectable.
     *
     * @type {boolean}
     * @public
     * @default false
     */
    @api
    get unselectable() {
        return this._unselectable;
    }
    set unselectable(value) {
        this._unselectable = normalizeBoolean(value);
    }

    /*
     * ------------------------------------------------------------
     *  PRIVATE PROPERTIES
     * -------------------------------------------------------------
     */

    /**
<<<<<<< HEAD
     * CSS style of the checkbox.
     *
     * @type {string}
     */
=======
     * True if the item is disabled or unselectable.
     *
     * @type {boolean}
     */
    get checkboxDisabled() {
        return this.disabled || this.unselectable;
    }

>>>>>>> cf22a884
    get checkboxStyle() {
        if (this.color) {
            return `
                --slds-c-checkbox-color-border: ${this.color};
                --slds-c-checkbox-color-border-checked: ${this.color};
            `;
        }
        return null;
    }

    /**
     * CSS class of the expand button.
     *
     * @type {string}
     */
    get computedExpandButtonClass() {
        return classSet(
            'slds-m-right_x-small slds-p-vertical_xx-small avonni-primitive-tree-item__chevron'
        )
            .add({
                'slds-hidden': this.isLeaf || this.disabled,
                'avonni-primitive-tree-item__chevron_expanded': this.expanded,
                'slds-p-top_xx-small': this.metatext
            })
            .toString();
    }

    /**
     * Array of computed edit field objects.
     *
     * @type {object[]}
     */
    get computedEditableFields() {
        return this.editableFields.map((field) => {
            return {
                checked: this.draftValues[field],
                label: this.camelCaseToStartCase(field),
                name: field,
                required: field === 'name' || field === 'label',
                type:
                    typeof this.draftValues[field] === 'boolean'
                        ? 'toggle'
                        : 'text',
                value: this.draftValues[field]
            };
        });
    }

    /**
     * CSS class of the label.
     *
     * @type {string}
     */
    get computedLabelClass() {
        return classSet('slds-truncate slds-col')
            .add({
                'slds-p-vertical_xx-small': !this.buttonActions.length
            })
            .toString();
    }

    /**
     * CSS class of the wrapper div.
     *
     * @type {string}
     */
    get computedWrapperClass() {
        return classSet('slds-is-relative')
            .add({
                'avonni-primitive-tree-item__single-selection':
                    !this.showCheckbox
            })
            .toString();
    }

    /**
     * Label of the expand button.
     *
     * @type {string}
     * @default Expand Branch
     */
    get expandButtonLabel() {
        if (this.expanded) {
            return this.collapseButtonAlternativeText;
        }
        return this.expandButtonAlternativeText;
    }

    /**
     * Name of the expand button icon.
     *
     * @type {string}
     */
    get expandButtonIconName() {
        return document.dir === 'rtl'
            ? 'utility:chevronleft'
            : 'utility:chevronright';
    }

    /**
     * Value of the expand button tabindex attribute.
     *
     * @type {string}
     */
    get expandButtonTabindex() {
        return this.showCheckbox ? '0' : '-1';
    }

    /**
     * Main HTML element of the item.
     *
     * @type {HTMLElement}
     */
    get itemElement() {
        return this.template.querySelector('[data-element-id="div-item"]');
    }

    /**
<<<<<<< HEAD
=======
     * CSS class of the label.
     *
     * @type {string}
     */
    get labelClass() {
        return classSet('slds-truncate slds-col')
            .add({
                'slds-p-vertical_xx-small': !this.buttonActions.length
            })
            .toString();
    }

    /**
     * CSS class of the primitive tree item.
     *
     * @type {string}
     */
    get primitiveTreeItemClass() {
        return classSet(
            'avonni-primitive-tree-item__item slds-is-relative slds-grid slds-grid_vertical-align-center'
        ).add({
            'avonni-primitive-tree-item__item_selectable': !this.unselectable
        });
    }

    /**
>>>>>>> cf22a884
     * True if the child items should be visible.
     *
     * @type {boolean}
     */
    get showChildren() {
        return (!this.disabled && this.expanded) || this.collapseDisabled;
    }

    /**
     * True if the fields should be visible.
     *
     * @type {boolean}
     */
    get showFields() {
        return this.fields.length && !this.disabled && this.expanded;
    }

    /**
     * True if the label and metatext are links.
     *
     * @type {boolean}
     */
    get showLink() {
        return !this.disabled && !this.allowInlineEdit && this.href;
    }

    /**
     * True if the "Load More" button should be displayed at the end of the child items.
     *
     * @type {boolean}
     */
    get showLoadMoreButton() {
        return this.enableInfiniteLoading && !this.isLoading;
    }

    /**
     * Unique generated key.
     *
     * @type {string}
     */
    get uniqueKey() {
        return generateUUID();
    }

    /**
     * Array of visible action objects.
     *
     * @type {object[]}
     */
    get visibleActions() {
        return this.disabled ? this.actionsWhenDisabled : this.actions;
    }

<<<<<<< HEAD
=======
    /**
     * CSS class of the wrapper div.
     *
     * @type {string}
     */
    get wrapperClass() {
        return classSet('slds-is-relative')
            .add({
                'avonni-primitive-tree-item__single-selection':
                    !this.showCheckbox && !this.unselectable
            })
            .toString();
    }

>>>>>>> cf22a884
    /*
     * ------------------------------------------------------------
     *  PUBLIC METHODS
     * -------------------------------------------------------------
     */

    /**
     * Set the focus on the first focusable element inside the item.
     *
     * @public
     */
    @api
    focusContent() {
        if (!this.isLeaf && !this.disabled) {
            // Set focus on the expand button
            const expandButton = this.template.querySelector(
                '[data-element-id="lightning-button-icon-expand"]'
            );
            if (expandButton) expandButton.focus();
        } else if (this.showCheckbox) {
            // Set focus on the checkbox
            const checkbox = this.template.querySelector(
                '[data-element-id="input-checkbox"]'
            );
            if (checkbox) checkbox.focus();
        } else if (this.href) {
            // Set focus on the link
            const link = this.template.querySelector(
                '[data-group-name="link"]'
            );
            if (link) link.focus();
        } else if (this.buttonActions.length) {
            // Set focus on the action icons
            const buttonIcon = this.template.querySelector(
                '[data-element-id="lightning-button-icon-action"]'
            );
            if (buttonIcon) buttonIcon.focus();
        } else if (this.menuActions.length) {
            // Set focus on the action menu
            const buttonMenu = this.template.querySelector(
                '[data-element-id="avonni-button-menu"]'
            );
            if (buttonMenu) buttonMenu.focus();
        }
    }

    /*
     * ------------------------------------------------------------
     *  PRIVATE METHODS
     * -------------------------------------------------------------
     */

    /**
     * Check if all selectable children of a node are selected.
     *
     * @param {object} node Node to check.
     * @returns {boolean} True if all selectable children are selected, false otherwise.
     */
    areSelectableChildrenSelected(node) {
        if (!node.children || !node.children.length) {
            return node.selected;
        }
        return node.children.every((child) => {
            if (child.unselectable) {
                return this.areSelectableChildrenSelected(child);
            }
            return child.selected;
        });
    }

    /**
     * Transform a camel case string to a start case string.
     *
     * @param {string} string String to transform.
     * @returns {string} String in start case.
     */
    camelCaseToStartCase(string) {
        const result = string.replace(/([A-Z])/g, ' $1');
        return result.charAt(0).toUpperCase() + result.slice(1);
    }

    /**
     * Close the edit popover.
     */
    closePopover = () => {
        if (this.popoverVisible) {
            this.togglePopoverVisibility();
        }
    };

    /**
     * Compute the selection state of the item, depending on the selection state of its children.
     */
    computeSelection() {
        if (
            !this.selected &&
            this.showCheckbox &&
            this.childItems.length &&
            !this.independentMultiSelect &&
            !this.unselectable
        ) {
            const selectedChildren = this.childItems.filter((child) =>
                this.areSelectableChildrenSelected(child)
            );

            if (selectedChildren.length === this.childItems.length) {
                // All children are selected
                this._selected = true;
                this._checkboxIsIndeterminate = false;
            } else {
                // Some or no children are selected
                this._selected = false;
                this._checkboxIsIndeterminate = !!selectedChildren.length;
            }
        } else {
            this._checkboxIsIndeterminate = false;
        }

        if (this.showCheckbox) {
            this.ariaSelected =
                this.selected && !this.unselectable ? 'true' : 'false';

            // Force the children update
            const items = this.template.querySelectorAll(
                '[data-element-id="avonni-primitive-tree-item"]'
            );
            if (this.childItems.length === items.length) {
                items.forEach((item, index) => {
                    item.selected =
                        this.childItems[index].selected &&
                        !this.childItems[index].unselectable;
                });
            }
        }
        this.updateCheckboxStatus();
    }

    /**
     * Filter out hidden actions from the actions and actionsWhenDisabled arrays.
     */
    filterHiddenActions() {
        if (this.hiddenActions.length === 0) {
            return;
        }
        this._actions = this._actions.filter((action) => {
            return !this.hiddenActions.includes(action.name);
        });
        this._actionsWhenDisabled = this._actionsWhenDisabled.filter(
            (action) => {
                return !this.hiddenActions.includes(action.name);
            }
        );
    }

    /**
     * Set the focus on a child item.
     *
     * @param {string} childKey Key of the child item receiving focus.
     * @param {boolean} shouldFocus If true, the child item should be focused.
     * @param {boolean} shouldSelect If true, the child item should be visually selected.
     */
    focusChild = (childKey, shouldFocus, shouldSelect) => {
        const child = this.getImmediateChildItem(childKey);
        if (child) {
            if (child.tabIndex !== '0') {
                child.tabIndex = '0';
            }
            if (shouldFocus && this.showCheckbox) {
                child.focusContent();
            } else if (shouldFocus) {
                child.focus();
            }
            if (shouldSelect) {
                child.ariaSelected = true;
            }
        }
    };

    /**
     * Get the bounds of the item.
     *
     * @returns {DOMRect} Bounds of the item.
     */
    getBounds = () => {
        if (this.itemElement) {
            return this.itemElement.getBoundingClientRect();
        }
        return {};
    };

    /**
     * Get the HTML element of a child item.
     *
     * @param {string} key Key of the child item.
     * @returns {HTMLElement} Element of the child item.
     */
    getImmediateChildItem(key) {
        return this.template.querySelector(
            `[data-element-id="avonni-primitive-tree-item"][data-key="${key}"]`
        );
    }

    /**
     * Hide the action buttons.
     */
    hideActions() {
        if (!this.popoverVisible && this.visibleActions.length) {
            this.template.querySelector(
                '[data-element-id="div-actions"]'
            ).style.opacity = 0;

            // Close button menu
            if (this._menuIsOpen) {
                const menu = this.template.querySelector(
                    '[data-element-id="avonni-button-menu"]'
                );
                if (menu) {
                    menu.close();
                }
            }
        }
    }

    /**
     * Initialize the actions by filtering hidden actions and splitting them into button and menu actions.
     */
    initActions() {
        this.filterHiddenActions();
        this.splitActions();
    }

    /**
     * Position the edit form popover.
     */
    positionPopover() {
        const popoverBody = this.template.querySelector(
            '[data-element-id="div-popover-body"]'
        );
        const topInWindow = popoverBody.getBoundingClientRect().top;
        const maxHeight =
            window.innerHeight - topInWindow - POPOVER_FOOTER_HEIGHT;
        popoverBody.style.maxHeight = `${maxHeight}px`;
    }

    /**
     * Remove the border displayed by the parent tree when an item is dragged over this item.
     */
    removeBorder = () => {
        if (!this.itemElement) return;
        this.itemElement.classList.remove(
            'avonni-primitive-tree-item__item_border-top',
            'avonni-primitive-tree-item__item_border-top_invalid'
        );
        this.itemElement.classList.remove(
            'avonni-primitive-tree-item__item_border-bottom',
            'avonni-primitive-tree-item__item_border-bottom_invalid'
        );
        this.itemElement.classList.remove(
            'avonni-primitive-tree-item__item_border',
            'avonni-primitive-tree-item__item_border_invalid'
        );
        this.itemElement.style = '';
    };

    /**
     * Display a border when an item is dragged over this item in the parent tree.
     *
     * @param {string} position Position of the border.
     * @param {number} level Level of the tree the border should extend to.
     * @param {boolean} isValid True if the border is valid, false otherwise.
     */
    setBorder = (position, level, isValid) => {
        if (!this.itemElement) return;

        this.removeBorder();
        switch (position) {
            case 'top':
                this.itemElement.classList.add(
                    isValid
                        ? 'avonni-primitive-tree-item__item_border-top'
                        : 'avonni-primitive-tree-item__item_border-top_invalid'
                );
                break;
            case 'bottom':
                this.itemElement.classList.add(
                    isValid
                        ? 'avonni-primitive-tree-item__item_border-bottom'
                        : 'avonni-primitive-tree-item__item_border-bottom_invalid'
                );
                if (level) {
                    this.itemElement.style = `--avonni-tree-item-spacing-inline-start-border: ${level}rem;`;
                }
                break;
            default:
                this.itemElement.classList.add(
                    isValid && !this.noSlots
                        ? 'avonni-primitive-tree-item__item_border'
                        : 'avonni-primitive-tree-item__item_border_invalid'
                );
                break;
        }
    };

    /**
     * Set the selected state of the item.
     *
     * @param {boolean} value New value of the selected property.
     */
    setSelected = (value) => {
        this._selected = value && !this.unselectable;
        this.computeSelection();
    };

    /**
     * Display the action buttons.
     */
    showActions() {
        if (!this.popoverVisible && this.visibleActions.length) {
            this.template.querySelector(
                '[data-element-id="div-actions"]'
            ).style.opacity = 1;
        }
    }

    /**
     * Split the visible actions between the ones that are always visible as icons, and the ones that are hidden inside the action button menu.
     */
    splitActions() {
        const buttonActions = [];
        const menuActions = [];
        this.visibleActions.forEach((action) => {
            if (action.visible) {
                buttonActions.push(action);
            } else {
                menuActions.push(action);
            }
        });
        this.buttonActions = buttonActions;
        this.menuActions = menuActions;
    }

    /**
     * Toggle the edit popover visibility.
     */
    togglePopoverVisibility = () => {
        if (this.popoverVisible) {
            this.draftValues = {};
        } else {
            this.labelIsEdited = false;
            this._focusOn = 'lightning-button-icon-close';
            this.editableFields.forEach((field) => {
                this.draftValues[field] = this[field];
            });
        }

        this.popoverVisible = !this.popoverVisible;
        this.hideActions();
    };

    /**
     * Remove the visual selection of a child item.
     */
    unfocusChild = () => {
        this.ariaSelected = 'false';
        this.removeAttribute('tabindex');
    };

    /**
     * Set the indeterminate state of the checkbox.
     */
    updateCheckboxStatus() {
        const checkbox = this.template.querySelector(
            '[data-element-id="input-checkbox"]'
        );
        if (checkbox) {
            checkbox.indeterminate =
                this.indeterminate || this._checkboxIsIndeterminate;
        }
    }

    /**
     * Update the visual level offset of the item.
     */
    updateLevel() {
        const wrapper = this.template.querySelector(
            '[data-element-id="div-wrapper"]'
        );
        if (wrapper)
            wrapper.style = `--avonni-tree-item-spacing-inline-left: ${this.level}rem;`;
    }

    /**
     * Validate a required input. If the input is invalid, disable the save button of the edit form.
     *
     * @param {HTMLElement} input Input element to validate.
     */
    validate(input) {
        if (input.value.length === 0) {
            input.setCustomValidity('Cannot be empty');
            input.reportValidity();
            this.hasError = true;
            return false;
        }
        input.setCustomValidity('');
        input.reportValidity();
        this.hasError = false;
        return true;
    }

    /*
     * ------------------------------------------------------------
     *  EVENT HANDLERS AND DISPATCHERS
     * -------------------------------------------------------------
     */

    /**
     * Handle a click on an action.
     *
     * @param {Event} event
     */
    handleActionClick(event) {
        const name = event.detail.value || event.currentTarget.name;
        /**
         * The event fired when an action is clicked.
         *
         * @event
         * @name privateactionclick
         * @param {string} key Unique key of the item.
         * @param {string} name Unique name of the item.
         * @bubbles
         * @cancelable
         * @composed
         */
        const actionClickEvent = new CustomEvent('privateactionclick', {
            detail: {
                bounds: this.getBounds(),
                key: this.nodeKey,
                name
            },
            cancelable: true,
            composed: true,
            bubbles: true
        });
        this.dispatchEvent(actionClickEvent);

        if (
            name === 'Standard.Tree.Edit' &&
            !actionClickEvent.defaultPrevented
        ) {
            this.togglePopoverVisibility();
        }
    }

    /**
     * Handle a key pressed on the action menu. Prevent the scroll if the space bar is pressed.
     *
     * @param {Event} event
     */
    handleActionMenuKeyDown(event) {
        if (event.key === ' ' || event.key === 'Spacebar') {
            event.preventDefault();
        }
    }

    /**
     * Handle the closing of the action button menu.
     */
    handleActionMenuClose() {
        this._menuIsOpen = false;
    }

    /**
     * Handle the opening of the action button menu.
     */
    handleActionMenuOpen() {
        this._menuIsOpen = true;
    }

    /**
     * Prevent anchor tag from navigating when href leads to nothing.
     *
     * @param {Event} event
     */
    handleAnchorTagClick(event) {
        const href = event.currentTarget.href;
        if (
            // eslint-disable-next-line no-script-url
            ['#', 'javascript:void(0)', 'javascript:void(0);'].includes(href)
        ) {
            event.preventDefault();
        }
    }

    /**
     * Handle a click on the item.
     *
     * @param {Event} event
     */
    handleClick(event) {
        if (!this.disabled && !this.collapseDisabled) {
            let target = 'anchor';
            if (
                event.target.dataset.elementId ===
                'lightning-button-icon-expand'
            ) {
                target = 'chevron';
            } else if (event.target.tagName === 'LIGHTNING-INPUT') {
                target = 'input';
            } else if (event.target.tagName === 'LIGHTNING-BUTTON-MENU') {
                target = 'menu';
            } else if (event.target.tagName === 'LIGHTNING-BUTTON-ICON') {
                target = 'icon';
            }

            if (this.showCheckbox && target === 'anchor') {
                this._selected = !this.selected && !this.unselectable;
                this._checkboxIsIndeterminate = false;
            } else if (target === 'chevron') {
                this._expanded = !this.expanded;
            }

            this.dispatchClick(target, event);
        }
    }

    /**
     * Handle a click on the "done" button of the edit form.
     */
    handleDone() {
        Object.entries(this.draftValues).forEach(([key, value]) => {
            this[`_${key}`] = value;
        });

        this.dispatchChange();
        this._isLeaf = !this.isLoading && this.childItems.length === 0;
        this.togglePopoverVisibility();
        this.splitActions();
    }

    /**
     * Handle the blur of an edit form input.
     *
     * @param {Event} event
     */
    handleEditInputBlur(event) {
        if (event.currentTarget.required) {
            this.validate(event.currentTarget);
        }
    }

    /**
     * Handle the focus on the expand button.
     */
    handleExpandButtonFocus() {
        if (this.showCheckbox) return;

        this.dispatchEvent(
            new CustomEvent('focus', {
                detail: {
                    key: this.nodeKey
                },
                bubbles: true
            })
        );
    }

    /**
     * Handle a change in an edit form input.
     *
     * @param {Event} event
     */
    handleInputChange(event) {
        event.stopPropagation();
        const name = event.currentTarget.name;
        const { checked, value } = event.detail;
        this.draftValues[name] = checked !== undefined ? checked : value;
    }

    /**
     * Handle a key down on the item.
     *
     * @param {Event} event
     */
    handleKeydown = (event) => {
        if (this.popoverVisible) return;
        switch (event.keyCode) {
            case keyCodes.enter: {
                this.preventDefaultAndStopPropagation(event);
                const link = this.template.querySelector(
                    '[data-element-id="a-label-link"]'
                );
                if (link) {
                    link.click();
                } else if (this.allowInlineEdit) {
                    this.handleLabelDoubleClick();
                }
                break;
            }
            case keyCodes.up:
            case keyCodes.down:
            case keyCodes.right:
            case keyCodes.left:
            case keyCodes.home:
            case keyCodes.end:
                this.preventDefaultAndStopPropagation(event);
                this.dispatchEvent(
                    new CustomEvent('privateitemkeydown', {
                        bubbles: true,
                        composed: true,
                        cancelable: true,
                        detail: {
                            key: this.nodeKey,
                            keyCode: event.keyCode
                        }
                    })
                );
                break;
            default:
                break;
        }
    };

    /**
     * Handle a double click on the label.
     */
    handleLabelDoubleClick() {
        if (!this.allowInlineEdit || this.disabled) return;

        if (this.popoverVisible) this.togglePopoverVisibility();
        this.labelIsEdited = true;
        this.draftValues.label = this.label;
        this._focusOn = 'lightning-input-inline-label';
    }

    /**
     * Handle a key down on the label input, when it is edited inline.
     *
     * @param {Event} event
     */
    handleLabelInlineKeyUp(event) {
        event.stopPropagation();
        this.draftValues.label = event.currentTarget.value;

        if (event.key === 'Enter') {
            this.handleSaveLabelInlineEdit();
        } else if (event.key === 'Escape') {
            this.draftValues = {};
            this.labelIsEdited = false;
        }
    }

    /**
     * Handle a mouse down on the item links.
     *
     * @param {Event} event
     */
    handleLinkMouseDown(event) {
        if (!this.sortable) return;

        // Prevent the link from being dragged,
        // to allow for dragging the whole item
        event.preventDefault();
    }

    /**
     * Handle a click on the "Load More" button.
     */
    handleLoadMore() {
        this.dispatchLoadMore();
    }

    /**
     * Handle the saving of the inline edition of the label.
     */
    handleSaveLabelInlineEdit() {
        const labelInput = this.template.querySelector(
            '[data-element-id="lightning-input-inline-label"]'
        );
        if (!labelInput || !this.validate(labelInput)) return;

        this._label = this.draftValues.label;
        this.draftValues = {};
        this.labelIsEdited = false;
        this.dispatchChange();
    }

    /**
     * Handle a mouse down on the item.
     *
     * @param {Event} event
     */
    handleMouseDown = (event) => {
        const targetId = event.target.dataset.elementId;
        if (!this.sortable || UNSORTABLE_ITEMS_PARTS.includes(targetId)) {
            return;
        }
        event.stopPropagation();

        this.dispatchEvent(
            new CustomEvent('privatemousedown', {
                detail: {
                    key: this.nodeKey,
                    name: this.name
                },
                bubbles: true,
                composed: true
            })
        );
    };

    /**
     * Handle a key down on the close button of the edit form popover.
     *
     * @param {Event} event
     */
    handlePopoverCloseKeyDown(event) {
        // Trap the keyboard focus inside the popover
        if (event.keyCode === keyCodes.tab && event.shiftKey) {
            this.template
                .querySelector('[data-element-id="lightning-button-done"]')
                .focus();
            event.preventDefault();
        }
    }

    /**
     * Handle a mouse down on the "done" button of the edit form popover.
     *
     * @param {Event} event
     */
    handlePopoverDoneKeyDown(event) {
        // Trap the keyboard focus inside the popover
        if (event.keyCode === keyCodes.tab && !event.shiftKey) {
            this.template
                .querySelector(
                    '[data-element-id="lightning-button-icon-close"]'
                )
                .focus();
            event.preventDefault();
        }
    }

    /**
     * Dispatch the change event.
     */
    dispatchChange() {
        /**
         * The event fired when the item is edited.
         *
         * @event
         * @name change
         * @param {object} values New value of the item.
         * @param {string} key Unique key of the item.
         * @public
         * @bubbles
         * @composed
         */
        this.dispatchEvent(
            new CustomEvent('change', {
                detail: {
                    bounds: this.getBounds(),
                    values: {
                        disabled: this.disabled,
                        expanded: this.expanded,
                        isLoading: this.isLoading,
                        href: this.href,
                        label: this.label,
                        metatext: this.metatext,
                        name: this.name
                    },
                    key: this.nodeKey
                },
                composed: true,
                bubbles: true
            })
        );
    }

    /**
     * Dispatch the click event.
     *
     * @param {string} target Target of the click.
     * @param {Event} event
     */
    dispatchClick(target, event) {
        /**
         * The event fired when the item is clicked.
         *
         * @event
         * @name privateitemclick
         * @param {string} name Unique name of the item.
         * @param {string} key Unique key of the item.
         * @param {string} target Name of the target the click originated from.
         * @bubbles
         * @cancelable
         * @composed
         */
        const customEvent = new CustomEvent('privateitemclick', {
            bubbles: true,
            composed: true,
            cancelable: true,
            detail: {
                bounds: this.getBounds(),
                name: this.name,
                key: this.nodeKey,
                target
            }
        });
        this.dispatchEvent(customEvent);
        if (customEvent.defaultPrevented && event.target.tagName !== 'INPUT') {
            event.preventDefault();
        }
    }

    /**
     * Dispatch the `privateitemloadmore` event.
     */
    dispatchLoadMore() {
        /**
         * The event fired when the "Load more" button is clicked.
         *
         * @event
         * @name loadmore
         * @param {string} key Unique key of the item.
         * @public
         * @bubbles
         * @composed
         */
        this.dispatchEvent(
            new CustomEvent('privateitemloadmore', {
                detail: { key: this.nodeKey },
                bubbles: true,
                composed: true
            })
        );
    }

    /**
     * Prevent the default behavior and stop the propagation of an event.
     *
     * @param {Event} event
     */
    preventDefaultAndStopPropagation(event) {
        event.preventDefault();
        event.stopPropagation();
    }

    /**
     * Stop the propagation of an event.
     *
     * @param {Event} event
     */
    stopPropagation(event) {
        event.stopPropagation();
    }
}<|MERGE_RESOLUTION|>--- conflicted
+++ resolved
@@ -666,12 +666,6 @@
      */
 
     /**
-<<<<<<< HEAD
-     * CSS style of the checkbox.
-     *
-     * @type {string}
-     */
-=======
      * True if the item is disabled or unselectable.
      *
      * @type {boolean}
@@ -680,7 +674,11 @@
         return this.disabled || this.unselectable;
     }
 
->>>>>>> cf22a884
+    /**
+     * CSS style of the checkbox.
+     *
+     * @type {string}
+     */
     get checkboxStyle() {
         if (this.color) {
             return `
@@ -743,6 +741,19 @@
     }
 
     /**
+     * CSS class of the primitive tree item.
+     *
+     * @type {string}
+     */
+    get computedPrimitiveTreeItemClass() {
+        return classSet(
+            'avonni-primitive-tree-item__item slds-is-relative slds-grid slds-grid_vertical-align-center'
+        ).add({
+            'avonni-primitive-tree-item__item_selectable': !this.unselectable
+        });
+    }
+
+    /**
      * CSS class of the wrapper div.
      *
      * @type {string}
@@ -799,35 +810,6 @@
     }
 
     /**
-<<<<<<< HEAD
-=======
-     * CSS class of the label.
-     *
-     * @type {string}
-     */
-    get labelClass() {
-        return classSet('slds-truncate slds-col')
-            .add({
-                'slds-p-vertical_xx-small': !this.buttonActions.length
-            })
-            .toString();
-    }
-
-    /**
-     * CSS class of the primitive tree item.
-     *
-     * @type {string}
-     */
-    get primitiveTreeItemClass() {
-        return classSet(
-            'avonni-primitive-tree-item__item slds-is-relative slds-grid slds-grid_vertical-align-center'
-        ).add({
-            'avonni-primitive-tree-item__item_selectable': !this.unselectable
-        });
-    }
-
-    /**
->>>>>>> cf22a884
      * True if the child items should be visible.
      *
      * @type {boolean}
@@ -881,23 +863,6 @@
         return this.disabled ? this.actionsWhenDisabled : this.actions;
     }
 
-<<<<<<< HEAD
-=======
-    /**
-     * CSS class of the wrapper div.
-     *
-     * @type {string}
-     */
-    get wrapperClass() {
-        return classSet('slds-is-relative')
-            .add({
-                'avonni-primitive-tree-item__single-selection':
-                    !this.showCheckbox && !this.unselectable
-            })
-            .toString();
-    }
-
->>>>>>> cf22a884
     /*
      * ------------------------------------------------------------
      *  PUBLIC METHODS
