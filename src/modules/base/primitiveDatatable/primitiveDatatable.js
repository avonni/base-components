/**
 * BSD 3-Clause License
 *
 * Copyright (c) 2021, Avonni Labs, Inc.
 * All rights reserved.
 *
 * Redistribution and use in source and binary forms, with or without
 * modification, are permitted provided that the following conditions are met:
 *
 * - Redistributions of source code must retain the above copyright notice, this
 *   list of conditions and the following disclaimer.
 *
 * - Redistributions in binary form must reproduce the above copyright notice,
 *   this list of conditions and the following disclaimer in the documentation
 *   and/or other materials provided with the distribution.
 *
 * - Neither the name of the copyright holder nor the names of its
 *   contributors may be used to endorse or promote products derived from
 *   this software without specific prior written permission.
 *
 * THIS SOFTWARE IS PROVIDED BY THE COPYRIGHT HOLDERS AND CONTRIBUTORS "AS IS"
 * AND ANY EXPRESS OR IMPLIED WARRANTIES, INCLUDING, BUT NOT LIMITED TO, THE
 * IMPLIED WARRANTIES OF MERCHANTABILITY AND FITNESS FOR A PARTICULAR PURPOSE ARE
 * DISCLAIMED. IN NO EVENT SHALL THE COPYRIGHT HOLDER OR CONTRIBUTORS BE LIABLE
 * FOR ANY DIRECT, INDIRECT, INCIDENTAL, SPECIAL, EXEMPLARY, OR CONSEQUENTIAL
 * DAMAGES (INCLUDING, BUT NOT LIMITED TO, PROCUREMENT OF SUBSTITUTE GOODS OR
 * SERVICES; LOSS OF USE, DATA, OR PROFITS; OR BUSINESS INTERRUPTION) HOWEVER
 * CAUSED AND ON ANY THEORY OF LIABILITY, WHETHER IN CONTRACT, STRICT LIABILITY,
 * OR TORT (INCLUDING NEGLIGENCE OR OTHERWISE) ARISING IN ANY WAY OUT OF THE USE
 * OF THIS SOFTWARE, EVEN IF ADVISED OF THE POSSIBILITY OF SUCH DAMAGE.
 */

import LightningDatatable from 'lightning/datatable';
import { api } from 'lwc';
import {
    normalizeArray,
    normalizeString,
    normalizeBoolean
} from 'c/utilsPrivate';

import avatar from './avatar.html';
import avatarGroup from './avatarGroup.html';
import badge from './badge.html';
import checkboxButton from './checkboxButton.html';
import colorPicker from './colorPicker.html';
import combobox from './combobox.html';
import dynamicIcon from './dynamicIcon.html';
import formattedRichText from './formattedRichText.html';
import image from './image.html';
import inputCounter from './inputCounter.html';
import inputDateRange from './inputDateRange.html';
import inputToggle from './inputToggle.html';
import progressBar from './progressBar.html';
import progressCircle from './progressCircle.html';
import progressRing from './progressRing.html';
import qrcode from './qrcode.html';
import slider from './slider.html';
import rating from './rating.html';

const CUSTOM_TYPES_ALWAYS_WRAPPED = [
    'avatar',
    'badge',
    'avatar-group',
    'checkbox-button',
    'color-picker',
    'combobox',
    'dynamic-icon',
    'image',
    'input-counter',
    'input-date-range',
    'input-toggle',
    'progress-bar',
    'progress-circle',
    'progress-ring',
    'qrcode',
    'rating',
    'slider'
];

const CUSTOM_TYPES_EDITABLE = [
    'checkbox-button',
    'color-picker',
    'combobox',
    'input-counter',
    'input-date-range',
    'input-toggle',
    'rating',
    'slider'
];

const COLUMN_WIDTHS_MODES = { valid: ['fixed', 'auto'], default: 'fixed' };

const SORT_DIRECTIONS = { valid: ['asc', 'desc'], default: 'desc' };

export default class PrimitiveDatatable extends LightningDatatable {
    static customTypes = {
        avatar: {
            template: avatar,
            typeAttributes: [
                'alternativeText',
                'entityIconName',
                'entitySrc',
                'fallbackIconName',
                'initials',
                'size',
                'presence',
                'primaryText',
                'secondaryText',
                'status',
                'variant'
            ],
            standardCellLayout: true
        },
        'avatar-group': {
            template: avatarGroup,
            typeAttributes: [
                'layout',
                'maxCount',
                'size',
                'variant',
                'actionIconName',
                'name'
            ],
            standardCellLayout: true
        },
        badge: {
            template: badge,
            typeAttributes: ['variant'],
            standardCellLayout: true
        },
        'checkbox-button': {
            template: checkboxButton,
            typeAttributes: ['disabled', 'label', 'name'],
            standardCellLayout: true
        },
        'color-picker': {
            template: colorPicker,
            typeAttributes: [
                'colors',
                'disabled',
                'hideColorInput',
                'label',
                'menuAlignment',
                'menuIconName',
                'menuIconSize',
                'menuVariant',
                'name',
                'opacity',
                'type'
            ],
            standardCellLayout: true
        },
        combobox: {
            template: combobox,
            typeAttributes: [
                'disabled',
                'dropdownAlignment',
                'dropdownLenght',
                'isMultiSelect',
                'label',
                'placeholder',
                'options'
            ],
            standardCellLayout: true
        },
        'dynamic-icon': {
            template: dynamicIcon,
            typeAttributes: ['alternativeText', 'option'],
            standardCellLayout: true
        },
        'formatted-rich-text': {
            template: formattedRichText,
            typeAttributes: ['disableLinkify'],
            standardCellLayout: true
        },
        image: {
            template: image,
            typeAttributes: [
                'alt',
                'blank',
                'blankColor',
                'height',
                'rounded',
                'sizes',
                'srcset',
                'thumbnail',
                'width'
            ]
        },
        'input-counter': {
            template: inputCounter,
            typeAttributes: ['disabled', 'label', 'max', 'min', 'name', 'step'],
            standardCellLayout: true
        },
        'input-date-range': {
            template: inputDateRange,
            typeAttributes: [
                'dateStyle',
                'disabled',
                'label',
                'labelStartDate',
                'labelEndDate',
                'timeStyle',
                'timezone',
                'type'
            ],
            standardCellLayout: true
        },
        'input-toggle': {
            template: inputToggle,
            typeAttributes: [
                'disabled',
                'hideMark',
                'label',
                'messageToggleActive',
                'messageToggleInactive',
                'name',
                'size'
            ],
            standardCellLayout: true
        },
        'progress-bar': {
            template: progressBar,
            typeAttributes: [
                'label',
                'referenceLines',
                'showValue',
                'textured',
                'theme',
                'thickness',
                'valueLabel',
                'valuePostion',
                'variant'
            ]
        },
        'progress-ring': {
            template: progressRing,
            typeAttributes: ['direction', 'hideIcon', 'size', 'variant'],
            standardCellLayout: true
        },
        'progress-circle': {
            template: progressCircle,
            typeAttributes: [
                'color',
                'direction',
                'label',
                'size',
                'thickness',
                'variant'
            ],
            standardCellLayout: true
        },
        qrcode: {
            template: qrcode,
            typeAttributes: [
                'background',
                'borderColor',
                'borderWidth',
                'color',
                'encoding',
                'errorCorrection',
                'padding',
                'size'
            ],
            standardCellLayout: true
        },
        rating: {
            template: rating,
            typeAttributes: [
                'disabled',
                'iconName',
                'iconSize',
                'label',
                'max',
                'min',
                'selection',
                'valueHidden'
            ],
            standardCellLayout: true
        },
        slider: {
            template: slider,
            typeAttributes: ['disabled', 'label', 'max', 'min', 'size', 'step']
        }
    };

    // Normalization of primitive datatable attributes
    @api hasGroupBy;

    @api
    get columnWidthsMode() {
        return super.columnWidthsMode;
    }

    set columnWidthsMode(value) {
        super.columnWidthsMode = normalizeString(value, {
            fallbackValue: COLUMN_WIDTHS_MODES.default,
            validValues: COLUMN_WIDTHS_MODES.valid
        });
    }

    @api
    get defaultSortDirection() {
        return super.defaultSortDirection;
    }

    set defaultSortDirection(value) {
        super.defaultSortDirection = normalizeString(value, {
            fallbackValue: SORT_DIRECTIONS.default,
            validValues: SORT_DIRECTIONS.valid
        });
    }

    @api
    get sortedDirection() {
        return super.sortedDirection;
    }

    set sortedDirection(value) {
        super.sortedDirection = normalizeString(value, {
            fallbackValue: SORT_DIRECTIONS.default,
            validValues: SORT_DIRECTIONS.valid
        });
    }

    @api
    get wrapTextMaxLines() {
        return super.wrapTextMaxLines;
    }

    set wrapTextMaxLines(value) {
        if (value === undefined) return;
        super.wrapTextMaxLines = value;
    }

    @api
    get loadMoreOffset() {
        return super.loadMoreOffset;
    }

    set loadMoreOffset(value) {
        if (value === undefined) return;
        super.loadMoreOffset = value;
    }

    @api
    get maxColumnWidth() {
        return super.maxColumnWidth;
    }

    set maxColumnWidth(value) {
        if (value === undefined) return;
        super.maxColumnWidth = value;
    }

    @api
    get minColumnWidth() {
        return super.minColumnWidth;
    }

    set minColumnWidth(value) {
        if (value === undefined) return;
        super.minColumnWidth = value;
    }

    @api
    get resizeStep() {
        return super.resizeStep;
    }

    set resizeStep(value) {
        if (value === undefined) return;
        super.resizeStep = value;
    }

    @api
    get rowNumberOffset() {
        return super.rowNumberOffset;
    }

    set rowNumberOffset(value) {
        if (value === undefined) return;
        super.rowNumberOffset = value;
    }

    @api
    get maxRowSelection() {
        return super.maxRowSelection;
    }

    set maxRowSelection(value) {
        if (value === undefined) return;
        super.maxRowSelection = value;
    }

    @api
    get selectedRows() {
        return super.selectedRows;
    }

    set selectedRows(value) {
        if (value === undefined) return;
        super.selectedRows = value;
    }

    @api
    get hideTableHeader() {
        return super.hideTableHeader;
    }

    set hideTableHeader(value) {
        super.hideTableHeader = normalizeBoolean(value);
    }

    @api
    get columns() {
        return super.columns;
    }

    set columns(value) {
        super.columns = value;

        this._columns = JSON.parse(JSON.stringify(this._columns));

        this.removeWrapOption();
        this.computeEditableOption();
    }

    @api allowSummarize;

    connectedCallback() {
        super.connectedCallback();

        this.template.addEventListener(
            'privateeditcustomcell',
            this.handleEditCell
        );

        this.template.addEventListener(
            'privateavatarclick',
            this.handleDispatchEvents
        );

        this.template.addEventListener(
            'privateactionclick',
            this.handleDispatchEvents
        );

        this.template.addEventListener('resizecol', (event) => {
            this.dispatchEvent(
                new CustomEvent(`${event.type}`, {
                    detail: event.detail,
                    bubbles: event.bubbles,
                    composed: event.composed,
                    cancelable: event.cancelable
                })
            );
        });

        this.template.addEventListener('selectallrows', (event) => {
            this.dispatchEvent(
                new CustomEvent(`${event.type}`, {
                    detail: event.detail,
                    bubbles: event.bubbles,
                    composed: event.composed,
                    cancelable: event.cancelable
                })
            );
        });

        this.template.addEventListener('deselectallrows', (event) => {
            this.dispatchEvent(
                new CustomEvent(`${event.type}`, {
                    detail: event.detail,
                    bubbles: event.bubbles,
                    composed: event.composed,
                    cancelable: event.cancelable
                })
            );
        });
    }

    renderedCallback() {
        super.renderedCallback();

        this._data = JSON.parse(JSON.stringify(normalizeArray(super.data)));
        this.computeEditableOption();

        this.tablesInitialization();

        if (this.isLoading) {
            this.template.querySelector(
                'lightning-primitive-datatable-loading-indicator'
            ).style.height = '40px';
        }

        // Make sure custom edited cells stay yellow on hover
        // Make sure error cells appear edited and with a red border
        const edited = Array.from(
            this.template.querySelectorAll('td.slds-is-edited')
        );
        const error = Array.from(
            this.template.querySelectorAll('td.slds-has-error')
        );
        const editCells = edited.concat(error);

        editCells.forEach((cell) => {
            cell.classList.add('slds-cell-edit');
        });
    }

    disconnectedCallback() {
        super.disconnectedCallback();

        this.template.removeEventListener(
            'privateeditcustomcell',
            this.handleEditCell
        );
    }

    /**
     * Returns the primitive ungrouped datatable if there is a group-by.
     *
     * @type {element}
     */
    get ungroupedDatatable() {
        return this.template.querySelector(
            'c-primitive-datatable[data-role="ungrouped"] .slds-table_header-fixed_container'
        );
    }

    /**
     * Returns all the primitive grouped datatables.
     *
     * @type {Array.<nodeList>}
     */
    get groupedDatatables() {
        return this.template.querySelectorAll(
            'c-primitive-datatable[data-role="grouped"] .slds-table_header-fixed_container'
        );
    }

    /**
     * Returns the primitive header datatable if there is a group-by.
     *
     * @type {element}
     */
    get headerDatatable() {
        return this.template.querySelector(
            'c-primitive-datatable[data-role="header"] .slds-table_header-fixed_container'
        );
    }

    /**
     * Gets the columns width of the datatable.
     */
    @api
    columnsWidthCalculation() {
        let widthArray = [];
        if (this.hideTableHeader) {
            // when hide-table-header is true, all columns widths are equal.
            const value =
                super.widthsData.tableWidth /
                super.widthsData.columnWidths.length;
            const length = super.widthsData.columnWidths.length;
            for (let i = 0; i < length; i++) {
                widthArray.push(value);
            }
        } else {
            widthArray = JSON.parse(
                JSON.stringify(normalizeArray(super.widthsData.columnWidths))
            );
        }
        return widthArray;
    }

    /**
     * Gets the width of the datatable.
     */
    @api
    tableWidth() {
        return JSON.parse(JSON.stringify(super.widthsData.tableWidth));
    }

    /**
     * Verifies if one of the column is editable or not.
     */
    @api
    isDatatableEditable() {
        const columnsEditable = this.columns.map((column) => {
            return column.editable;
        });
        return columnsEditable.filter(Boolean).length > 0;
    }

    /**
<<<<<<< HEAD
     * Returns the draft values of changed data in the datatable.
=======
    * Gets a row height.
    * 
    * @param {string} rowKeyField The key field value of the row.
    * @returns {number} The height of the row, in pixels.
    * @public
    */
    @api
    getRowHeight(rowKeyField) {
        const row = this.template.querySelector(
            `tr[data-row-key-value="${rowKeyField}"]`
        );

        if (row) {
            if (rowKeyField === this.data[0][this.keyField]) {
                // The first row has one pixel more because of the border
                return row.offsetHeight + 1;
            }
            return row.offsetHeight;
        }
        return null;
    }

    /**
    * Sets the height of a row.
    * 
    * @param {string} rowKeyField The key field value of the row.
    * @param {number} height The new height of the row, in pixels.
    * @public
    */
    @api
    setRowHeight(rowKeyField, height) {
        const row = this.template.querySelector(
            `tr[data-row-key-value="${rowKeyField}"]`
        );

        if (row) {
            row.style.height = height ? `${height}px` : undefined;
        }
    }

    /**
     * Gets the width of the datatable.
>>>>>>> 01475212
     */
    @api
    primitiveDatatableDraftValues() {
        return this.draftValues;
    }

    /**
     * Hides the visibility and padding of each c-primitive-datatables in groups.
     */
    hideTableHeaderPadding() {
        const groupedDatatableHeaders = this.template.querySelectorAll(
            'c-primitive-datatable[data-role="grouped"] .slds-table_header-fixed_container thead'
        );

        if (this.hideTableHeader) {
            if (this.ungroupedDatatable) {
                this.ungroupedDatatable.style.paddingTop = '0px';
            }
            if (this.headerDatatable) {
                this.headerDatatable.style.paddingTop = '0px';
            }
        }

        if (this.groupedDatatables) {
            this.groupedDatatables.forEach((datatable) => {
                datatable.style.paddingTop = '0px';
            });

            groupedDatatableHeaders.forEach((header) => {
                header.style.visibility = 'hidden';
            });
        }
    }

    /**
     * Styling for the datatable header when group by.
     */
    headerDatatableStyling() {
        const headerDatatableBorder = this.template.querySelector(
            'c-primitive-datatable[data-role="header"] .slds-table_bordered'
        );
        const headerDatatableTable = this.template.querySelector(
            'c-primitive-datatable[data-role="header"] tbody'
        );

        if (headerDatatableTable) {
            headerDatatableTable.style.display = 'none';
            headerDatatableBorder.style.borderBottom = 'none';
        }
    }

    /**
     * Makes the primitive datatable unscrollable to make the container scrollabale.
     */
    unscrollableDatatables() {
        if (this.ungroupedDatatable) {
            this.ungroupedDatatable.style.overflowX = 'hidden';
        }

        if (this.headerDatatable) {
            this.headerDatatable.style.overflowX = 'hidden';
        }

        this.template
            .querySelectorAll('.slds-scrollable_y')
            .forEach((scrollable) => {
                scrollable.style.overflowY = 'hidden';
            });
    }

    /**
     * Table initialization for every primitive-datatable.
     */
    tablesInitialization() {
        this.hideTableHeaderPadding();
        this.headerDatatableStyling();
        if (this.allowSummarize || this.hasGroupBy) {
            this.unscrollableDatatables();
        }
    }

    /**
     * Sets the wrapText and hideDefaultActions attributes to true for custom types that are always wrapped.
     */
    removeWrapOption() {
        this.columns.forEach((column) => {
            if (CUSTOM_TYPES_ALWAYS_WRAPPED.includes(column.type)) {
                column.wrapText = true;
                column.hideDefaultActions = true;
            }
        });
    }

    /**
     * If the data type is editable, transforms the value into an object containing the editable property.
     */
    computeEditableOption() {
        if (this.columns && this._data) {
            this.columns.forEach((column) => {
                if (CUSTOM_TYPES_EDITABLE.includes(column.type)) {
                    const fieldName = column.fieldName;
                    this._data.forEach((row) => {
                        const value = row[fieldName];
                        row[fieldName] = {
                            value: value,
                            editable: !!column.editable
                        };
                    });
                }
            });
        }
    }

    /**
     * Formatting of data for dispatching event cellchange.
     *
     * @param {event} event
     */
    handleEditCell = (event) => {
        event.stopPropagation();

        const { colKeyValue, rowKeyValue, value } = event.detail;
        const dirtyValues = this.state.inlineEdit.dirtyValues;

        // If no values have been edited in the row yet,
        // create the row object in the state dirty values
        if (!dirtyValues[rowKeyValue]) {
            dirtyValues[rowKeyValue] = {};
        }

        // Add the new cell value to the state dirty values
        dirtyValues[rowKeyValue][colKeyValue] = value;

        const cellChange = { [rowKeyValue]: { [colKeyValue]: value } };

        this.dispatchEvent(
            new CustomEvent('cellchange', {
                detail: {
                    draftValues: this.getChangesForCustomer(
                        this.state,
                        cellChange
                    )
                }
            })
        );
        // Show yellow background and save/cancel button
        super.updateRowsState(this.state);
    };

    /**
     * Dispatches event from the lighnting-datatable.
     *
     * @param {event} event
     */
    handleDispatchEvents(event) {
        event.stopPropagation();
        this.dispatchEvent(
            new CustomEvent(`${event.detail.type}`, {
                detail: event.detail.detail,
                bubbles: event.detail.bubbles,
                composed: event.detail.composed,
                cancelable: event.detail.cancelable
            })
        );
    }

    /**
     *
     * @param {Object} state - Datatable state.
     * @param {Object} changes - The internal representation of changes in a row.
     * @returns {Object} - the list of customer changes in a row
     */
    getColumnsChangesForCustomer(state, changes) {
        return Object.keys(changes).reduce((result, colKey) => {
            const columns = state.columns;
            const columnIndex = state.headerIndexes[colKey];

            result[columns[columnIndex].fieldName] = changes[colKey];

            return result;
        }, {});
    }

    /**
     *
     * @param {Object} state - Datatable state
     * @param {Object} changes - The internal representation of changes in a row
     * @returns {Object} - The formatted data for draft values.
     */
    getChangesForCustomer(state, changes) {
        const keyField = state.keyField;
        return Object.keys(changes).reduce((result, rowKey) => {
            const rowChanges = this.getColumnsChangesForCustomer(
                state,
                changes[rowKey]
            );

            if (Object.keys(rowChanges).length > 0) {
                rowChanges[keyField] = rowKey;
                result.push(rowChanges);
            }
            return result;
        }, []);
    }

    /**
     * Calls the save method of the lightning-datatable.
     *
     * @param {event} event
     */
    @api
    save(event) {
        super.handleInlineEditSave(event);
    }

    /**
     * Calls the cancel method of the lightning-datatable.
     *
     * @param {event} event
     */
    @api
    cancel(event) {
        super.handleInlineEditCancel(event);
    }

    /**
     * Calls the resize column method of lightning-datatable.
     *
     * @param {event} event
     */
    @api
    handleResizeColumn(event) {
        super.handleResizeColumn(event);
    }

    /**
     * Calls the selection cell method of lightning-datatable.
     *
     * @param {event} event
     */
    @api
    handleSelectionCellClick(event) {
        super.handleSelectionCellClick(event);
    }
}<|MERGE_RESOLUTION|>--- conflicted
+++ resolved
@@ -594,15 +594,20 @@
     }
 
     /**
-<<<<<<< HEAD
      * Returns the draft values of changed data in the datatable.
-=======
-    * Gets a row height.
-    * 
-    * @param {string} rowKeyField The key field value of the row.
-    * @returns {number} The height of the row, in pixels.
-    * @public
-    */
+     */
+    @api
+    primitiveDatatableDraftValues() {
+        return this.draftValues;
+    }
+
+    /**
+     * Gets a row height.
+     *
+     * @param {string} rowKeyField The key field value of the row.
+     * @returns {number} The height of the row, in pixels.
+     * @public
+     */
     @api
     getRowHeight(rowKeyField) {
         const row = this.template.querySelector(
@@ -620,12 +625,12 @@
     }
 
     /**
-    * Sets the height of a row.
-    * 
-    * @param {string} rowKeyField The key field value of the row.
-    * @param {number} height The new height of the row, in pixels.
-    * @public
-    */
+     * Sets the height of a row.
+     *
+     * @param {string} rowKeyField The key field value of the row.
+     * @param {number} height The new height of the row, in pixels.
+     * @public
+     */
     @api
     setRowHeight(rowKeyField, height) {
         const row = this.template.querySelector(
@@ -635,15 +640,6 @@
         if (row) {
             row.style.height = height ? `${height}px` : undefined;
         }
-    }
-
-    /**
-     * Gets the width of the datatable.
->>>>>>> 01475212
-     */
-    @api
-    primitiveDatatableDraftValues() {
-        return this.draftValues;
     }
 
     /**
