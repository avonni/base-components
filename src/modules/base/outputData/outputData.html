--- conflicted
+++ resolved
@@ -80,7 +80,6 @@
                     disable-linkify={normalizedTypeAttributes.disableLinkify}
                     value={value}
                     data-element-id="lightning-formatted-text"
-<<<<<<< HEAD
                 ></lightning-formatted-text>
                 <!-- Time -->
                 <lightning-formatted-time
@@ -88,9 +87,6 @@
                     value={value}
                     data-element-id="lightning-formatted-time"
                 ></lightning-formatted-time>
-=======
-                ></lightning-formatted-rich-text>
->>>>>>> 04f4431a
                 <!-- URL -->
                 <lightning-formatted-url
                     if:true={isUrl}
