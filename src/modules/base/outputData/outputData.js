import { LightningElement, api } from 'lwc';
import { normalizeString } from 'c/utilsPrivate';

const TYPES = {
    valid: [
        'boolean',
        'currency',
        'date',
        'email',
        'location',
        'number',
        'percent',
        'phone',
        'text',
        'url'
    ],
    default: 'text'
};

export default class OutputData extends LightningElement {
    @api label;

<<<<<<< HEAD
    _type = 'text';
    _typeAttributes = {};
=======
    _typeAttributes = {};
    _type = TYPES.default;
>>>>>>> f6e7c1d6
    _value;

    @api
    get typeAttributes() {
        return this._typeAttributes;
    }
    set typeAttributes(value) {
        this._typeAttributes = typeof value === 'object' ? value : {};
    }

    @api
    get type() {
        return this._type;
    }
    set type(value) {
        this._type = normalizeString(value, {
            fallbackValue: TYPES.default,
            validValues: TYPES.valid
        });
    }

    @api
<<<<<<< HEAD
    get typeAttributes() {
        return this._typeAttributes;
    }
    set typeAttributes(value) {
        this._typeAttributes = typeof value === 'object' ? value : {};
    }

    @api get value() {
=======
    get value() {
>>>>>>> f6e7c1d6
        if (this.isBoolean) {
            return this._value === 'true' || this._value;
        }

        return this._value;
    }
    set value(value) {
        this._value = value;
    }

    get isBoolean() {
        return this.type === 'boolean';
    }

    get isDate() {
        return this.type === 'date';
    }

    get isEmail() {
        return this.type === 'email';
    }

    get isLocation() {
        return this.type === 'location';
    }

    get isNumber() {
        return (
            this.type === 'number' ||
            this.type === 'percent' ||
            this.type === 'currency'
        );
    }

    get isPhone() {
        return this.type === 'phone';
    }

    get isText() {
        return this.type === 'text';
    }

    get isUrl() {
        return this.type === 'url';
    }

    get numberFormatStyle() {
        if (this.type === 'currency' || this.type === 'percent') {
            return this.type;
        }
        return 'decimal';
    }

    get showBoolean() {
        return this.isBoolean && this.value;
    }
}<|MERGE_RESOLUTION|>--- conflicted
+++ resolved
@@ -20,13 +20,8 @@
 export default class OutputData extends LightningElement {
     @api label;
 
-<<<<<<< HEAD
-    _type = 'text';
-    _typeAttributes = {};
-=======
     _typeAttributes = {};
     _type = TYPES.default;
->>>>>>> f6e7c1d6
     _value;
 
     @api
@@ -49,18 +44,7 @@
     }
 
     @api
-<<<<<<< HEAD
-    get typeAttributes() {
-        return this._typeAttributes;
-    }
-    set typeAttributes(value) {
-        this._typeAttributes = typeof value === 'object' ? value : {};
-    }
-
-    @api get value() {
-=======
     get value() {
->>>>>>> f6e7c1d6
         if (this.isBoolean) {
             return this._value === 'true' || this._value;
         }
