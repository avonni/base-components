<!--
/**
 * BSD 3-Clause License
 *
 * Copyright (c) 2021, Avonni Labs, Inc.
 * All rights reserved.
 *
 * Redistribution and use in source and binary forms, with or without
 * modification, are permitted provided that the following conditions are met:
 *
 * - Redistributions of source code must retain the above copyright notice, this
 *   list of conditions and the following disclaimer.
 *
 * - Redistributions in binary form must reproduce the above copyright notice,
 *   this list of conditions and the following disclaimer in the documentation
 *   and/or other materials provided with the distribution.
 *
 * - Neither the name of the copyright holder nor the names of its
 *   contributors may be used to endorse or promote products derived from
 *   this software without specific prior written permission.
 *
 * THIS SOFTWARE IS PROVIDED BY THE COPYRIGHT HOLDERS AND CONTRIBUTORS "AS IS"
 * AND ANY EXPRESS OR IMPLIED WARRANTIES, INCLUDING, BUT NOT LIMITED TO, THE
 * IMPLIED WARRANTIES OF MERCHANTABILITY AND FITNESS FOR A PARTICULAR PURPOSE ARE
 * DISCLAIMED. IN NO EVENT SHALL THE COPYRIGHT HOLDER OR CONTRIBUTORS BE LIABLE
 * FOR ANY DIRECT, INDIRECT, INCIDENTAL, SPECIAL, EXEMPLARY, OR CONSEQUENTIAL
 * DAMAGES (INCLUDING, BUT NOT LIMITED TO, PROCUREMENT OF SUBSTITUTE GOODS OR
 * SERVICES; LOSS OF USE, DATA, OR PROFITS; OR BUSINESS INTERRUPTION) HOWEVER
 * CAUSED AND ON ANY THEORY OF LIABILITY, WHETHER IN CONTRACT, STRICT LIABILITY,
 * OR TORT (INCLUDING NEGLIGENCE OR OTHERWISE) ARISING IN ANY WAY OUT OF THE USE
 * OF THIS SOFTWARE, EVEN IF ADVISED OF THE POSSIBILITY OF SUCH DAMAGE.
 */
-->

<template>
    <div
        class={activityTimelineItemOuterClass}
        data-element-id="avonni-timeline-item"
        style={backgroundColor}
    >
        <div class={computedSldsMedia}>
            <div class="slds-media__figure">
                <template if:true={hasFields}>
                    <template if:false={closed}>
                        <lightning-button-icon
                            icon-name="utility:chevrondown"
                            size="medium"
                            variant="bare"
                            onclick={handleSectionStatus}
                            aria-expanded="true"
                        ></lightning-button-icon>
                    </template>
                    <template if:true={closed}>
                        <lightning-button-icon
                            icon-name="utility:chevronright"
                            size="medium"
                            variant="bare"
                            onclick={handleSectionStatus}
                            aria-expanded="false"
                        ></lightning-button-icon>
                    </template>
                </template>
                <lightning-icon
                    if:true={iconName}
                    icon-name={iconName}
                    size={iconSize}
                    class={timelineIconClass}
                    data-element-id="item-marker"
                ></lightning-icon>
                <div
                    if:false={iconName}
                    class={timelineItemBullet}
                    data-element-id="item-marker"
                ></div>
            </div>
            <div class="slds-media__body">
                <div
                    class="
                        slds-grid slds-grid_align-spread
                        slds-timeline__trigger
                        avonni-activity-timeline-item-header
                    "
                >
                    <div
                        class="
                            slds-grid slds-grid_vertical-align-center
                            slds-truncate slds-no-space
                        "
                    >
                        <lightning-input
                            if:true={hasCheckbox}
                            type="checkbox"
                            label="checkbox"
                            variant="label-hidden"
                            class="slds-no-flex"
                            data-element-id="lightning-input-checkbox"
                            onchange={handleCheck}
                        >
                        </lightning-input>

                        <!-- this div.slds-has-flexi-truncate does the magic -->
                        <div class="slds-has-flexi-truncate">
                            <a if:true={href} href={href}>
                                <h3 class="slds-truncate">{title}</h3>
                            </a>
                            <h3 if:false={href} class="slds-truncate">
                                {title}
                            </h3>
                        </div>

                        <div if:true={icons} class="slds-no-flex">
                            <template for:each={icons} for:item="icon">
                                <lightning-icon
                                    key={icon}
                                    icon-name={icon}
                                    size="xx-small"
                                    class="slds-p-left_x-small"
                                ></lightning-icon>
                            </template>
                        </div>
                    </div>

                    <div
                        class="
                            slds-timeline__actions slds-timeline__actions_inline
                            avonni-activity-timeline-item-header-date
                        "
                    >
<<<<<<< HEAD
                        <lightning-formatted-date-time
                            value={computedDatetimeValue}
                            class="slds-timeline__date slds-m-left_medium"
                            day="2-digit"
                            month="long"
                            year="numeric"
                            hour="2-digit"
                            minute="2-digit"
                            hour12="true"
                        ></lightning-formatted-date-time>
=======
                        <div
                            if:true={dateFormat}
                            class="slds-timeline__date"
                            data-element-id="avonni-formatted-date-time"
                        >
                            {formattedDate}
                        </div>
>>>>>>> 68ed9913
                        <div slot="figure-inverse" if:true={hasActions}>
                            <lightning-button-menu
                                alternative-text="Show menu"
                                icon-size="x-small"
                                menu-alignment="right"
                                variant={buttonMenuVariant}
                            >
                                <template for:each={actions} for:item="action">
                                    <lightning-menu-item
                                        key={action.name}
                                        value={action.name}
                                        label={action.label}
                                        onclick={handleActionClick}
                                        disabled={action.disabled}
                                        prefix-icon-name={action.iconName}
                                        class="slds-text-color_default"
                                    ></lightning-menu-item>
                                </template>
                            </lightning-button-menu>
                        </div>
                    </div>
                </div>
                <p
                    class="slds-m-horizontal_xx-small slds-truncate"
                    if:true={description}
                >
                    {description}
                </p>
                <template if:false={closed}>
                    <template if:true={hasError}>
                        <div
                            class="
                                slds-grid
                                slds-text-color_error
                                slds-m-top_x-small
                                slds-m-horizontal_xx-small
                            "
                            id="task-item-error"
                        >
                            <lightning-icon
                                icon-name="utility:error"
                                alternative-text="Error!"
                                variant="error"
                                size="x-small"
                                class="slds-m-right_x-small"
                            ></lightning-icon>
                            <p>There was an error loading the details</p>
                        </div>
                    </template>
                    <template if:false={hasError}>
                        <template if:true={hasFields}>
                            <div
                                aria-hidden="false"
                                class="
                                    slds-box
                                    slds-theme_shade
                                    slds-m-top_x-small
                                    slds-m-horizontal_xx-small
                                    slds-p-around_medium
                                "
                            >
                                <lightning-layout
                                    horizontal-align="spread"
                                    multiple-rows="true"
                                >
                                    <template
                                        for:each={fields}
                                        for:item="field"
                                        for:index="index"
                                    >
                                        <lightning-layout-item
                                            class="
                                                slds-truncate
                                                slds-m-around_small
                                            "
                                            key={field.value}
                                        >
                                            <c-output-data
                                                label={field.label}
                                                value={field.value}
                                                type={field.type}
                                                type-attributes={field.typeAttributes}
                                                data-element-id="avonni-output-data"
                                            ></c-output-data>
                                        </lightning-layout-item>
                                    </template>
                                </lightning-layout>
                                <template if:true={buttonLabel}>
                                    <lightning-button
                                        label={buttonLabel}
                                        variant={buttonVariant}
                                        icon-name={buttonIconName}
                                        icon-position={buttonIconPosition}
                                        disabled={buttonDisabled}
                                        onclick={handleButtonClick}
                                    ></lightning-button>
                                </template>
                            </div>
                        </template>
                        <template if:false={hasFields}>
                            <template if:true={isLoading}>
                                <div class="slds-is-relative">
                                    <lightning-spinner
                                        size="small"
                                        class="slds-spinner_container"
                                        alternative-text={loadingStateAlternativeText}
                                    ></lightning-spinner>
                                </div>
                            </template>
                            <template if:true={buttonLabel}>
                                <div class="slds-m-top_small">
                                    <lightning-button
                                        label={buttonLabel}
                                        variant={buttonVariant}
                                        icon-name={buttonIconName}
                                        icon-position={buttonIconPosition}
                                        disabled={buttonDisabled}
                                        onclick={handleButtonClick}
                                    ></lightning-button>
                                </div>
                            </template>
                        </template>
                    </template>
                </template>
            </div>
        </div>
    </div>
</template><|MERGE_RESOLUTION|>--- conflicted
+++ resolved
@@ -126,18 +126,6 @@
                             avonni-activity-timeline-item-header-date
                         "
                     >
-<<<<<<< HEAD
-                        <lightning-formatted-date-time
-                            value={computedDatetimeValue}
-                            class="slds-timeline__date slds-m-left_medium"
-                            day="2-digit"
-                            month="long"
-                            year="numeric"
-                            hour="2-digit"
-                            minute="2-digit"
-                            hour12="true"
-                        ></lightning-formatted-date-time>
-=======
                         <div
                             if:true={dateFormat}
                             class="slds-timeline__date"
@@ -145,7 +133,6 @@
                         >
                             {formattedDate}
                         </div>
->>>>>>> 68ed9913
                         <div slot="figure-inverse" if:true={hasActions}>
                             <lightning-button-menu
                                 alternative-text="Show menu"
