/**
 * BSD 3-Clause License
 *
 * Copyright (c) 2021, Avonni Labs, Inc.
 * All rights reserved.
 *
 * Redistribution and use in source and binary forms, with or without
 * modification, are permitted provided that the following conditions are met:
 *
 * - Redistributions of source code must retain the above copyright notice, this
 *   list of conditions and the following disclaimer.
 *
 * - Redistributions in binary form must reproduce the above copyright notice,
 *   this list of conditions and the following disclaimer in the documentation
 *   and/or other materials provided with the distribution.
 *
 * - Neither the name of the copyright holder nor the names of its
 *   contributors may be used to endorse or promote products derived from
 *   this software without specific prior written permission.
 *
 * THIS SOFTWARE IS PROVIDED BY THE COPYRIGHT HOLDERS AND CONTRIBUTORS "AS IS"
 * AND ANY EXPRESS OR IMPLIED WARRANTIES, INCLUDING, BUT NOT LIMITED TO, THE
 * IMPLIED WARRANTIES OF MERCHANTABILITY AND FITNESS FOR A PARTICULAR PURPOSE ARE
 * DISCLAIMED. IN NO EVENT SHALL THE COPYRIGHT HOLDER OR CONTRIBUTORS BE LIABLE
 * FOR ANY DIRECT, INDIRECT, INCIDENTAL, SPECIAL, EXEMPLARY, OR CONSEQUENTIAL
 * DAMAGES (INCLUDING, BUT NOT LIMITED TO, PROCUREMENT OF SUBSTITUTE GOODS OR
 * SERVICES; LOSS OF USE, DATA, OR PROFITS; OR BUSINESS INTERRUPTION) HOWEVER
 * CAUSED AND ON ANY THEORY OF LIABILITY, WHETHER IN CONTRACT, STRICT LIABILITY,
 * OR TORT (INCLUDING NEGLIGENCE OR OTHERWISE) ARISING IN ANY WAY OUT OF THE USE
 * OF THIS SOFTWARE, EVEN IF ADVISED OF THE POSSIBILITY OF SUCH DAMAGE.
 */

import { LightningElement, api } from 'lwc';

export default class Image extends LightningElement {
    @api alternativeText;
    @api cropFit;
    @api cropPositionX;
    @api cropPositionY;
    @api cropSize;
    @api fluid;
    @api fluidGrow;
    @api height;
    @api lazyLoading;
    @api position;
    @api src;
    @api srcset;
    @api staticImages;
    @api thumbnail;
    @api width;
<<<<<<< HEAD
    @api magnifier;
    @api magnifierType;
    @api horizontalOffset;
    @api verticalOffset;
    @api magnifierPosition;
    @api smoothMove;
    @api zoomFactor;
    @api zoomRatioWidth;
    @api zoomRatioHeight;
    @api compareSrc;
    @api compareAttributes;
=======
    @api magnifierType;
    @api magnifierAttributes;
>>>>>>> 9ee77ca9
}<|MERGE_RESOLUTION|>--- conflicted
+++ resolved
@@ -48,20 +48,8 @@
     @api staticImages;
     @api thumbnail;
     @api width;
-<<<<<<< HEAD
-    @api magnifier;
     @api magnifierType;
-    @api horizontalOffset;
-    @api verticalOffset;
-    @api magnifierPosition;
-    @api smoothMove;
-    @api zoomFactor;
-    @api zoomRatioWidth;
-    @api zoomRatioHeight;
+    @api magnifierAttributes;
     @api compareSrc;
     @api compareAttributes;
-=======
-    @api magnifierType;
-    @api magnifierAttributes;
->>>>>>> 9ee77ca9
 }