--- conflicted
+++ resolved
@@ -50,11 +50,7 @@
                 <slot name="actions"></slot>
             </div>
         </template>
-<<<<<<< HEAD
-        <template if:false={itemsIsEmpty}>
-=======
         <template if:true={fields}>
->>>>>>> 69cb359f
             <ul class="slds-page-header__detail-list">
                 <template for:each={fields} for:item="field">
                     <li key={field.label} class="slds-page-header__detail-item">
@@ -77,11 +73,7 @@
                 </template>
             </ul>
         </template>
-<<<<<<< HEAD
-        <template if:true={itemsIsEmpty}>
-=======
         <template if:false={fields}>
->>>>>>> 69cb359f
             <slot name="details"></slot>
         </template>
     </div>
