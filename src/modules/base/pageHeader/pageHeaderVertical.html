<template>
    <div class="slds-page-header slds-page-header_vertical">
        <div class="slds-media slds-media_center">
            <template if:true={iconName}>
                <div class="slds-media__figure">
                    <div class={computedIconClass}>
                        <c-primitive-icon
                            svg-class="slds-icon slds-page-header__icon"
                            icon-name={iconName}
                            variant="bare"
                        >
                        </c-primitive-icon>
                    </div>
                    <div class={computedMobileIconClass}>
                        <c-primitive-icon
                            svg-class="slds-icon"
                            icon-name={iconName}
                            variant="bare"
                            size="large"
                        >
                        </c-primitive-icon>
                    </div>
                </div>
            </template>
            <div class="slds-media__body">
                <div class="slds-page-header__name">
                    <div class="slds-page-header__name-title">
                        <template if:false={hasStringLabel}>
                            <slot name="label"></slot>
                        </template>
                        <template if:true={hasStringLabel}>
                            <span>{label}</span>
                        </template>
                        <span
                            class="slds-page-header__title slds-hyphenate slds-truncate"
                        >
                            <template if:true={hasStringTitle}>
                                {title}
                            </template>
                            <template if:false={hasStringTitle}>
                                <slot name="title"></slot>
                            </template>
                        </span>
                    </div>
                </div>
            </div>
            <template if:true={showControls}>
                <div class="slds-page-header__col-controls">
                    <slot name="controls"></slot>
                </div>
            </template>
        </div>
        <p
            class="slds-page-header__meta-text slds-truncate slds-m-top_xx-small"
        >
            <template if:true={hasStringInfo}> {info} </template>
            <template if:false={hasStringInfo}>
                <slot name="info"></slot>
            </template>
        </p>
<<<<<<< HEAD
        <template if:true={showActions}>
            <div class="slds-page-header__controls">
                <slot name="actions"></slot>
            </div>
        </template>
        <template if:true={fields}>
            <ul class="slds-page-header__detail-list">
                <template for:each={fields} for:item="field">
                    <li key={field.label} class="slds-page-header__detail-item">
                        <div
                            class="slds-text-title slds-truncate"
                            title={field.label}
                        >
                            {field.label}
                        </div>
                        <div title={field.value}>
                            <c-primitive-field
                                field={field}
                                label={field.label}
                                value={field.value}
                                type={field.type}
                            >
                            </c-primitive-field>
                        </div>
                    </li>
=======
        <template if:true={showActionsOrDetails}>
            <div
                class="slds-page-header__controls avonni-page-header-flex_column"
            >
                <template if:true={showActions}>
                    <slot name="actions"></slot>
>>>>>>> 656d683a
                </template>
                <template if:true={showDetails}>
                    <slot name="details"></slot>
                </template>
            </div>
        </template>
    </div>
</template><|MERGE_RESOLUTION|>--- conflicted
+++ resolved
@@ -58,40 +58,12 @@
                 <slot name="info"></slot>
             </template>
         </p>
-<<<<<<< HEAD
-        <template if:true={showActions}>
-            <div class="slds-page-header__controls">
-                <slot name="actions"></slot>
-            </div>
-        </template>
-        <template if:true={fields}>
-            <ul class="slds-page-header__detail-list">
-                <template for:each={fields} for:item="field">
-                    <li key={field.label} class="slds-page-header__detail-item">
-                        <div
-                            class="slds-text-title slds-truncate"
-                            title={field.label}
-                        >
-                            {field.label}
-                        </div>
-                        <div title={field.value}>
-                            <c-primitive-field
-                                field={field}
-                                label={field.label}
-                                value={field.value}
-                                type={field.type}
-                            >
-                            </c-primitive-field>
-                        </div>
-                    </li>
-=======
         <template if:true={showActionsOrDetails}>
             <div
                 class="slds-page-header__controls avonni-page-header-flex_column"
             >
                 <template if:true={showActions}>
                     <slot name="actions"></slot>
->>>>>>> 656d683a
                 </template>
                 <template if:true={showDetails}>
                     <slot name="details"></slot>
