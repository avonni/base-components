--- conflicted
+++ resolved
@@ -143,11 +143,8 @@
         }
     },
     args: {
-<<<<<<< HEAD
+        alternativeText: 'Button Icon Dialog',
         cancelButtonLabel: 'Cancel',
-=======
-        alternativeText: 'Button Icon Dialog',
->>>>>>> 99038b49
         disabled: false,
         saveButtonLabel: 'Save',
         size: 'medium',
