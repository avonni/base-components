--- conflicted
+++ resolved
@@ -30,12 +30,7 @@
         },
         size: {
             control: {
-<<<<<<< HEAD
-                type: 'select',
-                options: ['xx-small', 'x-small', 'small', 'medium', 'large']
-=======
                 type: 'select'
->>>>>>> 7d835a59
             },
             options: ['xx-small', 'x-small', 'small', 'medium'],
             defaultValue: 'medium',
