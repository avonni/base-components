--- conflicted
+++ resolved
@@ -7,8 +7,6 @@
  * @property {string} borderStyle Style of the reference line. Valid values include solid, dashed, dotted and none. Defaults to dotted.
  *
  */
-<<<<<<< HEAD
-=======
 
 /**
  * @namespace stylingHooks
@@ -156,39 +154,4 @@
  * @name --avonni-progress-bar-value-font-weight
  * @default 700
  * @type font
- */
-
-/**
- * @namespace examples
- */
-/**
- * @memberof examples
- * @name base
- * @storyId example-progress-bar--base
- */
-/**
- * @memberof examples
- * @name vertical
- * @storyId example-progress-bar--vertical
- */
-/**
- * @memberof examples
- * @name multipleReferenceLines
- * @storyId example-progress-bar--multiple-reference-lines
- */
-/**
- * @memberof examples
- * @name thickWarningTheme
- * @storyId example-progress-bar--thick-warning-theme
- */
-/**
- * @memberof examples
- * @name texturedVisibleValue
- * @storyId example-progress-bar--textured-visible-value
- */
-/**
- * @memberof examples
- * @name extraSmallVertical
- * @storyId example-progress-bar--extra-small-vertical
- */
->>>>>>> db502307
+ */