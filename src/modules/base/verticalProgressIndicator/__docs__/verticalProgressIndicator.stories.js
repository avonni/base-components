import { VerticalProgressIndicator } from '../__examples__/verticalProgressIndicator';

export default {
    title: 'Example/Vertical Progress Indicator',
    argTypes: {
        currentStep: {
            name: 'current-step',
            control: {
                type: 'text'
            },
            description:
                'Set current-step to match the value attribute of one of progress-step components. If current-step is not provided, the value of the first progress-step component is used.',
            table: {
                type: { summary: 'string' }
            }
        },
        variant: {
            control: {
<<<<<<< HEAD
                type: 'select',
                options: ['base', 'shaded']
=======
                type: 'select'
>>>>>>> 7d835a59
            },
            options: ['base', 'shade'],
            defaultValue: 'base',
            description:
                'Changes the appearance of the progress indicator for the base type only. Valid values are base or shaded. The shaded variant adds a light gray border to the step indicators. The default is base.',
            table: {
                defaultValue: { summary: 'base' },
                type: { summary: 'string' }
            }
        },
        hasError: {
            name: 'has-error',
            control: {
                type: 'boolean'
            },
            defaultValue: 0,
            description:
                'If present, the current step is in error state and an error icon is displayed on the step indicator. Only the base type can display errors.',
            table: {
                defaultValue: { summary: 'false' },
                type: { summary: 'boolean' }
            }
        },
        contentInLine: {
            name: 'content-in-line',
            control: {
                type: 'boolean'
            },
            defaultValue: 0,
            description:
                'If true, add the class slds-progress__item_content to all vertical-progress-step items. Example: https://www.lightningdesignsystem.com/components/setup-assistant/#Hub-with-Expandable-Steps',
            table: {
                defaultValue: { summary: 'false' },
                type: { summary: 'boolean' }
            }
        }
    },
    args: {
        hasError: false,
        contentInLine: false
    }
};

const Template = (args) => VerticalProgressIndicator(args);

export const Base = Template.bind({});
Base.args = {
    currentStep: '2'
};

export const Shaded = Template.bind({});
Shaded.args = {
    currentStep: '2',
    variant: 'shaded'
};

export const HasError = Template.bind({});
HasError.args = {
    currentStep: '2',
    hasError: true
};

export const contentInLine = Template.bind({});
contentInLine.args = {
    currentStep: '2',
    contentInLine: true
};<|MERGE_RESOLUTION|>--- conflicted
+++ resolved
@@ -16,12 +16,8 @@
         },
         variant: {
             control: {
-<<<<<<< HEAD
                 type: 'select',
                 options: ['base', 'shaded']
-=======
-                type: 'select'
->>>>>>> 7d835a59
             },
             options: ['base', 'shade'],
             defaultValue: 'base',
