/**
 * @namespace slots
 */
/**
 * Placeholder for avonni-vertical-progress-step
 *
 * @memberof slots
 * @name default
<<<<<<< HEAD
=======
 */
/**
 * @namespace stylingHooks
 */
/**
 * @memberof stylingHooks
 * @name --avonni-vertical-progress-step-item-content-color-border
 * @default #dddbda
 * @type color
 */
/**
 * @namespace stylingHooks
 */
/**
 * @memberof stylingHooks
 * @name --avonni-vertical-progress-step-item-content-sizing-border
 * @default 1px
 * @type sizing
 */
/**
 * @namespace examples
 */
/**
 * @memberof examples
 * @name base
 * @storyId example-vertical-progress-indicator--base
 */
/**
 * @memberof examples
 * @name shaded
 * @storyId example-vertical-progress-indicator--shaded
 */
/**
 * @memberof examples
 * @name hasError
 * @storyId example-vertical-progress-indicator--has-error
 */
/**
 * @memberof examples
 * @name contentInLine
 * @storyId example-vertical-progress-indicator--content-in-line
>>>>>>> db502307
 */<|MERGE_RESOLUTION|>--- conflicted
+++ resolved
@@ -6,8 +6,6 @@
  *
  * @memberof slots
  * @name default
-<<<<<<< HEAD
-=======
  */
 /**
  * @namespace stylingHooks
@@ -26,28 +24,4 @@
  * @name --avonni-vertical-progress-step-item-content-sizing-border
  * @default 1px
  * @type sizing
- */
-/**
- * @namespace examples
- */
-/**
- * @memberof examples
- * @name base
- * @storyId example-vertical-progress-indicator--base
- */
-/**
- * @memberof examples
- * @name shaded
- * @storyId example-vertical-progress-indicator--shaded
- */
-/**
- * @memberof examples
- * @name hasError
- * @storyId example-vertical-progress-indicator--has-error
- */
-/**
- * @memberof examples
- * @name contentInLine
- * @storyId example-vertical-progress-indicator--content-in-line
->>>>>>> db502307
  */