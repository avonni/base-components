/**
 * BSD 3-Clause License
 *
 * Copyright (c) 2021, Avonni Labs, Inc.
 * All rights reserved.
 *
 * Redistribution and use in source and binary forms, with or without
 * modification, are permitted provided that the following conditions are met:
 *
 * - Redistributions of source code must retain the above copyright notice, this
 *   list of conditions and the following disclaimer.
 *
 * - Redistributions in binary form must reproduce the above copyright notice,
 *   this list of conditions and the following disclaimer in the documentation
 *   and/or other materials provided with the distribution.
 *
 * - Neither the name of the copyright holder nor the names of its
 *   contributors may be used to endorse or promote products derived from
 *   this software without specific prior written permission.
 *
 * THIS SOFTWARE IS PROVIDED BY THE COPYRIGHT HOLDERS AND CONTRIBUTORS "AS IS"
 * AND ANY EXPRESS OR IMPLIED WARRANTIES, INCLUDING, BUT NOT LIMITED TO, THE
 * IMPLIED WARRANTIES OF MERCHANTABILITY AND FITNESS FOR A PARTICULAR PURPOSE ARE
 * DISCLAIMED. IN NO EVENT SHALL THE COPYRIGHT HOLDER OR CONTRIBUTORS BE LIABLE
 * FOR ANY DIRECT, INDIRECT, INCIDENTAL, SPECIAL, EXEMPLARY, OR CONSEQUENTIAL
 * DAMAGES (INCLUDING, BUT NOT LIMITED TO, PROCUREMENT OF SUBSTITUTE GOODS OR
 * SERVICES; LOSS OF USE, DATA, OR PROFITS; OR BUSINESS INTERRUPTION) HOWEVER
 * CAUSED AND ON ANY THEORY OF LIABILITY, WHETHER IN CONTRACT, STRICT LIABILITY,
 * OR TORT (INCLUDING NEGLIGENCE OR OTHERWISE) ARISING IN ANY WAY OUT OF THE USE
 * OF THIS SOFTWARE, EVEN IF ADVISED OF THE POSSIBILITY OF SUCH DAMAGE.
 */

import { LightningElement, api, track } from 'lwc';
import {
    normalizeBoolean,
    normalizeString,
    normalizeArray
} from 'c/utilsPrivate';
import { classSet } from 'c/utils';
import { Tooltip } from 'c/tooltipLibrary';

const PATH_FORMATS = {
    valid: ['linear', 'non-linear'],
    default: 'linear'
};

const ICON_POSITIONS = {
    valid: ['left', 'right'],
    default: 'left'
};

const DEFAULT_KEYFIELDS_LABEL = 'Key Fields';
const DEFAULT_GUIDANCE_LABEL = 'Guidance for Success';
const DEFAULT_NEXT_BUTTON_LABEL = 'Mark as Complete';
const DEFAULT_SELECT_BUTTON_LABEL = 'Mark as Current Stage';
const DEFAULT_CHANGE_COMPLETION_OPTION_LABEL = 'Change Completion Status';
const DEFAULT_COMPLETED_OPTION = 'base';

const CONFETTI_FREQUENCY = {
    valid: [
        {
            label: 'rarely',
            value: 0.25
        },
        {
            label: 'sometimes',
            value: 0.5
        },
        {
            label: 'often',
            value: 0.75
        },
        {
            label: 'always',
            value: 1
        }
    ],
    default: {
        label: 'sometimes',
        value: 0.5
    }
};

/**
 * @class
 * @descriptor avonni-path
 * @storyId example-path--base
 * @public
 */
export default class Path extends LightningElement {
    /**
     * The Lightning Design System name of the icon used for the path update button.
     * Specify the name in the format 'utility:down' where 'utility' is the category, and 'down' is the specific icon to be displayed.
     *
     * @type {string}
     * @public
     */
    @api nextButtonIconName;
    /**
     * The Lightning Design System name of the icon used for the path update button. Specify the name in the format 'utility:down' where 'utility' is the category, and 'down' is the specific icon to be displayed.
     *
     * @type {string}
     * @public
     * @default Mark as Current Stage
     */
    @api selectButtonIconName;

    _actions = [];
    _changeCompletionStatusLabel = DEFAULT_CHANGE_COMPLETION_OPTION_LABEL;
    _currentStep;
    _disabled = false;
    _format = PATH_FORMATS.default;
    _guidanceLabel = DEFAULT_GUIDANCE_LABEL;
    _hideButtons = false;
    _hideCoaching = false;
    _keyFieldsLabel = DEFAULT_KEYFIELDS_LABEL;
    _nextButtonIconPosition = ICON_POSITIONS.default;
    _nextButtonLabel = DEFAULT_NEXT_BUTTON_LABEL;
    _selectButtonIconPosition = ICON_POSITIONS.default;
    _selectButtonLabel = DEFAULT_SELECT_BUTTON_LABEL;
    @track _steps = [];

    _status = DEFAULT_COMPLETED_OPTION;
    _activeStep;
    _candidateStep;
    _isConnected = false;
    coachingIsVisible = false;
    computedCurrentStep;
    completedOptions;
    showDialog;

    connectedCallback() {
        this.initSteps();
        this.initCurrentStep(this.currentStep);
        this._isConnected = true;
    }

    renderedCallback() {
        this.initTooltips();
    }

    /*
     * ------------------------------------------------------------
     *  PUBLIC PROPERTIES
     * -------------------------------------------------------------
     */

    /**
     * Array of action objects, used as default step actions.
     *
     * @type {object[]}
     * @public
     */
    @api
    get actions() {
        return this._actions;
    }
    set actions(value) {
        this._actions = normalizeArray(value);

        if (this.isConnected) this.initSteps();
    }

    /**
<<<<<<< HEAD
     * Label of the menu item that appears when the previous step had completed options.
     * On click on the menu item, the dialog will reopen, and the user will be able to change the completion status.
     *
     * @type {string}
     * @public
     * @default Change Completion Status
     */
    @api
    get changeCompletionStatusLabel() {
        return this._changeCompletionStatusLabel;
    }
    set changeCompletionStatusLabel(value) {
        this._changeCompletionStatusLabel =
            typeof value === 'string'
                ? value.trim()
                : DEFAULT_CHANGE_COMPLETION_OPTION_LABEL;
    }

    /**
=======
>>>>>>> 04c79032
     * Name of the current step.
     *
     * @type {string}
     * @public
     */
    @api
    get currentStep() {
        return this._currentStep;
    }
    set currentStep(value) {
        if (typeof value === 'string') {
            this._currentStep = value;

            if (this._isConnected) this.initCurrentStep(this.currentStep);
        }
    }

    /**
     * If present, the path is disabled.
     *
     * @type {boolean}
     * @public
     * @default false
     */
    @api
    get disabled() {
        return this._disabled;
    }
    set disabled(bool) {
        this._disabled = normalizeBoolean(bool);
    }

    /**
     * Progression format of the path. Valid values include linear and non-linear.
     *
     * @type {string}
     * @public
     * @default linear
     */
    @api
    get format() {
        return this._format;
    }
    set format(value) {
        this._format = normalizeString(value, {
            fallbackValue: PATH_FORMATS.default,
            validValues: PATH_FORMATS.valid
        });
    }

    /**
<<<<<<< HEAD
=======
     * Label of the key fields section.
     *
     * @type {string}
     * @public
     * @default Key Fields
     */
    @api
    get keyFieldsLabel() {
        return this._keyFieldsLabel;
    }
    set keyFieldsLabel(value) {
        this._keyFieldsLabel =
            typeof value === 'string' ? value.trim() : DEFAULT_KEYFIELDS_LABEL;
    }

    /**
>>>>>>> 04c79032
     * Label of the guidance section.
     *
     * @type {string}
     * @public
     * @default Guidance for Success
     */
    @api
    get guidanceLabel() {
        return this._guidanceLabel;
    }
    set guidanceLabel(value) {
        this._guidanceLabel =
            typeof value === 'string' ? value.trim() : DEFAULT_GUIDANCE_LABEL;
    }

    /**
<<<<<<< HEAD
     * If present, the path buttons will be hidden.
=======
     * If present, the coaching section will be hidden.
>>>>>>> 04c79032
     *
     * @type {boolean}
     * @public
     * @default false
     */
    @api
    get hideButtons() {
        return this._hideButtons;
    }
    set hideButtons(bool) {
        this._hideButtons = normalizeBoolean(bool);
    }

    /**
<<<<<<< HEAD
     * If present, the coaching section will be hidden.
=======
     * If present, the path buttons will be hidden.
>>>>>>> 04c79032
     *
     * @type {boolean}
     * @public
     * @default false
     */
    @api
    get hideCoaching() {
        return this._hideCoaching;
    }
    set hideCoaching(bool) {
        this._hideCoaching = normalizeBoolean(bool);
    }

    /**
<<<<<<< HEAD
     * Label of the key fields section.
     *
     * @type {string}
     * @public
     * @default Key Fields
=======
     * Default label of the path button. On click on the button, the path will go to the next step.
     *
     * @type {string}
     * @public
     * @default Mark as Complete
>>>>>>> 04c79032
     */
    @api
    get keyFieldsLabel() {
        return this._keyFieldsLabel;
    }
    set keyFieldsLabel(value) {
        this._keyFieldsLabel =
            typeof value === 'string' ? value.trim() : DEFAULT_KEYFIELDS_LABEL;
    }

    /**
     * Position of the next button. Valid values include left and right.
     *
     * @type {string}
     * @public
     * @default left
     */
    @api
    get nextButtonIconPosition() {
        return this._nextButtonIconPosition;
    }
    set nextButtonIconPosition(value) {
        this._nextButtonIconPosition = normalizeString(value, {
            fallbackValue: ICON_POSITIONS.default,
            validValues: ICON_POSITIONS.valid
        });
    }

    /**
<<<<<<< HEAD
     * Default label of the path button. On click on the button, the path will go to the next step.
     *
     * @type {string}
     * @public
     * @default Mark as Complete
=======
     * Label of the path button, when the user clicked on a different step than the current one. On click on the button, the selected step will become the current step.
     *
     * @type {string}
     * @public
     * @default Mark as Current Stage
>>>>>>> 04c79032
     */
    @api
    get nextButtonLabel() {
        return this._nextButtonLabel;
    }
    set nextButtonLabel(value) {
        this._nextButtonLabel =
            typeof value === 'string'
                ? value.trim()
                : DEFAULT_NEXT_BUTTON_LABEL;
    }

    /**
     * Position of the select button. Valid values include left and right.
     *
     * @type {string}
     * @public
     * @default left
     */
    @api
    get selectButtonIconPosition() {
        return this._selectButtonIconPosition;
    }
    set selectButtonIconPosition(value) {
        this._selectButtonIconPosition = normalizeString(value, {
            fallbackValue: ICON_POSITIONS.default,
            validValues: ICON_POSITIONS.valid
        });
    }

    /**
<<<<<<< HEAD
     * Label of the path button, when the user clicked on a different step than the current one. On click on the button, the selected step will become the current step.
     *
     * @type {string}
     * @public
     * @default Mark as Current Stage
=======
     * Label of the menu item that appears when the previous step had completed options.
     * On click on the menu item, the dialog will reopen, and the user will be able to change the completion status.
     *
     * @type {string}
     * @public
     * @default Change Completion Status
>>>>>>> 04c79032
     */
    @api
    get selectButtonLabel() {
        return this._selectButtonLabel;
    }
    set selectButtonLabel(value) {
        this._selectButtonLabel =
            typeof value === 'string'
                ? value.trim()
                : DEFAULT_SELECT_BUTTON_LABEL;
    }

    /**
     * Array of step objects.
     *
     * @type {object[]}
     * @public
     * @required
     */
    @api
    get steps() {
        return this._steps;
    }
    set steps(proxy) {
        const array = normalizeArray(proxy);
        this._steps = JSON.parse(JSON.stringify(array));

        if (this._isConnected) {
            this.initSteps();
            this.initCurrentStep(this.currentStep);
        }
    }

<<<<<<< HEAD
    /*
     * ------------------------------------------------------------
     *  PRIVATE PROPERTIES
     * -------------------------------------------------------------
     */
=======
    /**
     * Array of action objects, used as default step actions.
     *
     * @type {object[]}
     * @public
     */
    @api
    get actions() {
        return this._actions;
    }
    set actions(value) {
        this._actions = normalizeArray(value);

        if (this._isConnected) this.initSteps();
    }
>>>>>>> 04c79032

    /**
     * Toggle to display Coaching icon.
     *
     * @type {string}
     */
    get toggleCoachingIcon() {
        return this.coachingIsVisible
            ? 'utility:chevrondown'
            : 'utility:chevronright';
    }

    /**
     * Name string of the last step.
     *
     * @type {string}
     */
    get lastStepName() {
        return this.steps[this.steps.length - 1].name;
    }

    /**
     * Check if the last Step is the current step.
     *
     * @type {string}
     */
    get lastStepIsCurrent() {
        return this.lastStepName === this.currentStep;
    }

    /**
     * Verify if the current step is also the active step.
     *
     * @type {boolean}
     */
    get currentStepIsActive() {
        return this._activeStep && this._activeStep.name === this.currentStep;
    }

    /**
     * Upon fulfilling completed options show the Change Completion Status button.
     *
     * @type {boolean}
     */
    get showChangeCompletionStatusButton() {
        const previousStep = this.steps[this.currentStepIndex - 1];
        return (
            previousStep &&
            previousStep.completedOptions &&
            previousStep.completedOptions.length > 1
        );
    }

    /**
     * Display the Select button when active step and is not the current step.
     *
     * @type {boolean}
     */
    get showSelectButton() {
        return this._activeStep && !this.currentStepIsActive;
    }

    /**
     * Display next button when not at end of steps and the current step is the active one.
     *
     * @type {boolean}
     */
    get showNextButton() {
        return (
            !this.lastStepIsCurrent &&
            (!this._activeStep || this.currentStepIsActive)
        );
    }

    /**
     * Find current Step index
     *
     * @type {number}
     */
    get currentStepIndex() {
        return this.steps.findIndex((step) => step.name === this.currentStep);
    }

    /**
     * Computed path class based on attribute selections.
     *
     * @type {string}
     */
    get pathClass() {
        const isComplete = this.currentStepIndex === this.steps.length - 1;
        const isLinear = this.format === 'linear';

        return classSet('slds-path slds-path_has-coaching')
            .add({
                'slds-is-expanded': this.coachingIsVisible,
                'slds-is-won':
                    this._status === 'success' && (isComplete || !isLinear),
                'slds-is-lost':
                    this._status === 'error' && (isComplete || !isLinear),
                'path-is-complete': isComplete || !isLinear,
                'path-is-complete_warning':
                    this._status === 'warning' && (isComplete || !isLinear),
                'path-is-complete_offline':
                    this._status === 'offline' && (isComplete || !isLinear),
                'path-is-complete_base':
                    this._status === 'base' && (isComplete || !isLinear)
            })
            .toString();
    }

    /**
     * Return label for Stage Title based on active step or computed Current step.
     *
     * @type {string}
     */
    get stageTitle() {
        return this._activeStep
            ? this._activeStep.label
            : this.computedCurrentStep.label;
    }

    /*
     * ------------------------------------------------------------
     *  PUBLIC METHODS
     * -------------------------------------------------------------
     */

    /**
     * Display the next step of the path.
     *
     * @public
     */
    @api
    next() {
        const toIndex = this.currentStepIndex + 1;

        if (toIndex <= this.steps.length - 1) {
            this.computeMovement({ toIndex });
        }
    }

    /**
     * Display the previous step of the path.
     *
     * @public
     */
    @api
    previous() {
        const toIndex = this.currentStepIndex - 1;

        if (toIndex >= 0) {
            this.computeMovement({ toIndex });
        }
    }

    /*
     * ------------------------------------------------------------
     *  PRIVATE METHODS
     * -------------------------------------------------------------
     */

    /**
     * Initialize steps properties. ( keyFields, actions, tooltip )
     */
    initSteps() {
        this.steps.forEach((step) => {
            step.keyFields = normalizeArray(step.keyFields);
            step.actions = normalizeArray(step.actions);

            if (!step.hideDefaultActions) {
                step.actions = step.actions.concat(this.actions);
            }

            if (step.tooltip) {
                const tooltip = new Tooltip(step.tooltip, {
                    root: this,
                    target: () =>
                        this.template.querySelector(
                            `a[data-step-name=${step.name}]`
                        ),
                    align: { horizontal: 'center' },
                    targetAlign: { horizontal: 'center' }
                });
                step.tooltip = tooltip;
            }
        });
    }

    /**
     * Initialize Current step.
     *
     * @param {string} name
     */
    initCurrentStep(name) {
        const currentStep = this.getStepFromName(name);

        if (currentStep) {
            this._currentStep = name;
            this.computedCurrentStep = currentStep;
            this._activeStep = currentStep;
        } else {
            // Sets current step to first step
            this._currentStep = this.steps[0].name;
            this.computedCurrentStep = this.steps[0];
            this._activeStep = this.steps[0];
        }

        this.updateStepsStatus();
    }

    /**
     * Initialize the tooltips parameters.
     */
    initTooltips() {
        this.steps.forEach((step) => {
            if (step.tooltip) {
                step.tooltip.initialize();
            }
        });
    }

    /**
     * Compute path step movement.
     *
     * @param {object} param0 toIndex, toName
     */
    computeMovement({ toIndex, toName }) {
        const toStep = toName
            ? this.getStepFromName(toName)
            : this.steps[toIndex];

        // The completed options come from the step just before the step we are moving to
        const i =
            toIndex || this.steps.findIndex((step) => step.name === toName);
        const options = this.steps[i - 1] && this.steps[i - 1].completedOptions;

        // If there are many completed options, open the dialog
        if (options && options.length > 1) {
            this._candidateStep = toStep;
            this.completedOptions = options;
            this.showDialog = true;
        } else {
            // If there is only one completed option,
            // the new status of the path will be its variant.
            if (options && options.length === 1) {
                this._status = options[0].variant;
                this._completedOptionValue = options[0].value;
            } else {
                // If there is no completed option, the default is used
                this._status = DEFAULT_COMPLETED_OPTION;
                this._completedOptionValue = undefined;
            }

            const fromName = this.currentStep;
            this.moveToStep(toStep.name);
            this.dispatchChange(fromName);
        }
    }

    /**
     * Move the current step to the selected step name.
     *
     * @param {string} name
     */
    moveToStep(name) {
        this._currentStep = name;
        this.computedCurrentStep = this.getStepFromName(name);
        this._activeStep = undefined;
        this.updateStepsStatus();
        this.fireConfetti();
    }

    /**
     * Retrieve step name
     *
     * @param {string} name
     * @returns {string} step.name
     */
    getStepFromName(name) {
        return this.steps.find((step) => step.name === name);
    }

    /**
     * For each step status update method. Assign path step styling and class based on current attributes.
     */
    updateStepsStatus() {
        const base = this._status === 'base';
        const success = this._status === 'success';
        const error = this._status === 'error';
        const warning = this._status === 'warning';
        const offline = this._status === 'offline';
        const linear = this.format === 'linear';

        if (!this._activeStep) this._activeStep = this.computedCurrentStep;

        let currentStepPassed = false;

        this.steps.forEach((step, index) => {
            const isCurrentStep = (step.isCurrentStep =
                step.name === this.currentStep);
            if (linear && isCurrentStep) {
                currentStepPassed = true;
            }

            const isActive = this._activeStep.name === step.name;
            const isComplete = (step.isComplete = linear && !currentStepPassed);
            const isLast = index === this.steps.length - 1;
            const isError = error && isComplete && !isActive;
            const isWarning = warning && isComplete && !isActive;
            const isOffline = offline && isComplete && !isActive;

            step.class = classSet('slds-path__item')
                .add({
                    'slds-is-complete': isComplete && success,
                    'slds-is-current': isCurrentStep,
                    'slds-is-incomplete':
                        !isCurrentStep && (base || !isComplete),
                    'slds-is-active': isActive,
                    path__item_error: isError,
                    path__item_warning: isWarning,
                    path__item_offline: isOffline,
                    path__item: isError || isWarning || isOffline,
                    'path__item-last':
                        (isLast && linear) || (isCurrentStep && !linear)
                })
                .toString();

            if (isWarning || isError) {
                step.iconName = `utility:${this._status}`;
            } else if (isOffline) {
                step.iconName = 'utility:routing_offline';
            } else {
                step.iconName = 'utility:check';
            }
        });
    }

    /**
     * Hide dialog in case step is not defined.
     */
    hideDialog() {
        this._candidateStep = undefined;
        this.showDialog = false;
    }

    /**
     * Fire confetti method based on showConfetti attribute and previousStep completion.
     */
    fireConfetti() {
        const previousStep = this.steps[this.currentStepIndex - 1];
        const showConfetti = previousStep && previousStep.showConfetti;

        if (showConfetti) {
            const stepFrequency = CONFETTI_FREQUENCY.valid.find((frequency) => {
                return frequency.label === previousStep.confettiFrequency;
            });
            const frequency = stepFrequency
                ? stepFrequency.value
                : CONFETTI_FREQUENCY.default.value;
            const randomConfetti = Math.random() < frequency;
            if (randomConfetti) {
                this.template.querySelector('.path__confetti').fire();
            }
        }
    }

    /**
     * Save the value of current dialog handler.
     */
    handleSaveDialog() {
        this._completedOptionValue =
            this.template.querySelector('lightning-combobox').value;
        if (!this._completedOptionValue) return;

        // Get the new path status (base, success, etc.)
        const selectedOption = this.completedOptions.find(
            (option) => option.value === this._completedOptionValue
        );
        this._status = selectedOption.variant;

        // Save the current step to dispatch it later
        const previousStep = this.currentStep;

        // Go to new step
        this.moveToStep(this._candidateStep.name);
        this.hideDialog();
        this.dispatchChange(previousStep);
    }

    /**
     * Change completion status Handler.
     */
    handleChangeCompletionStatus() {
        const previousStep = this.steps[this.currentStepIndex - 1];
        this.completedOptions = previousStep.completedOptions;
        this._candidateStep = this.computedCurrentStep;
        this.showDialog = true;
    }

    /**
     * Click on step handler.
     *
     * @param {Event} event
     */
    handlePathStepClick(event) {
        event.preventDefault();

        if (!this.disabled) {
            const name = event.currentTarget.dataset.stepName;
            this._activeStep = this.steps.find((step) => step.name === name);
            this.updateStepsStatus();
        }
    }

    /**
     * Click on select button handler.
     */
    handleSelectButtonClick() {
        const toName = this._activeStep.name;
        this.computeMovement({ toName });
    }

    /**
     * Action button click event handler.
     *
     * @param {Event} event
     */
    handleActionClick(event) {
        /**
         * The event fired when a user clicks on an action button.
         *
         * @event
         * @name actionclick
         * @param {string} name Name of the action clicked.
         * @param {string} targetName Name of the step the action is related to.
         * @public
         */
        this.dispatchEvent(
            new CustomEvent('actionclick', {
                detail: {
                    name: event.currentTarget.name,
                    targetName: event.currentTarget.dataset.stepName
                }
            })
        );
    }

    /**
     * Coaching visibility toggle handler.
     */
    handleToggleCoaching() {
        this.coachingIsVisible = !this.coachingIsVisible;
    }

    /**
     * Change dispatcher.
     *
     * @param {string} oldStep
     */
    dispatchChange(oldStep) {
        /**
         * The event fired when the path advances or goes back following the configured step flow.
         *
         * @event
         * @name change
         * @param {string} currentStep Step name the path is moving to.
         * @param {string} oldStep Step name the path is moving from.
         * @param {string} completedValue Value of the completed option selected.
         * @param {boolean} lastStep True if the current step is the last step.
         * @public
         */
        this.dispatchEvent(
            new CustomEvent('change', {
                detail: {
                    currentStep: this.currentStep,
                    oldStep: oldStep,
                    completedValue: this._completedOptionValue,
                    lastStep: this.lastStepIsCurrent
                }
            })
        );
    }
}<|MERGE_RESOLUTION|>--- conflicted
+++ resolved
@@ -162,7 +162,6 @@
     }
 
     /**
-<<<<<<< HEAD
      * Label of the menu item that appears when the previous step had completed options.
      * On click on the menu item, the dialog will reopen, and the user will be able to change the completion status.
      *
@@ -182,8 +181,6 @@
     }
 
     /**
-=======
->>>>>>> 04c79032
      * Name of the current step.
      *
      * @type {string}
@@ -235,25 +232,6 @@
     }
 
     /**
-<<<<<<< HEAD
-=======
-     * Label of the key fields section.
-     *
-     * @type {string}
-     * @public
-     * @default Key Fields
-     */
-    @api
-    get keyFieldsLabel() {
-        return this._keyFieldsLabel;
-    }
-    set keyFieldsLabel(value) {
-        this._keyFieldsLabel =
-            typeof value === 'string' ? value.trim() : DEFAULT_KEYFIELDS_LABEL;
-    }
-
-    /**
->>>>>>> 04c79032
      * Label of the guidance section.
      *
      * @type {string}
@@ -270,11 +248,7 @@
     }
 
     /**
-<<<<<<< HEAD
      * If present, the path buttons will be hidden.
-=======
-     * If present, the coaching section will be hidden.
->>>>>>> 04c79032
      *
      * @type {boolean}
      * @public
@@ -289,11 +263,7 @@
     }
 
     /**
-<<<<<<< HEAD
      * If present, the coaching section will be hidden.
-=======
-     * If present, the path buttons will be hidden.
->>>>>>> 04c79032
      *
      * @type {boolean}
      * @public
@@ -308,19 +278,11 @@
     }
 
     /**
-<<<<<<< HEAD
      * Label of the key fields section.
      *
      * @type {string}
      * @public
      * @default Key Fields
-=======
-     * Default label of the path button. On click on the button, the path will go to the next step.
-     *
-     * @type {string}
-     * @public
-     * @default Mark as Complete
->>>>>>> 04c79032
      */
     @api
     get keyFieldsLabel() {
@@ -350,19 +312,11 @@
     }
 
     /**
-<<<<<<< HEAD
      * Default label of the path button. On click on the button, the path will go to the next step.
      *
      * @type {string}
      * @public
      * @default Mark as Complete
-=======
-     * Label of the path button, when the user clicked on a different step than the current one. On click on the button, the selected step will become the current step.
-     *
-     * @type {string}
-     * @public
-     * @default Mark as Current Stage
->>>>>>> 04c79032
      */
     @api
     get nextButtonLabel() {
@@ -394,20 +348,11 @@
     }
 
     /**
-<<<<<<< HEAD
      * Label of the path button, when the user clicked on a different step than the current one. On click on the button, the selected step will become the current step.
      *
      * @type {string}
      * @public
      * @default Mark as Current Stage
-=======
-     * Label of the menu item that appears when the previous step had completed options.
-     * On click on the menu item, the dialog will reopen, and the user will be able to change the completion status.
-     *
-     * @type {string}
-     * @public
-     * @default Change Completion Status
->>>>>>> 04c79032
      */
     @api
     get selectButtonLabel() {
@@ -441,29 +386,11 @@
         }
     }
 
-<<<<<<< HEAD
     /*
      * ------------------------------------------------------------
      *  PRIVATE PROPERTIES
      * -------------------------------------------------------------
      */
-=======
-    /**
-     * Array of action objects, used as default step actions.
-     *
-     * @type {object[]}
-     * @public
-     */
-    @api
-    get actions() {
-        return this._actions;
-    }
-    set actions(value) {
-        this._actions = normalizeArray(value);
-
-        if (this._isConnected) this.initSteps();
-    }
->>>>>>> 04c79032
 
     /**
      * Toggle to display Coaching icon.
