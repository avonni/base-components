/**
 * BSD 3-Clause License
 *
 * Copyright (c) 2021, Avonni Labs, Inc.
 * All rights reserved.
 *
 * Redistribution and use in source and binary forms, with or without
 * modification, are permitted provided that the following conditions are met:
 *
 * - Redistributions of source code must retain the above copyright notice, this
 *   list of conditions and the following disclaimer.
 *
 * - Redistributions in binary form must reproduce the above copyright notice,
 *   this list of conditions and the following disclaimer in the documentation
 *   and/or other materials provided with the distribution.
 *
 * - Neither the name of the copyright holder nor the names of its
 *   contributors may be used to endorse or promote products derived from
 *   this software without specific prior written permission.
 *
 * THIS SOFTWARE IS PROVIDED BY THE COPYRIGHT HOLDERS AND CONTRIBUTORS "AS IS"
 * AND ANY EXPRESS OR IMPLIED WARRANTIES, INCLUDING, BUT NOT LIMITED TO, THE
 * IMPLIED WARRANTIES OF MERCHANTABILITY AND FITNESS FOR A PARTICULAR PURPOSE ARE
 * DISCLAIMED. IN NO EVENT SHALL THE COPYRIGHT HOLDER OR CONTRIBUTORS BE LIABLE
 * FOR ANY DIRECT, INDIRECT, INCIDENTAL, SPECIAL, EXEMPLARY, OR CONSEQUENTIAL
 * DAMAGES (INCLUDING, BUT NOT LIMITED TO, PROCUREMENT OF SUBSTITUTE GOODS OR
 * SERVICES; LOSS OF USE, DATA, OR PROFITS; OR BUSINESS INTERRUPTION) HOWEVER
 * CAUSED AND ON ANY THEORY OF LIABILITY, WHETHER IN CONTRACT, STRICT LIABILITY,
 * OR TORT (INCLUDING NEGLIGENCE OR OTHERWISE) ARISING IN ANY WAY OUT OF THE USE
 * OF THIS SOFTWARE, EVEN IF ADVISED OF THE POSSIBILITY OF SUCH DAMAGE.
 */

import { createElement } from 'lwc';
import PrimitiveCarouselItem from 'c/primitiveCarouselItem';

const bareActions = [
    {
        name: 'action-add',
        iconName: 'utility:add'
    },
    {
        name: 'action-pin',
        iconName: 'utility:pin'
    },
    {
        name: 'action-priority',
        iconName: 'utility:priority'
    }
];

const menuActions = [
    {
        name: 'action-add',
        iconName: 'utility:add',
        label: 'Add'
    },
    {
        name: 'action-pin',
        iconName: 'utility:pin',
        label: 'Pin'
    },
    {
        name: 'action-priority',
        iconName: 'utility:priority',
        label: 'Prioritize'
    }
];

const ex = [
    {
        title: 'Visit App Exchange',
        name: 'someName',
        description: 'Extend Salesforce with the #1 business marketplace.',
        imageAssistiveText: 'Appy',
        src: 'https://react.lightningdesignsystem.com/assets/images/carousel/carousel-01.jpg',
        href: 'https://www.salesforce.com',
        actions: bareActions
    }
];

let element;
describe('Primitive Carousel Item', () => {
    afterEach(() => {
        while (document.body.firstChild) {
            document.body.removeChild(document.body.firstChild);
        }
    });

    beforeEach(() => {
        element = createElement('base-primitive-carousel-item', {
            is: PrimitiveCarouselItem
        });
        document.body.appendChild(element);
    });

    it('Primitive Carousel Item: Default attributes', () => {
        expect(element.title).toBeUndefined();
        expect(element.description).toBeUndefined();
        expect(element.infos).toBeUndefined();
        expect(element.imageAssistiveText).toBeUndefined();
        expect(element.href).toBeUndefined();
        expect(element.src).toBeUndefined();
        expect(element.actions).toMatchObject([]);
        expect(element.actionsPosition).toBe('bottom-center');
        expect(element.actionsVariant).toBe('border');
    });

    // actions variant
    it('Primitive Carousel Item: actions variant bare without label', () => {
        element.actions = bareActions;
        element.actionsVariant = 'bare';

        return Promise.resolve().then(() => {
            const action = element.shadowRoot.querySelector(
                '[data-element-id="lightning-button-icon-actions"]'
            );
            expect(action.variant).toBe('bare');
        });
    });

    it('Primitive Carousel Item: actions variant border without label', () => {
        element.actions = bareActions;
        element.actionsVariant = 'border';

        return Promise.resolve().then(() => {
            const action = element.shadowRoot.querySelector(
                '[data-element-id="lightning-button-icon-actions"]'
            );
            expect(action.variant).toBe('border-filled');
        });
    });

    it('Primitive Carousel Item:actions variant bare with label', () => {
        element.actions = menuActions;
        element.actionsVariant = 'bare';

        return Promise.resolve().then(() => {
            const action = element.shadowRoot.querySelector(
                '[data-element-id="lightning-button-actions"]'
            );
            expect(action.variant).toBe('base');
        });
    });

    it('Primitive Carousel Item: actions variant border with label', () => {
        element.actions = menuActions;
        element.actionsVariant = 'border';

        return Promise.resolve().then(() => {
            const action = element.shadowRoot.querySelector(
                '[data-element-id="lightning-button-actions"]'
            );
            expect(action.variant).toBe('neutral');
        });
    });

    it('Primitive Carousel Item: actions variant menu', () => {
        element.actions = menuActions;
        element.actionsVariant = 'menu';

        return Promise.resolve().then(() => {
            const action = element.shadowRoot.querySelector(
                '[data-element-id="lightning-button-menu"]'
            );
            expect(action).toBeTruthy();
            expect(action.menuAlignment).toBe('auto');
        });
    });

<<<<<<< HEAD
    it('Primitive Carousel Item: actions variant border with large and small mobile device', () => {
        element.actions = bareActions;
        element.actionsVariant = 'border';

        Object.defineProperty(window, 'innerWidth', {
            writable: true,
            configurable: true,
            value: 479
        });

        return Promise.resolve().then(() => {
            const action = element.shadowRoot.querySelector(
                '[data-element-id="lightning-button-menu"]'
            );
            expect(action.menuAlignment).toBe('auto');
        });
    });

    it('Primitive Carousel Item: actions variant bare with large and small mobile device', () => {
        element.actions = bareActions;
        element.actionsVariant = 'bare';

        Object.defineProperty(window, 'innerWidth', {
            writable: true,
            configurable: true,
            value: 479
        });

        return Promise.resolve().then(() => {
            const action = element.shadowRoot.querySelector(
                '[data-element-id="lightning-button-menu"]'
            );
            expect(action.menuAlignment).toBe('auto');
=======
    it('Primitive Carousel Item: HTML with tag should have buttons and button menus with class slds-show_small and slds-hide_small', () => {
        element.href = 'example.com';
        element.actions = menuActions;
        // element.actionsPosition = 'top-center';
        element.actionsVariant = 'bare';

        return Promise.resolve().then(() => {
            const button = element.shadowRoot.querySelector(
                '[data-element-id="button-bare-border"]'
            );
            const buttonMenu = element.shadowRoot.querySelector(
                '[data-element-id="button-menu"]'
            );
            const lightningButton = element.shadowRoot.querySelector(
                '[data-element-id="lightning-button-actions"'
            );
            const lightningButtonMenu = element.shadowRoot.querySelector(
                '[data-element-id="lightning-button-menu"'
            );
            expect(button.className).toBe('slds-show_small');
            expect(buttonMenu.className).toBe('slds-hide_small');
            expect(button.contains(lightningButton)).toBeTruthy();
            expect(buttonMenu.contains(lightningButtonMenu)).toBeTruthy();
        });
    });

    it('Primitive Carousel Item: HTML with no tag should have buttons and button menus with class slds-show_small and slds-hide_small', () => {
        element.href = null;
        element.actions = menuActions;
        // element.actionsPosition = 'top-center';
        element.actionsVariant = 'bare';

        return Promise.resolve().then(() => {
            const button = element.shadowRoot.querySelector(
                '[data-element-id="button-bare-border"]'
            );
            const buttonMenu = element.shadowRoot.querySelector(
                '[data-element-id="button-menu"]'
            );
            const lightningButton = element.shadowRoot.querySelector(
                '[data-element-id="lightning-button-actions"'
            );
            const lightningButtonMenu = element.shadowRoot.querySelector(
                '[data-element-id="lightning-button-menu"'
            );
            expect(button.className).toBe('slds-show_small');
            expect(buttonMenu.className).toBe('slds-hide_small');
            expect(button.contains(lightningButton)).toBeTruthy();
            expect(buttonMenu.contains(lightningButtonMenu)).toBeTruthy();
>>>>>>> 9d67c8bd
        });
    });

    // render html variant
    it('Primitive Carousel Item: tag variant', () => {
<<<<<<< HEAD
        return Promise.resolve().then(() => {
            const tag = element.shadowRoot.querySelectorAll(
                '[data-element-id="a-tag"]'
=======
        element.href = 'example.com';

        return Promise.resolve().then(() => {
            const tag = element.shadowRoot.querySelector(
                '[data-element-id="a-actions-tag"]'
>>>>>>> 9d67c8bd
            );
            expect(tag).toBeTruthy();
        });
    });

    it('Primitive Carousel Item: noTag variant', () => {
        element.href = null;

        return Promise.resolve().then(() => {
<<<<<<< HEAD
            const tag = element.shadowRoot.querySelectorAll(
                '[data-element-id="a-noTag"]'
            );
            expect(tag).toBeTruthy();
=======
            const noTag = element.shadowRoot.querySelector(
                '[data-element-id="a-actions-noTag"]'
            );
            expect(noTag).toBeTruthy();
>>>>>>> 9d67c8bd
        });
    });

    // actions position
    it('Primitive Carousel Item: actions position bottom-center', () => {
        element.actions = bareActions;
        element.actionsPosition = 'bottom-center';

        return Promise.resolve().then(() => {
            const contentContainer = element.shadowRoot.querySelector(
                '.slds-carousel__content'
            );
            expect(contentContainer.className).toContain(
                'avonni-carousel__content-bottom'
            );
            const actionContainer = element.shadowRoot.querySelector(
                '.avonni-carousel__actions'
            );
            expect(actionContainer.className).toContain(
                'avonni-carousel__actions-bottom-center'
            );
        });
    });

    it('Primitive Carousel Item: actions position bottom-right', () => {
        element.actions = bareActions;
        element.actionsPosition = 'bottom-right';

        return Promise.resolve().then(() => {
            const contentContainer = element.shadowRoot.querySelector(
                '.slds-carousel__content'
            );
            expect(contentContainer.className).toContain(
                'avonni-carousel__content-bottom'
            );
            const actionContainer = element.shadowRoot.querySelector(
                '.avonni-carousel__actions'
            );
            expect(actionContainer.className).toContain(
                'avonni-carousel__actions-right'
            );
        });
    });

    it('Primitive Carousel Item: actions position bottom-left', () => {
        element.actions = bareActions;
        element.actionsPosition = 'bottom-left';

        return Promise.resolve().then(() => {
            const contentContainer = element.shadowRoot.querySelector(
                '.slds-carousel__content'
            );
            expect(contentContainer.className).toContain(
                'avonni-carousel__content-bottom'
            );
            const actionContainer = element.shadowRoot.querySelector(
                '.avonni-carousel__actions'
            );
            expect(actionContainer.className).toContain(
                'avonni-carousel__actions-left'
            );
        });
    });

    it('Primitive Carousel Item: actions position top-left', () => {
        element.actions = bareActions;
        element.actionsPosition = 'top-left';

        return Promise.resolve().then(() => {
            const actionContainer = element.shadowRoot.querySelector(
                '.avonni-carousel__actions'
            );
            expect(actionContainer.className).toContain(
                'avonni-carousel__actions-left'
            );
        });
    });

    it('Primitive Carousel Item: actions position top-right', () => {
        element.actions = bareActions;
        element.actionsPosition = 'top-right';

        return Promise.resolve().then(() => {
            const actionContainer = element.shadowRoot.querySelector(
                '.avonni-carousel__actions'
            );
            expect(actionContainer.className).toContain(
                'avonni-carousel__actions-right'
            );
        });
    });

    // Content height based on actions or not
    it('Primitive Carousel Item: content height with actions', () => {
        element.actions = bareActions;

        return Promise.resolve().then(() => {
            const carouselContent = element.shadowRoot.querySelector(
                '.slds-carousel__content'
            );
            expect(carouselContent.style.height).toBe('7.5rem');
        });
    });

    it('Primitive Carousel Item: content height without actions', () => {
        element.actionsVariant = 'menu';

        return Promise.resolve().then(() => {
            const carouselContent = element.shadowRoot.querySelector(
                '.slds-carousel__content'
            );
            expect(carouselContent.style.height).toBe('6.625rem');
        });
    });

    /* ----- EVENTS ----- */

    // Itemclick
    it('Primitive Carousel Item: item click', () => {
        const handler = jest.fn();
        element.addEventListener('itemclick', handler);
        element.title = 'Visit App Exchange';
        element.name = 'someName';
        element.description =
            'Extend Salesforce with the #1 business marketplace.';
        element.imageAssistiveText = 'Appy';
        element.src =
            'https://react.lightningdesignsystem.com/assets/images/carousel/carousel-01.jpg';
        element.href = 'https://www.salesforce.com';
        element.actions = bareActions;

        return Promise.resolve().then(() => {
            const item = element.shadowRoot.querySelector(
                '[data-element-id="a-actions-tag"]'
            );
            item.click();
            expect(handler).toHaveBeenCalled();
            expect([handler.mock.calls[0][0].detail.item]).toMatchObject(ex);
            expect(handler.mock.calls[0][0].bubbles).toBeFalsy();
            expect(handler.mock.calls[0][0].composed).toBeFalsy();
            expect(handler.mock.calls[0][0].cancelable).toBeFalsy();
        });
    });

    // Actionclick
    it('Primitive Carousel Item: actionclick', () => {
        element.title = 'Visit App Exchange';
        element.description =
            'Extend Salesforce with the #1 business marketplace.';
        element.imageAssistiveText = 'Appy';
        element.src =
            'https://react.lightningdesignsystem.com/assets/images/carousel/carousel-01.jpg';
        element.href = 'https://www.salesforce.com';
        element.actions = bareActions;
        element.name = 'someName';

        const handler = jest.fn();
        element.addEventListener('actionclick', handler);

        return Promise.resolve().then(() => {
            const action = element.shadowRoot.querySelector(
                '[data-element-id="lightning-button-icon-actions"]'
            );
            action.click();
            expect(handler).toHaveBeenCalled();
            expect(handler.mock.calls[0][0].detail.name).toBe('action-add');
            expect([handler.mock.calls[0][0].detail.item]).toMatchObject(ex);
            expect(handler.mock.calls[0][0].bubbles).toBeFalsy();
            expect(handler.mock.calls[0][0].composed).toBeFalsy();
            expect(handler.mock.calls[0][0].cancelable).toBeFalsy();
        });
    });

    // Actionclick on menu
    it('Primitive Carousel Item: menu actionclick', () => {
        element.title = 'Visit App Exchange';
        element.description =
            'Extend Salesforce with the #1 business marketplace.';
        element.imageAssistiveText = 'Appy';
        element.src =
            'https://react.lightningdesignsystem.com/assets/images/carousel/carousel-01.jpg';
        element.href = 'https://www.salesforce.com';
        element.actions = bareActions;
        element.name = 'someName';

        const handler = jest.fn();
        element.addEventListener('actionclick', handler);

        return Promise.resolve().then(() => {
            const action = element.shadowRoot.querySelector(
                '[data-element-id="lightning-button-menu"]'
            );
            action.dispatchEvent(new CustomEvent('select'));
            expect(handler).toHaveBeenCalled();
            expect(handler.mock.calls[0][0].detail.name).toBe(undefined);
            expect([handler.mock.calls[0][0].detail.item]).toMatchObject(ex);
            expect(handler.mock.calls[0][0].bubbles).toBeFalsy();
            expect(handler.mock.calls[0][0].composed).toBeFalsy();
            expect(handler.mock.calls[0][0].cancelable).toBeFalsy();
        });
    });

    // PreventDefault on menu
    it('Primitive Carousel Item: menu preventDefault', () => {
        element.title = 'Visit App Exchange';
        element.description =
            'Extend Salesforce with the #1 business marketplace.';
        element.imageAssistiveText = 'Appy';
        element.src =
            'https://react.lightningdesignsystem.com/assets/images/carousel/carousel-01.jpg';
        element.href = 'https://www.salesforce.com';
        element.actions = bareActions;
        element.name = 'someName';

        return Promise.resolve().then(() => {
            const action = element.shadowRoot.querySelector(
                '[data-element-id="lightning-button-menu"]'
            );
            const customEvent = new CustomEvent('click', {
                bubbles: true,
                composed: true,
                cancelable: true
            });
            action.dispatchEvent(customEvent);
            expect(customEvent.defaultPrevented).toBeTruthy();
        });
    });
});<|MERGE_RESOLUTION|>--- conflicted
+++ resolved
@@ -167,41 +167,6 @@
         });
     });
 
-<<<<<<< HEAD
-    it('Primitive Carousel Item: actions variant border with large and small mobile device', () => {
-        element.actions = bareActions;
-        element.actionsVariant = 'border';
-
-        Object.defineProperty(window, 'innerWidth', {
-            writable: true,
-            configurable: true,
-            value: 479
-        });
-
-        return Promise.resolve().then(() => {
-            const action = element.shadowRoot.querySelector(
-                '[data-element-id="lightning-button-menu"]'
-            );
-            expect(action.menuAlignment).toBe('auto');
-        });
-    });
-
-    it('Primitive Carousel Item: actions variant bare with large and small mobile device', () => {
-        element.actions = bareActions;
-        element.actionsVariant = 'bare';
-
-        Object.defineProperty(window, 'innerWidth', {
-            writable: true,
-            configurable: true,
-            value: 479
-        });
-
-        return Promise.resolve().then(() => {
-            const action = element.shadowRoot.querySelector(
-                '[data-element-id="lightning-button-menu"]'
-            );
-            expect(action.menuAlignment).toBe('auto');
-=======
     it('Primitive Carousel Item: HTML with tag should have buttons and button menus with class slds-show_small and slds-hide_small', () => {
         element.href = 'example.com';
         element.actions = menuActions;
@@ -251,23 +216,16 @@
             expect(buttonMenu.className).toBe('slds-hide_small');
             expect(button.contains(lightningButton)).toBeTruthy();
             expect(buttonMenu.contains(lightningButtonMenu)).toBeTruthy();
->>>>>>> 9d67c8bd
         });
     });
 
     // render html variant
     it('Primitive Carousel Item: tag variant', () => {
-<<<<<<< HEAD
-        return Promise.resolve().then(() => {
-            const tag = element.shadowRoot.querySelectorAll(
-                '[data-element-id="a-tag"]'
-=======
         element.href = 'example.com';
 
         return Promise.resolve().then(() => {
             const tag = element.shadowRoot.querySelector(
                 '[data-element-id="a-actions-tag"]'
->>>>>>> 9d67c8bd
             );
             expect(tag).toBeTruthy();
         });
@@ -277,17 +235,10 @@
         element.href = null;
 
         return Promise.resolve().then(() => {
-<<<<<<< HEAD
-            const tag = element.shadowRoot.querySelectorAll(
-                '[data-element-id="a-noTag"]'
-            );
-            expect(tag).toBeTruthy();
-=======
             const noTag = element.shadowRoot.querySelector(
                 '[data-element-id="a-actions-noTag"]'
             );
             expect(noTag).toBeTruthy();
->>>>>>> 9d67c8bd
         });
     });
 
