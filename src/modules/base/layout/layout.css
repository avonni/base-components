:host,
.avonni-layout-wrapper,
.avonni-layout__slot {
    height: 100%;
<<<<<<< HEAD
=======
    max-height: inherit;
    min-height: inherit;
}

.avonni-layout-wrapper {
    row-gap: var(--avonni-layout-items-spacing-block-between, 0);
    column-gap: var(--avonni-layout-items-spacing-inline-between, 0);
>>>>>>> 7077a88d
}<|MERGE_RESOLUTION|>--- conflicted
+++ resolved
@@ -2,8 +2,6 @@
 .avonni-layout-wrapper,
 .avonni-layout__slot {
     height: 100%;
-<<<<<<< HEAD
-=======
     max-height: inherit;
     min-height: inherit;
 }
@@ -11,5 +9,4 @@
 .avonni-layout-wrapper {
     row-gap: var(--avonni-layout-items-spacing-block-between, 0);
     column-gap: var(--avonni-layout-items-spacing-inline-between, 0);
->>>>>>> 7077a88d
 }