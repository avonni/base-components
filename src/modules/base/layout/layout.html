<template>
    <div
        class={wrapperClass}
<<<<<<< HEAD
        style={wrapperStyle}
=======
        role="presentation"
>>>>>>> 7077a88d
        data-element-id="div-wrapper"
        onprivatelayoutitemconnected={handleItemConnected}
        onprivatelayoutitemdisconnected={handleItemDisconnected}
    >
        <slot class="avonni-layout__slot"></slot>
    </div>
</template><|MERGE_RESOLUTION|>--- conflicted
+++ resolved
@@ -1,11 +1,7 @@
 <template>
     <div
         class={wrapperClass}
-<<<<<<< HEAD
-        style={wrapperStyle}
-=======
         role="presentation"
->>>>>>> 7077a88d
         data-element-id="div-wrapper"
         onprivatelayoutitemconnected={handleItemConnected}
         onprivatelayoutitemdisconnected={handleItemDisconnected}
