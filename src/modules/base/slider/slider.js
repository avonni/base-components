--- conflicted
+++ resolved
@@ -593,15 +593,6 @@
      * @type {string}
      */
     get computedCustomLabelContainerClass() {
-<<<<<<< HEAD
-        const isVertical = this.type === 'vertical';
-        return classSet('').add({
-            'avonni-slider__custom-label-container_horizontal': !isVertical,
-            'avonni-slider__custom-label-container_vertical': isVertical,
-            'avonni-slider__custom-label-container_close':
-                this.tickMarkStyle !== 'tick',
-            [`avonni-slider__container-vertical-size_${this.size}`]: isVertical
-=======
         return classSet('').add({
             'avonni-slider__custom-label-container_horizontal':
                 !this.isVertical,
@@ -610,7 +601,6 @@
                 this.tickMarkStyle !== 'tick',
             [`avonni-slider__container-vertical-size_${this.size}`]:
                 this.isVertical
->>>>>>> de3af957
         });
     }
 
@@ -732,8 +722,6 @@
     }
 
     /**
-<<<<<<< HEAD
-=======
      * Compute constraintApis with fieldConstraintApiWithProxyInputs.
      *
      * @type {object[]}
@@ -763,7 +751,6 @@
     }
 
     /**
->>>>>>> de3af957
      * Returns the custom label container html element
      *
      * @type {HTMLElement}
@@ -789,11 +776,7 @@
      * @type {Boolean}
      */
     get hasCustomLabels() {
-<<<<<<< HEAD
-        return this.customLabels.length !== 0 && this.unit === 'custom';
-=======
         return this.customLabels.length && this.unit === 'custom';
->>>>>>> de3af957
     }
 
     /**
@@ -810,20 +793,6 @@
     /**
      * Verify if slider is vertical and does not have custom labels.
      *
-<<<<<<< HEAD
-     */
-    get isVertical() {
-        return this.type === 'vertical';
-    }
-
-    /**
-     * Verify if slider is vertical and responsive
-     * @type {Boolean}
-     *
-     */
-    get isVerticalResponsive() {
-        return this.isVertical && this.size === 'responsive';
-=======
      * @type {Boolean}
      *
      */
@@ -831,7 +800,6 @@
         return (
             !this.isVertical && this.unit !== 'custom' && !this.hideMinMaxValues
         );
->>>>>>> de3af957
     }
 
     /**
@@ -841,11 +809,7 @@
      */
     get isNormalVertical() {
         return (
-<<<<<<< HEAD
-            this.isVertical && !this.hasCustomLabels && !this.hideMinMaxValues
-=======
             this.isVertical && this.unit !== 'custom' && !this.hideMinMaxValues
->>>>>>> de3af957
         );
     }
 
@@ -854,112 +818,62 @@
      *
      * @type {Boolean}
      */
-<<<<<<< HEAD
-    get isNormalHorizontal() {
-        return (
-            !this.isVertical && !this.hasCustomLabels && !this.hideMinMaxValues
-        );
-    }
-
-    /**
-     * To show or not the tick marks.
-     * @type {Boolean}
-=======
     get isVertical() {
         return this.type === 'vertical';
     }
 
     /**
      * Verify if slider is vertical and responsive
->>>>>>> de3af957
      *
      * @type {Boolean}
      */
-<<<<<<< HEAD
+    get isVerticalResponsive() {
+        return this.isVertical && this.size === 'responsive';
+    }
+
+    /**
+     *  Returns the tick ruler html element.
+     *
+     * @type {HTMLElement}
+     */
+    get ruler() {
+        return this.template.querySelector('[data-element-id="ruler"]');
+    }
+
+    /**
+     * To show or not the tick marks.
+     *
+     * @type {Boolean}
+     */
     get showAnyTickMarks() {
         return this.hasCustomLabels || this.showTickMarks;
     }
 
     /**
      * To show or not the label
+     *
      * @type {Boolean}
-=======
-    get isVerticalResponsive() {
-        return this.isVertical && this.size === 'responsive';
-    }
-
-    /**
-     *  Returns the tick ruler html element.
->>>>>>> de3af957
-     *
-     * @type {HTMLElement}
-     */
-<<<<<<< HEAD
+     */
     get showLabel() {
-        return !(
-            this.variant === 'label-hidden' ||
-            !this.label ||
-            (this.label && this.label.length === 0)
-        );
+        return !(this.variant === 'label-hidden' || !this.label);
     }
 
     /**
      * To show or not the major tick marks.
+     *
      * @type {Boolean}
-=======
-    get ruler() {
-        return this.template.querySelector('[data-element-id="ruler"]');
-    }
-
-    /**
-     * To show or not the tick marks.
->>>>>>> de3af957
-     *
-     * @type {Boolean}
-     */
-<<<<<<< HEAD
+     */
     get showOnlyMajorTicks() {
         return this.hasCustomLabels && !this.showTickMarks;
     }
 
     /**
      * To show or not the track.
-=======
-    get showAnyTickMarks() {
-        return this.hasCustomLabels || this.showTickMarks;
-    }
-
-    /**
-     * To show or not the label
-     *
->>>>>>> de3af957
+     *
      * @type {Boolean}
      */
-    get showLabel() {
-        return !(this.variant === 'label-hidden' || !this.label);
-    }
-
-    /**
-     * To show or not the major tick marks.
-     *
-     * @type {Boolean}
-     */
-<<<<<<< HEAD
     get showTrack() {
         return !this.hideTrack && this._computedValues.length < 3;
-=======
-    get showOnlyMajorTicks() {
-        return this.hasCustomLabels && !this.showTickMarks;
->>>>>>> de3af957
-    }
-
-    /**
-     * To show or not the track.
-     *
-     * @type {Boolean}
-     */
-    get showTrack() {
-        return !this.hideTrack && this._computedValues.length < 3;
     }
 
     /**
@@ -967,30 +881,6 @@
      *
      * @type {number}
      */
-<<<<<<< HEAD
-    get _constraints() {
-        if (this._constraintApis.length === 0) {
-            for (let i = 0; i < this._computedValues.length; i++) {
-                const constraintApi = new FieldConstraintApiWithProxyInput(
-                    () => this
-                );
-
-                this._constraintApiProxyInputUpdaters[i] =
-                    constraintApi.setInputAttributes({
-                        type: () => 'number',
-                        value: () => this._computedValues[i],
-                        max: () => this.max,
-                        min: () => this.min,
-                        step: () => this.step,
-                        formatter: () => this.computedUnit,
-                        disabled: () => this.disabled
-                    });
-
-                this._constraintApis[i] = constraintApi;
-            }
-        }
-        return this._constraintApis;
-=======
     get spacerHeight() {
         return (
             this.template.querySelector('[data-element-id="spacer"]')
@@ -998,7 +888,6 @@
             2 * this.thumbRadius -
             0.5
         );
->>>>>>> de3af957
     }
 
     /**
@@ -1212,11 +1101,7 @@
             const { left, right, bottom } = label.getBoundingClientRect();
             const containerRect =
                 this.customLabelContainer.getBoundingClientRect();
-<<<<<<< HEAD
-            const rulerRect = this._ruler.getBoundingClientRect();
-=======
             const rulerRect = this.ruler.getBoundingClientRect();
->>>>>>> de3af957
 
             // Round up so we can compare with old value.
             const differenceLeft = Math.ceil(containerRect.left - left);
