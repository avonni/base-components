/**
 * BSD 3-Clause License
 *
 * Copyright (c) 2021, Avonni Labs, Inc.
 * All rights reserved.
 *
 * Redistribution and use in source and binary forms, with or without
 * modification, are permitted provided that the following conditions are met:
 *
 * - Redistributions of source code must retain the above copyright notice, this
 *   list of conditions and the following disclaimer.
 *
 * - Redistributions in binary form must reproduce the above copyright notice,
 *   this list of conditions and the following disclaimer in the documentation
 *   and/or other materials provided with the distribution.
 *
 * - Neither the name of the copyright holder nor the names of its
 *   contributors may be used to endorse or promote products derived from
 *   this software without specific prior written permission.
 *
 * THIS SOFTWARE IS PROVIDED BY THE COPYRIGHT HOLDERS AND CONTRIBUTORS "AS IS"
 * AND ANY EXPRESS OR IMPLIED WARRANTIES, INCLUDING, BUT NOT LIMITED TO, THE
 * IMPLIED WARRANTIES OF MERCHANTABILITY AND FITNESS FOR A PARTICULAR PURPOSE ARE
 * DISCLAIMED. IN NO EVENT SHALL THE COPYRIGHT HOLDER OR CONTRIBUTORS BE LIABLE
 * FOR ANY DIRECT, INDIRECT, INCIDENTAL, SPECIAL, EXEMPLARY, OR CONSEQUENTIAL
 * DAMAGES (INCLUDING, BUT NOT LIMITED TO, PROCUREMENT OF SUBSTITUTE GOODS OR
 * SERVICES; LOSS OF USE, DATA, OR PROFITS; OR BUSINESS INTERRUPTION) HOWEVER
 * CAUSED AND ON ANY THEORY OF LIABILITY, WHETHER IN CONTRACT, STRICT LIABILITY,
 * OR TORT (INCLUDING NEGLIGENCE OR OTHERWISE) ARISING IN ANY WAY OUT OF THE USE
 * OF THIS SOFTWARE, EVEN IF ADVISED OF THE POSSIBILITY OF SUCH DAMAGE.
 */

import { LightningElement, api } from 'lwc';
import {
    colorType,
    generateColors,
    observePosition,
    normalizeBoolean,
    normalizeString,
    normalizeArray
} from 'c/utilsPrivate';

import { classSet } from 'c/utils';
import { generateUniqueId } from 'c/utils';

const validVariants = {
    valid: ['standard', 'label-inline', 'label-hidden', 'label-stacked'],
    default: 'standard'
};

const LABEL_TYPES = {
    valid: ['base', 'custom', 'predefined'],
    default: 'base'
};

const MENU_VARIANTS = {
    valid: [
        'bare',
        'container',
        'border',
        'border-filled',
        'bare-inverse',
        'border-inverse'
    ],
    default: 'border'
};

const MENU_ICON_SIZES = {
    valid: ['xx-small', 'x-small', 'small', 'medium', 'large'],
    default: 'x-small'
};

const MENU_ALIGNMENTS = {
    valid: [
        'left',
        'center',
        'right',
        'bottom-left',
        'bottom-center',
        'bottom-right'
    ],
    default: 'left'
};

const DEFAULT_COLORS = [
    '#e3abec',
    '#c2dbf6',
    '#9fd6ff',
    '#9de7da',
    '#9df0bf',
    '#fff099',
    '#fed49a',
    '#d073df',
    '#86b9f3',
    '#5ebbff',
    '#44d8be',
    '#3be281',
    '#ffe654',
    '#ffb758',
    '#bd35bd',
    '#5778c1',
    '#5ebbff',
    '#00aea9',
    '#3bba4c',
    '#f4bc25',
    '#f99120',
    '#580d8c',
    '#001870',
    '#0a2399',
    '#097476',
    '#096a50',
    '#b67d11',
    '#b85d0d'
];

const DEFAULT_MESSAGE_WHEN_BAD_INPUT = 'Please ensure value is correct';

/**
 * @class
 * @descriptor avonni-color-picker
 * @example example-color-picker--standard
 * @public
 */
export default class ColorPicker extends LightningElement {
    /**
     * Specifies a shortcut key to activate or focus an element.
     * 
     * @public
     * @type {string}
     */
    @api accessKey;
    /**
     * Help text detailing the purpose and function of the input. This attribute isn't supported for file, radio, toggle, and checkbox-button types.
     * 
     * @public
     * @type {string}
     */
    @api fieldLevelHelp;
    /**
     * Text label for the input.
     * 
     * @public
     * @type {string}
     * @required
     */
    @api label;
    /**
     * Specifies the name of an input element.
     * 
     * @public
     * @type {string}
     */
    @api name;
    /**
     * If no icon-name specified, display default dropdown icon and color box.
     * 
     * @public
     * @type {string}
     */
    @api menuIconName;
    /**
     * Optional text to be shown on the button.
     * 
     * @public
     * @type {string}
     */
    @api menuLabel;

    _value;
    _variant = validVariants.default;
    _type = LABEL_TYPES.default;
    _menuVariant = MENU_VARIANTS.default;
    _menuIconSize = MENU_ICON_SIZES.default;
    _menuAlignment = MENU_ALIGNMENTS.default;
    _disabled = false;
    _isLoading = false;
    _readOnly = false;
    _required = false;
    _hideColorInput = false;
    _menuNubbin = false;
    _colors = DEFAULT_COLORS;
    _opacity = false;
    _messageWhenBadInput = DEFAULT_MESSAGE_WHEN_BAD_INPUT;

    _dropdownVisible = false;
    _dropdownOpened = false;
    init = false;
    showError = false;
    isDefault = true;
    newValue;

	currentLabel;

    connectedCallback() {
        if (!this.name) {
            this.name = generateUniqueId();
        }
    }

    renderedCallback() {
        if (!this.init) {
            this.initSwatchColor();
            this.init = true;
        }
    }

    /**
     * Specifies the value of an input element.
     * 
     * @public
     * @type {string}
     */
    @api
    get value() {
        return this._value;
    }

    set value(value) {
        this._value = value;
        this.initSwatchColor();
    }

    /**
     * The variant changes the appearance of an input field. Accepted variants include standard, label-inline, label-hidden, and label-stacked. This value defaults to standard, which displays the label above the field. Use label-hidden to hide the label but make it available to assistive technology. Use label-inline to horizontally align the label and input field. Use label-stacked to place the label above the input field.
     * 
     * @public
     * @type {string}
     * @default standard
     */
    @api
    get variant() {
        return this._variant;
    }

    set variant(variant) {
        this._variant = normalizeString(variant, {
            fallbackValue: validVariants.default,
            validValues: validVariants.valid
        });
    }

    /**
     * Values include base, custom, predefined.
     * 
     * @public
     * @type {string}
     * @default base
     */
    @api
    get type() {
        return this._type;
    }

    set type(type) {
        this._type = normalizeString(type, {
            fallbackValue: LABEL_TYPES.default,
            validValues: LABEL_TYPES.valid
        });
    }

    /**
     * The variant changes the look of the button. Accepted variants include bare, container, border, border-filled, bare-inverse, and border-inverse.
     * 
     * @public
     * @type {string}
     * @default border
     */
    @api
    get menuVariant() {
        return this._menuVariant;
    }

    set menuVariant(variant) {
        this._menuVariant = normalizeString(variant, {
            fallbackValue: MENU_VARIANTS.default,
            validValues: MENU_VARIANTS.valid
        });
    }

    /**
     * The size of the icon. Options include xx-small, x-small, small, medium, or large.
     * 
     * @public
     * @type {string}
     * @default x-small
     */
    @api
    get menuIconSize() {
        return this._menuIconSize;
    }

    set menuIconSize(size) {
        this._menuIconSize = normalizeString(size, {
            fallbackValue: MENU_ICON_SIZES.default,
            validValues: MENU_ICON_SIZES.valid
        });
    }

    /**
     * Determines the alignment of the menu relative to the button. Available options are: auto, left, center, right, bottom-left, bottom-center, bottom-right. The auto option aligns the dropdown menu based on available space.
     * 
     * @public
     * @type {string}
     * @default left
     */
    @api
    get menuAlignment() {
        return this._menuAlignment;
    }

    set menuAlignment(value) {
        this._menuAlignment = normalizeString(value, {
            fallbackValue: MENU_ALIGNMENTS.default,
            validValues: MENU_ALIGNMENTS.valid
        });
    }

    /**
     * If present, the input field is disabled and users cannot interact with it.
     * 
     * @public
     * @type {boolean}
     * @default false
     */
    @api
    get disabled() {
        return this._disabled;
    }

    set disabled(value) {
        this._disabled = normalizeBoolean(value);
    }

    /**
     * If present, a spinner is displayed to indicate that data is loading.
     * 
     * @public
     * @type {boolean}
     * @default false
     */
    @api
    get isLoading() {
        return this._isLoading;
    }

    set isLoading(value) {
        this._isLoading = normalizeBoolean(value);
    }

    /**
     * If present, the input field is read-only and cannot be edited by users.
     * 
     * @public
     * @type {boolean}
     * @default false
     */
    @api
    get readOnly() {
        return this._readOnly;
    }

    set readOnly(value) {
        this._readOnly = normalizeBoolean(value);
    }

    /**
     * If present, the input field must be filled out before the form is submitted.
     * 
     * @public
     * @type {boolean}
     * @default false
     */
    @api
    get required() {
        return this._required;
    }

    set required(value) {
        this._required = normalizeBoolean(value);
    }

    /**
     * Color values displayed in the default palette.
     * 
     * @public
     * @type {string[]}
     * @default [“#e3abec”, “#c2dbf6”, ”#9fd6ff”, ”#9de7da”, ”#9df0bf”, ”#fff099”, ”#fed49a”, ”#d073df”, ”#86b9f3”, ”#5ebbff”, ”#44d8be”, ”#3be281”, ”#ffe654”, ”#ffb758”, ”#bd35bd”, ”#5778c1”, ”#5ebbff”, ”#00aea9”, ”#3bba4c”, ”#f4bc25”, ”#f99120”, ”#580d8c”, ”#001870”, ”#0a2399”, ”#097476”, ”#096a50”, ”#b67d11”, ”#b85d0d”]
     */
    @api
    get colors() {
        return this._colors;
    }

    set colors(value) {
        const colors = normalizeArray(value);
        this._colors = colors.length > 0 ? colors : DEFAULT_COLORS;
    }

<<<<<<< HEAD
=======
    /**
     * If true, hide the input color value.
     * 
     * @public
     * @type {boolean}
     * @default false
     */
>>>>>>> e404182f
    @api
    get hideColorInput() {
        return this._hideColorInput;
    }

    set hideColorInput(value) {
        this._hideColorInput = normalizeBoolean(value);
    }

    /**
     * If present, a nubbin is present on the menu. A nubbin is a stub that protrudes from the menu item towards the button menu. The nubbin position is based on the menu-alignment.
     * 
     * @public
     * @type {boolean}
     * @default false
     */
    @api
    get menuNubbin() {
        return this._menuNubbin;
    }

    set menuNubbin(value) {
        this._menuNubbin = normalizeBoolean(value);
    }

    /**
     * Defines whether the alpha slider will be displayed.
     * 
     * @public
     * @type {boolean}
     * @default false
     */
    @api
    get opacity() {
        return this._opacity;
    }

    set opacity(value) {
        this._opacity = normalizeBoolean(value);
    }

    /**
     * Error message to be displayed when a bad input is detected.
     * 
     * @public
     * @type {string}
     * @default Please ensure value is correct
     */
    @api
    get messageWhenBadInput() {
        return this._messageWhenBadInput;
    }

    set messageWhenBadInput(value) {
        this._messageWhenBadInput =
            typeof value === 'string'
                ? value.trim()
                : DEFAULT_MESSAGE_WHEN_BAD_INPUT;
<<<<<<< HEAD
    }

    get uniqueKey() {
        return generateUniqueId();
=======
>>>>>>> e404182f
    }

    /**
     * Verify if type is Base.
     * 
     * @returns {boolean}
     */
    get isBase() {
        return this.type === 'base';
    }

    /**
     * Verify if type is Custom.
     * 
     * @returns {boolean}
     */
    get isCustom() {
        return this.type === 'custom';
    }

    /**
     * Verify if type is Predefined.
     * 
     * @returns {boolean}
     */
    get isPredefined() {
        return this.type === 'predefined';
    }

    /**
     * Get the icon class.
     * 
     * @returns menuLabel
     */
    get iconClass() {
        return this.menuLabel ? 'slds-m-left_xx-small' : '';
    }

    /**
     * Show label.
     * 
     * @returns {boolean}
     */
    get showLabel() {
        return this.label || this.required;
    }

    /**
     * Disabled input.
     * 
     * @returns {boolean}
     */
    get disabledInput() {
        return this.disabled || this.readOnly;
    }

<<<<<<< HEAD
	get inputValue(){
		return this.currentLabel ? this.currentLabel : this.value;
	}

=======
    /**
     * Sets focus on the input element.
     * 
     * @public
     */
>>>>>>> e404182f
    @api
    focus() {
        if (this.isConnected) {
            this.focusOnButton();
        }
    }

    /**
     * Change event dispatcher.
     * 
     * @param {object} colors
     */
    dispatchChange(colors) {
        if (!this.disabled && !this.readOnly) {
            /**
             * The event fired when the color value changed.
             * 
             * @event
             * @public
             * @name change
             * @param {string} hex Color in hexadecimal format.
             * @param {string} hexa Color in hexadecimal format with alpha.
             * @param {string} rgb Color in rgb format.
             * @param {string} rgba Color in rgba format.
             * @param {string} alpha Alpha value of the color.
             */
            this.dispatchEvent(
                new CustomEvent('change', {
                    detail: {
                        hex: colors.hex,
                        hexa: colors.hexa,
                        rgb: colors.rgb,
                        rgba: colors.rgba,
                        alpha: colors.alpha
                    }
                })
            );
        }
    }

    /**
     * Initialize swatch colors.
     */
    initSwatchColor() {
        let element = this.template.querySelector('.slds-swatch');

        if (element) {
            element.style.background = this.value;
        }
    }

    /**
     * Button focus handler.
     */
    focusOnButton() {
        this.template.querySelector('button').focus();
    }

    /**
     * Compute Aria Expanded for dropdown.
     * 
     * @type {string}
     * @return {String} from dropdownVisible
     */
    get computedAriaExpanded() {
        return String(this._dropdownVisible);
    }

    /**
     * Computed container class styling.
     * 
     * @type {string}
     */
    get computedContainerClass() {
        return classSet()
            .add({
                'slds-form-element_stacked': this.variant === 'label-stacked',
                'avonni-label-inline': this.variant === 'label-inline'
            })
            .toString();
    }

    /**
     * Computed Legend class styling.
     * 
     * @type {string}
     */
    get computedLegendClass() {
        return classSet('slds-form-element__label slds-no-flex')
            .add({
                'slds-assistive-text': this.variant === 'label-hidden'
            })
            .toString();
    }

    /**
     * Computed Button class styling.
     * 
     * @type {string}
     */
    get computedButtonClass() {
        const isDropdownIcon = !this.computedShowDownIcon;
        const isBare =
            this.menuVariant === 'bare' || this.menuVariant === 'bare-inverse';

        const classes = classSet('slds-button');

        const useMoreContainer =
            this.menuVariant === 'container' ||
            this.menuVariant === 'bare-inverse' ||
            this.menuVariant === 'border-inverse';

        if (this.menuLabel) {
            classes.add({
                'slds-button_neutral':
                    this.menuVariant === 'border' && isDropdownIcon,
                'slds-button_inverse': this.menuVariant === 'border-inverse'
            });
        } else {
            classes.add({
                'slds-button_icon': !isDropdownIcon,
                'slds-button_icon-bare': isBare,
                'slds-button_icon-more': !useMoreContainer && !isDropdownIcon,
                'slds-button_icon-container-more':
                    useMoreContainer && !isDropdownIcon,
                'slds-button_icon-container':
                    this.menuVariant === 'container' && isDropdownIcon,
                'slds-button_icon-border':
                    this.menuVariant === 'border' && isDropdownIcon,
                'slds-button_icon-border-filled':
                    this.menuVariant === 'border-filled',
                'slds-button_icon-border-inverse':
                    this.menuVariant === 'border-inverse',
                'slds-button_icon-inverse': this.menuVariant === 'bare-inverse',
                'slds-button_icon-xx-small':
                    this.menuIconSize === 'xx-small' &&
                    !isBare &&
                    this.menuLabel,
                'slds-button_icon-x-small':
                    this.menuIconSize === 'x-small' &&
                    !isBare &&
                    this.menuLabel,
                'slds-button_icon-small':
                    this.menuIconSize === 'small' && !isBare && this.menuLabel,
                'slds-icon_large':
                    this.menuIconSize === 'large' && this.menuIconName
            });
        }

        return classes.toString();
    }

    /**
     * Compute show down Icon.
     * 
     * @type {boolean}
     */
    get computedShowDownIcon() {
        return !(
            this.menuIconName === 'utility:down' ||
            this.menuIconName === 'utility:chevrondown'
        );
    }

    /**
     * Computed dropdown menu classs styling.
     * 
     * @type {string}
     */
    get computedDropdownClass() {
        return classSet('slds-color-picker__selector slds-dropdown')
            .add({
                'slds-dropdown_left':
                    this.menuAlignment === 'left' || this.isAutoAlignment(),
                'slds-dropdown_center': this.menuAlignment === 'center',
                'slds-dropdown_right': this.menuAlignment === 'right',
                'slds-dropdown_bottom': this.menuAlignment === 'bottom-center',
                'slds-dropdown_bottom slds-dropdown_right slds-dropdown_bottom-right':
                    this.menuAlignment === 'bottom-right',
                'slds-dropdown_bottom slds-dropdown_left slds-dropdown_bottom-left':
                    this.menuAlignment === 'bottom-left',
                'slds-nubbin_top-left':
                    this.menuNubbin && this.menuAlignment === 'left',
                'slds-nubbin_top-right':
                    this.menuNubbin && this.menuAlignment === 'right',
                'slds-nubbin_top':
                    this.menuNubbin && this.menuAlignment === 'center',
                'slds-nubbin_bottom-left':
                    this.menuNubbin && this.menuAlignment === 'bottom-left',
                'slds-nubbin_bottom-right':
                    this.menuNubbin && this.menuAlignment === 'bottom-right',
                'slds-nubbin_bottom':
                    this.menuNubbin && this.menuAlignment === 'bottom-center',
                'slds-p-vertical_large': this.isLoading
            })
            .toString();
    }

    /**
     * Check if auto aligned.
     * 
     * @returns {boolean}
     */
    isAutoAlignment() {
        return this.menuAlignment.startsWith('auto');
    }

    /**
     * Change Handler.
     * 
     * @param {Event} event
     */
    handlerChange(event) {
        if (event.detail) {
            this.newValue =
                this.opacity && Number(event.detail.alpha) < 1
                    ? event.detail.hexa
                    : event.detail.hex;
			this.currentLabel = event.detail.label;
        }

    }

    /**
     * Handle new value change and update ui.
     */
    handlerDone() {
        if (!this.readOnly && this.newValue) {
            this.value = this.newValue;
            this.newValue = '';

            if (this.showError) {
                this.showError = false;
                this.template
                    .querySelector('lightning-input')
                    .classList.remove('slds-has-error');
            }

            if (!this.menuIconName) {
                this.template.querySelector(
                    '.slds-swatch'
                ).style.background = this.value;
            }

            let gradientPalette = this.template.querySelector(
                '[data-name="colorGradient"]'
            );

            if (gradientPalette) {
                gradientPalette.renderValue(this.value);
            }

            this.dispatchChange(generateColors(this.value));
        }

        this.handleBlur();
    }

    /**
     * Handle new value canceled.
     */
    handlerCancel() {
        this.newValue = '';

        let gradientPalette = this.template.querySelector(
            '[data-name="colorGradient"]'
        );

        if (gradientPalette) {
            gradientPalette.renderValue(this.value);
        }

        this.handleBlur();
    }

    /**
     * Button click handler.
     */
    handleButtonClick() {
        this.allowBlur();
        this.toggleMenuVisibility();
        this.focus();
    }

    /**
     * Handle mouse down on Button.
     * 
     * @param {Event} event
     */
    handleButtonMouseDown(event) {
        const mainButton = 0;
        if (event.button === mainButton) {
            this.cancelBlur();
        }
    }

    /**
     * Dropdown menu mouse down handler.
     * 
     * @param {Event} event
     */
    handleDropdownMouseDown(event) {
        const mainButton = 0;
        if (event.button === mainButton) {
            this.cancelBlur();
        }
    }

    /**
     * Dropdown menu mouse up handler.
     */
    handleDropdownMouseUp() {
        this.allowBlur();
    }

    /**
     * Dropdown menu mouse leave handler.
     */
    handleDropdownMouseLeave() {
        if (!this._menuHasFocus) {
            this.close();
        }
    }

    /**
     * Tab click event handler.
     * 
     * @param {Event} event
     */
    handlerTabClick(event) {
        event.preventDefault();

        [...this.template.querySelectorAll('a')].forEach((tab) => {
            if (tab.id === event.target.id) {
                tab.parentElement.classList.add('slds-is-active');
                this.isDefault = tab.parentElement.title === 'Default';
            } else {
                tab.parentElement.classList.remove('slds-is-active');
            }
        });
    }

    /**
     * Sets blur.
     */
    allowBlur() {
        this._cancelBlur = false;
    }

    /**
     * Cancels blur.
     */
    cancelBlur() {
        this._cancelBlur = true;
    }

    /**
     * Blur handler.
     */
    handleBlur() {
        if (this._cancelBlur) {
            return;
        }

        if (this._dropdownVisible) {
            this.toggleMenuVisibility();
        }
    }

    /**
     * Private focus handler.
     * 
     * @param {Event} event
     */
    handlePrivateFocus(event) {
        event.stopPropagation();

        this.allowBlur();
        this._menuHasFocus = true;
    }

    /**
     * Private blur handler.
     * 
     * @param {Event} event
     */
    handlePrivateBlur(event) {
        event.stopPropagation();

        this.handleBlur();
        this._menuHasFocus = false;
    }

    /**
     * Input color event handler.
     * 
     * @param {Event} event
     */
    handleInputColor(event) {
        let color = event.target.value;

        if (
            colorType(color) === 'hex' ||
            (colorType(color) === 'hexa' && this.opacity)
        ) {
            this.showError = false;
            this.template
                .querySelector('lightning-input')
                .classList.remove('slds-has-error');

            if (!this.menuIconName) {
                this.template.querySelector(
                    '.slds-swatch'
                ).style.background = color;
            }

            this.value = color;

            let gradientPalette = this.template.querySelector(
                '[data-name="colorGradient"]'
            );

            if (gradientPalette) {
                gradientPalette.renderValue(color);
            }

            this.dispatchChange(generateColors(color));
        } else {
            this.showError = true;
            this.template
                .querySelector('lightning-input')
                .classList.add('slds-has-error');
        }

        event.stopPropagation();
    }

    /**
     * Dropdown menu visibility toggle.
     */
    toggleMenuVisibility() {
        if (!this.disabled) {
            this._dropdownVisible = !this._dropdownVisible;

            if (!this._dropdownOpened && this._dropdownVisible) {
                this._dropdownOpened = true;
            }

            if (this._dropdownVisible) {
                this._boundingRect = this.getBoundingClientRect();
                this.pollBoundingRect();
            }

            this.template
                .querySelector('.slds-dropdown-trigger')
                .classList.toggle('slds-is-open');
        }
    }

    /**
     * Close dropdown menu.
     */
    close() {
        if (this._dropdownVisible) {
            this.toggleMenuVisibility();
        }
    }

    /**
     * Poll bounding rect of the dropdown menu.
     */
    pollBoundingRect() {
        if (this.isAutoAlignment() && this._dropdownVisible) {
            // eslint-disable-next-line @lwc/lwc/no-async-operation
            setTimeout(() => {
                if (this.isConnected) {
                    observePosition(this, 300, this._boundingRect, () => {
                        this.close();
                    });

                    this.pollBoundingRect();
                }
            }, 250);
        }
    }
}<|MERGE_RESOLUTION|>--- conflicted
+++ resolved
@@ -396,8 +396,6 @@
         this._colors = colors.length > 0 ? colors : DEFAULT_COLORS;
     }
 
-<<<<<<< HEAD
-=======
     /**
      * If true, hide the input color value.
      * 
@@ -405,7 +403,6 @@
      * @type {boolean}
      * @default false
      */
->>>>>>> e404182f
     @api
     get hideColorInput() {
         return this._hideColorInput;
@@ -464,13 +461,10 @@
             typeof value === 'string'
                 ? value.trim()
                 : DEFAULT_MESSAGE_WHEN_BAD_INPUT;
-<<<<<<< HEAD
     }
 
     get uniqueKey() {
         return generateUniqueId();
-=======
->>>>>>> e404182f
     }
 
     /**
@@ -527,18 +521,15 @@
         return this.disabled || this.readOnly;
     }
 
-<<<<<<< HEAD
-	get inputValue(){
-		return this.currentLabel ? this.currentLabel : this.value;
-	}
-
-=======
+	  get inputValue(){
+		  return this.currentLabel ? this.currentLabel : this.value;
+	  }
+  
     /**
      * Sets focus on the input element.
      * 
      * @public
      */
->>>>>>> e404182f
     @api
     focus() {
         if (this.isConnected) {
