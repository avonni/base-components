--- conflicted
+++ resolved
@@ -806,15 +806,9 @@
         this.currentLabel = undefined;
         this.currentToken = undefined;
         this.showError = false;
-<<<<<<< HEAD
-        this.template
-            .querySelector('lightning-input')
-            .classList.remove('slds-has-error');
-=======
             this.template
                 .querySelector('[data-element-id="lightning-input"]')
                 .classList.remove('slds-has-error');
->>>>>>> a9024967
 
         this.dispatchClear();
     }
