--- conflicted
+++ resolved
@@ -80,11 +80,6 @@
     @api name;
     @api menuIconName;
     @api menuLabel;
-<<<<<<< HEAD
-=======
-    @api colors = DEFAULT_COLORS;
-    @api messageWhenBadInput = DEFAULT_MESSAGE_WHEN_BAD_INPUT;
->>>>>>> ebcf7f7b
 
     _value;
     _variant = validVariants.default;
