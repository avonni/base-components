--- conflicted
+++ resolved
@@ -33,45 +33,6 @@
 -->
 
 <template>
-<<<<<<< HEAD
-    <label class={computedWrapperClass} for="avonni-input-toggle">
-        <template if:true={required}>
-            <abbr class="slds-required" title={i18n.required}>*</abbr>
-        </template>
-        <span class={computedLabelClass}>{label}</span>
-        <lightning-helptext
-            if:true={fieldLevelHelp}
-            content={fieldLevelHelp}
-            class="slds-m-right_x-small"
-        ></lightning-helptext>
-        <input
-            id="avonni-input-toggle"
-            accesskey={accessKey}
-            aria-label={ariaLabel}
-            checked={checked}
-            disabled={disabled}
-            name={name}
-            onblur={handleBlur}
-            onchange={handleChange}
-            onfocus={handleFocus}
-            readonly={readOnly}
-            required={required}
-            type="checkbox"
-            value={value}
-        />
-        <span
-            id="toggle-description"
-            class="slds-checkbox_faux_container"
-            aria-live="assertive"
-            data-toggle-description
-        >
-            <span class={computedFauxToggleClass}></span>
-            <span class="slds-checkbox_on">{messageToggleActive}</span>
-            <span class="slds-checkbox_off">{messageToggleInactive}</span>
-        </span>
-    </label>
-    <template if:true={helpMessage}>
-=======
     <div class="slds-show_inline-block">
         <label class={computedWrapperClass} for="avonni-input-toggle">
             <template if:true={required}>
@@ -111,7 +72,6 @@
     </div>
 
     <template if:false={valid}>
->>>>>>> 8e0635ba
         <div
             id="help-message"
             class="slds-form-element__help"
