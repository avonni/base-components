--- conflicted
+++ resolved
@@ -227,108 +227,40 @@
     it('Button Popover title', () => {
         element.title = 'This is a popover Title';
 
-<<<<<<< HEAD
         return Promise.resolve().then(() => {
             const header = element.shadowRoot.querySelector(
                 '.slds-text-heading_small'
             );
             expect(header.textContent).toBe('This is a popover Title');
         });
-=======
-        return Promise.resolve()
-            .then(() => {
-                const button = element.shadowRoot.querySelector(
-                    '[data-element-id="lightning-button"]'
-                );
-                element.focus();
-                button.focus();
-            })
-            .then(() => {
-                const header = element.shadowRoot.querySelector(
-                    '.slds-text-heading_small'
-                );
-                expect(header.textContent).toBe('This is a popover Title');
-            });
->>>>>>> a9024967
     });
 
     // popover size
     it('Button Popover popoverSize small', () => {
         element.popoverSize = 'small';
 
-<<<<<<< HEAD
         return Promise.resolve().then(() => {
             const popover = element.shadowRoot.querySelector('.slds-popover');
             expect(popover.className).toContain('slds-popover_small');
         });
-=======
-        return Promise.resolve()
-            .then(() => {
-                const button = element.shadowRoot.querySelector(
-                    '[data-element-id="lightning-button"]'
-                );
-                element.focus();
-                button.focus();
-            })
-            .then(() => {
-                const popover = element.shadowRoot.querySelector(
-                    '.slds-popover'
-                );
-                expect(popover.className).toContain('slds-popover_small');
-            });
->>>>>>> a9024967
     });
 
     it('Button Popover popoverSize medium', () => {
         element.popoverSize = 'medium';
 
-<<<<<<< HEAD
         return Promise.resolve().then(() => {
             const popover = element.shadowRoot.querySelector('.slds-popover');
             expect(popover.className).toContain('slds-popover_medium');
         });
-=======
-        return Promise.resolve()
-            .then(() => {
-                const button = element.shadowRoot.querySelector(
-                    '[data-element-id="lightning-button"]'
-                );
-                element.focus();
-                button.focus();
-            })
-            .then(() => {
-                const popover = element.shadowRoot.querySelector(
-                    '.slds-popover'
-                );
-                expect(popover.className).toContain('slds-popover_medium');
-            });
->>>>>>> a9024967
     });
 
     it('Button Popover popoverSize large', () => {
         element.popoverSize = 'large';
 
-<<<<<<< HEAD
         return Promise.resolve().then(() => {
             const popover = element.shadowRoot.querySelector('.slds-popover');
             expect(popover.className).toContain('slds-popover_large');
         });
-=======
-        return Promise.resolve()
-            .then(() => {
-                const button = element.shadowRoot.querySelector(
-                    '[data-element-id="lightning-button"]'
-                );
-                element.focus();
-                button.focus();
-            })
-            .then(() => {
-                const popover = element.shadowRoot.querySelector(
-                    '.slds-popover'
-                );
-                expect(popover.className).toContain('slds-popover_large');
-            });
->>>>>>> a9024967
     });
 
     // popover variant
@@ -339,236 +271,79 @@
             expect(popover.className).not.toContain('slds-popover_error');
             expect(popover.className).not.toContain('slds-popover_walkthrough');
         });
-<<<<<<< HEAD
-=======
-        document.body.appendChild(element);
-
-        element.triggers = 'focus';
-
-        return Promise.resolve()
-            .then(() => {
-                const button = element.shadowRoot.querySelector(
-                    '[data-element-id="lightning-button"]'
-                );
-                element.focus();
-                button.focus();
-            })
-            .then(() => {
-                const popover = element.shadowRoot.querySelector(
-                    '.slds-popover'
-                );
-                expect(popover.className).not.toContain('slds-popover_warning');
-                expect(popover.className).not.toContain('slds-popover_error');
-                expect(popover.className).not.toContain(
-                    'slds-popover_walkthrough'
-                );
-            });
->>>>>>> a9024967
     });
 
     it('Button Popover popoverVariant warning', () => {
         element.popoverVariant = 'warning';
 
-<<<<<<< HEAD
         return Promise.resolve().then(() => {
             const popover = element.shadowRoot.querySelector('.slds-popover');
             expect(popover.className).toContain('slds-popover_warning');
             expect(popover.className).not.toContain('slds-popover_error');
             expect(popover.className).not.toContain('slds-popover_walkthrough');
         });
-=======
-        return Promise.resolve()
-            .then(() => {
-                const button = element.shadowRoot.querySelector(
-                    '[data-element-id="lightning-button"]'
-                );
-                element.focus();
-                button.focus();
-            })
-            .then(() => {
-                const popover = element.shadowRoot.querySelector(
-                    '.slds-popover'
-                );
-                expect(popover.className).toContain('slds-popover_warning');
-                expect(popover.className).not.toContain('slds-popover_error');
-                expect(popover.className).not.toContain(
-                    'slds-popover_walkthrough'
-                );
-            });
->>>>>>> a9024967
     });
 
     it('Button Popover popoverVariant error', () => {
         element.popoverVariant = 'error';
 
-<<<<<<< HEAD
         return Promise.resolve().then(() => {
             const popover = element.shadowRoot.querySelector('.slds-popover');
             expect(popover.className).not.toContain('slds-popover_warning');
             expect(popover.className).toContain('slds-popover_error');
             expect(popover.className).not.toContain('slds-popover_walkthrough');
         });
-=======
-        return Promise.resolve()
-            .then(() => {
-                const button = element.shadowRoot.querySelector(
-                    '[data-element-id="lightning-button"]'
-                );
-                element.focus();
-                button.focus();
-            })
-            .then(() => {
-                const popover = element.shadowRoot.querySelector(
-                    '.slds-popover'
-                );
-                expect(popover.className).not.toContain('slds-popover_warning');
-                expect(popover.className).toContain('slds-popover_error');
-                expect(popover.className).not.toContain(
-                    'slds-popover_walkthrough'
-                );
-            });
->>>>>>> a9024967
     });
 
     it('Button Popover popoverVariant walkthrough', () => {
         element.popoverVariant = 'walkthrough';
 
-<<<<<<< HEAD
         return Promise.resolve().then(() => {
             const popover = element.shadowRoot.querySelector('.slds-popover');
             expect(popover.className).not.toContain('slds-popover_warning');
             expect(popover.className).not.toContain('slds-popover_error');
             expect(popover.className).toContain('slds-popover_walkthrough');
         });
-=======
-        return Promise.resolve()
-            .then(() => {
-                const button = element.shadowRoot.querySelector(
-                    '[data-element-id="lightning-button"]'
-                );
-                element.focus();
-                button.focus();
-            })
-            .then(() => {
-                const popover = element.shadowRoot.querySelector(
-                    '.slds-popover'
-                );
-                expect(popover.className).not.toContain('slds-popover_warning');
-                expect(popover.className).not.toContain('slds-popover_error');
-                expect(popover.className).toContain('slds-popover_walkthrough');
-            });
->>>>>>> a9024967
     });
 
     // placement
     it('Button Popover placement left', () => {
         element.placement = 'left';
 
-<<<<<<< HEAD
         return Promise.resolve().then(() => {
             const popover = element.shadowRoot.querySelector('.slds-popover');
             expect(popover.className).toContain('slds-nubbin_top-left');
             expect(popover.className).toContain('slds-dropdown_left');
         });
-=======
-        return Promise.resolve()
-            .then(() => {
-                const button = element.shadowRoot.querySelector(
-                    '[data-element-id="lightning-button"]'
-                );
-                element.focus();
-                button.focus();
-            })
-            .then(() => {
-                const popover = element.shadowRoot.querySelector(
-                    '.slds-popover'
-                );
-                expect(popover.className).toContain('slds-nubbin_top-left');
-                expect(popover.className).toContain('slds-dropdown_left');
-            });
->>>>>>> a9024967
     });
 
     it('Button Popover placement auto', () => {
         element.placement = 'auto';
 
-<<<<<<< HEAD
         return Promise.resolve().then(() => {
             const popover = element.shadowRoot.querySelector('.slds-popover');
             expect(popover.className).toContain('slds-dropdown_left');
         });
-=======
-        return Promise.resolve()
-            .then(() => {
-                const button = element.shadowRoot.querySelector(
-                    '[data-element-id="lightning-button"]'
-                );
-                element.focus();
-                button.focus();
-            })
-            .then(() => {
-                const popover = element.shadowRoot.querySelector(
-                    '.slds-popover'
-                );
-                expect(popover.className).toContain('slds-dropdown_left');
-            });
->>>>>>> a9024967
     });
 
     it('Button Popover placement center', () => {
         element.placement = 'center';
 
-<<<<<<< HEAD
         return Promise.resolve().then(() => {
             const popover = element.shadowRoot.querySelector('.slds-popover');
             expect(popover.className).toContain('slds-nubbin_top');
             expect(popover.className).toContain('slds-dropdown_center');
         });
-=======
-        return Promise.resolve()
-            .then(() => {
-                const button = element.shadowRoot.querySelector(
-                    '[data-element-id="lightning-button"]'
-                );
-                element.focus();
-                button.focus();
-            })
-            .then(() => {
-                const popover = element.shadowRoot.querySelector(
-                    '.slds-popover'
-                );
-                expect(popover.className).toContain('slds-nubbin_top');
-                expect(popover.className).toContain('slds-dropdown_center');
-            });
->>>>>>> a9024967
     });
 
     it('Button Popover placement right', () => {
         element.placement = 'right';
 
-<<<<<<< HEAD
         return Promise.resolve().then(() => {
             const popover = element.shadowRoot.querySelector('.slds-popover');
             expect(popover.className).toContain('slds-nubbin_top-right');
             expect(popover.className).toContain('slds-dropdown_right');
         });
-=======
-        return Promise.resolve()
-            .then(() => {
-                const button = element.shadowRoot.querySelector(
-                    '[data-element-id="lightning-button"]'
-                );
-                element.focus();
-                button.focus();
-            })
-            .then(() => {
-                const popover = element.shadowRoot.querySelector(
-                    '.slds-popover'
-                );
-                expect(popover.className).toContain('slds-nubbin_top-right');
-                expect(popover.className).toContain('slds-dropdown_right');
-            });
->>>>>>> a9024967
     });
 
     it('Button Popover placement bottom-left', () => {
@@ -611,7 +386,7 @@
 
         return Promise.resolve().then(() => {
             const spinner = element.shadowRoot.querySelector(
-                'lightning-spinner'
+                '[data-element-id="lightning-spinner"]'
             );
             expect(spinner).toBeTruthy();
         });
@@ -624,7 +399,7 @@
 
         return Promise.resolve().then(() => {
             const spinner = element.shadowRoot.querySelector(
-                'lightning-spinner'
+                '[data-element-id="lightning-spinner"]'
             );
             expect(spinner.alternativeText).toBe('This is a loading text');
         });
@@ -656,12 +431,6 @@
 
         return Promise.resolve()
             .then(() => {
-<<<<<<< HEAD
-=======
-                const button = element.shadowRoot.querySelector(
-                    '[data-element-id="lightning-button"]'
-                );
->>>>>>> a9024967
                 element.focus();
                 element.shadowRoot.querySelector('slot').click();
             })
@@ -676,15 +445,7 @@
     it('Button Popover method: open', () => {
         return Promise.resolve()
             .then(() => {
-<<<<<<< HEAD
                 element.open();
-=======
-                const button = element.shadowRoot.querySelector(
-                    '[data-element-id="lightning-button"]'
-                );
-                element.focus();
-                button.focus();
->>>>>>> a9024967
             })
             .then(() => {
                 const popover = element.shadowRoot.querySelector(
@@ -697,58 +458,39 @@
     it('Button Popover method: close', () => {
         return Promise.resolve()
             .then(() => {
-<<<<<<< HEAD
                 element.open();
                 element.close();
             })
             .then(() => {
                 const popover = element.shadowRoot.querySelector(
                     '.slds-popover'
-=======
+                );
+                expect(popover.className).toContain('slds-hide');
+            });
+    });
+
+    it('Button Popover triggers hover mouseenter', () => {
+        element.triggers = 'hover';
+
+        return Promise.resolve()
+            .then(() => {
                 const button = element.shadowRoot.querySelector(
                     '[data-element-id="lightning-button"]'
                 );
                 element.focus();
-                button.focus();
-            })
-            .then(() => {
-                const spinner = element.shadowRoot.querySelector(
-                    '[data-element-id="lightning-spinner"]'
->>>>>>> a9024967
-                );
-                expect(popover.className).toContain('slds-hide');
-            });
-    });
-
-    it('Button Popover triggers hover mouseenter', () => {
-        element.triggers = 'hover';
-
-        return Promise.resolve()
-            .then(() => {
-                const button = element.shadowRoot.querySelector(
-                    '[data-element-id="lightning-button"]'
-                );
-                element.focus();
                 button.dispatchEvent(new CustomEvent('mouseenter'));
             })
             .then(() => {
-<<<<<<< HEAD
                 expect(element.classList).toContain('slds-is-open');
                 const popover = element.shadowRoot.querySelector('.slds-show');
                 expect(popover).toBeTruthy();
-=======
-                const spinner = element.shadowRoot.querySelector(
-                    '[data-element-id="lightning-spinner"]'
-                );
-                expect(spinner.alternativeText).toBe('This is a loading text');
->>>>>>> a9024967
             });
     });
 
     it('Button Popover triggers hover mouseleave', () => {
         element.triggers = 'hover';
 
-        const button = element.shadowRoot.querySelector('lightning-button');
+        const button = element.shadowRoot.querySelector('[data-element-id="lightning-button"]');
         return Promise.resolve()
             .then(() => {
                 element.focus();
@@ -764,16 +506,12 @@
     it('Button Popover triggers focus blur', () => {
         element.triggers = 'focus';
 
-        const button = element.shadowRoot.querySelector('lightning-button');
-        return Promise.resolve()
-            .then(() => {
-<<<<<<< HEAD
+        const button = element.shadowRoot.querySelector(
+            '[data-element-id="lightning-button"]'
+        );
+        return Promise.resolve()
+            .then(() => {
                 button.focus();
-=======
-                const button = element.shadowRoot.querySelector(
-                    '[data-element-id="lightning-button"]'
-                );
->>>>>>> a9024967
                 element.focus();
                 button.dispatchEvent(new CustomEvent('blur'));
             })
@@ -787,7 +525,7 @@
     it('Button Popover triggers click popoverblur', () => {
         element.triggers = 'click';
 
-        const button = element.shadowRoot.querySelector('lightning-button');
+        const button = element.shadowRoot.querySelector('[data-element-id="lightning-button"]');
         const popover = element.shadowRoot.querySelector('.slds-popover');
         return Promise.resolve()
             .then(() => {
@@ -804,7 +542,7 @@
     it('Button Popover triggers hover popoverleave', () => {
         element.triggers = 'hover';
 
-        const button = element.shadowRoot.querySelector('lightning-button');
+        const button = element.shadowRoot.querySelector('[data-element-id="lightning-button"]');
         const popover = element.shadowRoot.querySelector('.slds-popover');
         return Promise.resolve()
             .then(() => {
@@ -821,7 +559,7 @@
     it('Button Popover triggers click slot click', () => {
         element.triggers = 'click';
 
-        const button = element.shadowRoot.querySelector('lightning-button');
+        const button = element.shadowRoot.querySelector('[data-element-id="lightning-button"]');
         const popover = element.shadowRoot.querySelector('.slds-popover');
         const slot = element.shadowRoot.querySelector('slot');
         return Promise.resolve()
