/**
 * BSD 3-Clause License
 *
 * Copyright (c) 2021, Avonni Labs, Inc.
 * All rights reserved.
 *
 * Redistribution and use in source and binary forms, with or without
 * modification, are permitted provided that the following conditions are met:
 *
 * - Redistributions of source code must retain the above copyright notice, this
 *   list of conditions and the following disclaimer.
 *
 * - Redistributions in binary form must reproduce the above copyright notice,
 *   this list of conditions and the following disclaimer in the documentation
 *   and/or other materials provided with the distribution.
 *
 * - Neither the name of the copyright holder nor the names of its
 *   contributors may be used to endorse or promote products derived from
 *   this software without specific prior written permission.
 *
 * THIS SOFTWARE IS PROVIDED BY THE COPYRIGHT HOLDERS AND CONTRIBUTORS "AS IS"
 * AND ANY EXPRESS OR IMPLIED WARRANTIES, INCLUDING, BUT NOT LIMITED TO, THE
 * IMPLIED WARRANTIES OF MERCHANTABILITY AND FITNESS FOR A PARTICULAR PURPOSE ARE
 * DISCLAIMED. IN NO EVENT SHALL THE COPYRIGHT HOLDER OR CONTRIBUTORS BE LIABLE
 * FOR ANY DIRECT, INDIRECT, INCIDENTAL, SPECIAL, EXEMPLARY, OR CONSEQUENTIAL
 * DAMAGES (INCLUDING, BUT NOT LIMITED TO, PROCUREMENT OF SUBSTITUTE GOODS OR
 * SERVICES; LOSS OF USE, DATA, OR PROFITS; OR BUSINESS INTERRUPTION) HOWEVER
 * CAUSED AND ON ANY THEORY OF LIABILITY, WHETHER IN CONTRACT, STRICT LIABILITY,
 * OR TORT (INCLUDING NEGLIGENCE OR OTHERWISE) ARISING IN ANY WAY OUT OF THE USE
 * OF THIS SOFTWARE, EVEN IF ADVISED OF THE POSSIBILITY OF SUCH DAMAGE.
 */

import { Datatable } from '../__examples__/datatable';
import {
    columnsAB,
    columnsCD,
    columnsEN,
    columnsOQ,
    columnsRZ,
    columnsSum,
    dataAB,
    dataCD,
    dataEN,
    dataOQ,
    dataRZ,
    dataSum
} from './data';

export default {
    title: 'Example/Datatable',
    argTypes: {
        columnWidthsMode: {
            name: 'column-widths-mode',
            control: {
                type: 'radio'
            },
            options: ['fixed', 'auto'],
            defaultValue: 'fixed',
            description:
                "Specifies how column widths are calculated. Set to 'fixed' for columns with equal widths. Set to 'auto' for column widths that are based on the width of the column content and the table width.",
            table: {
                type: { summary: 'string' },
                defaultValue: { summary: 'fixed' },
                category: 'Display'
            }
        },
        columns: {
            control: {
                type: 'object'
            },
            description:
                "Array of the columns object that's used to define the data types. Required properties include 'label', 'fieldName', and 'type'. The default type is 'text'. See the table below for more information.",
            table: {
                type: { summary: 'object[]' },
                category: 'Data'
            }
        },
        data: {
            control: {
                type: 'object'
            },
            description: 'The array of data to be displayed.',
            table: {
                type: { summary: 'object[]' },
                category: 'Data'
            }
        },
        defaultSortDirection: {
            name: 'default-sort-direction',
            control: {
                type: 'radio'
            },
            options: ['asc', 'desc'],
            defaultValue: 'asc',
            description:
                "Specifies the default sorting direction on an unsorted column. Valid options include 'asc' and 'desc'.",
            table: {
                type: { summary: 'string' },
                defaultValue: { summary: 'asc' },
                category: 'Data'
            }
        },
        draftValues: {
            name: 'draft-values',
            control: {
                type: 'object'
            },
            description:
                'The current values per row that are provided during inline edit.',
            table: {
                type: { summary: 'string[]' },
                category: 'Data'
            }
        },
        enableInfiniteLoading: {
            name: 'enable-infinite-loading',
            control: {
                type: 'boolean'
            },
            defaultvalue: false,
            description:
                'If present, you can load a subset of data and then display more when users scroll to the end of the table. Use with the onloadmore event handler to retrieve more data.',
            table: {
                type: { summary: 'boolean' },
                defaultValue: { summary: 'false' },
                category: 'Display'
            }
        },
        errors: {
            control: {
                type: 'object'
            },
            description:
                "Specifies an object containing information about cell level, row level, and table level errors. When it's set, error messages are displayed on the table accordingly.",
            table: {
                type: { summary: 'object' },
                category: 'Data'
            }
        },
        hideCheckboxColumn: {
            name: 'hide-checkbox-column',
            control: {
                type: 'boolean'
            },
            defaultvalue: false,
            description:
                'If present, the checkbox column for row selection is hidden.',
            table: {
                type: { summary: 'boolean' },
                defaultValue: { summary: 'false' },
                category: 'Display'
            }
        },
        hideTableHeader: {
            name: 'hide-table-header',
            control: {
                type: 'boolean'
            },
            defaultvalue: false,
            description: 'If present, the table header is hidden.',
            table: {
                type: { summary: 'boolean' },
                defaultValue: { summary: 'false' },
                category: 'Display'
            }
        },
        isLoading: {
            name: 'is-loading',
            control: {
                type: 'boolean'
            },
            defaultvalue: false,
            description:
                'If present, a spinner is shown to indicate that more data is loading.',
            table: {
                type: { summary: 'boolean' },
                defaultValue: { summary: 'false' },
                category: 'Display'
            }
        },
        keyField: {
            name: 'key-field',
            control: {
                type: 'text'
            },
            type: { required: true },
            description: 'Associates each row with a unique ID.',
            table: {
                type: { summary: 'string' },
                category: 'Data'
            }
        },
        loadMoreOffset: {
            name: 'load-more-offset',
            control: {
                type: 'number'
            },
            defaultValue: 20,
            description:
                "Determines when to trigger infinite loading based on how many pixels the table's scroll position is from the bottom of the table.",
            table: {
                type: { summary: 'number' },
                defaultValue: { summary: '20' },
                category: 'Display'
            }
        },
        maxColumnWidth: {
            name: 'max-column-width',
            control: {
                type: 'number'
            },
            defaultValue: 1000,
            description:
                'The maximum width for all columns. The default is 1000px.',
            table: {
                type: { summary: 'number' },
                defaultValue: { summary: '1000' },
                category: 'Display'
            }
        },
        maxRowSelection: {
            name: 'max-row-selection',
            control: {
                type: 'number'
            },
            defaultValue: 100,
            description:
                'The maximum number of rows that can be selected. Checkboxes are used for selection by default, and radio buttons are used when max-row-selection is 1.',
            table: {
                type: { summary: 'number' },
                category: 'Display'
            }
        },
        minColumnWidth: {
            name: 'min-column-width',
            control: {
                type: 'number'
            },
            defaultValue: 50,
            description:
                'The minimum width for all columns. The default is 50px.',
            table: {
                type: { summary: 'number' },
                defaultValue: { summary: '50' },
                category: 'Display'
            }
        },
        resizeColumnDisabled: {
            name: 'resize-column-disabled',
            control: {
                type: 'boolean'
            },
            defaultValue: false,
            description: 'If present, column resizing is disabled.',
            table: {
                type: { summary: 'boolean' },
                defaultValue: { summary: 'false' },
                category: 'Display'
            }
        },
        resizeStep: {
            name: 'resize-step',
            control: {
                type: 'number'
            },
            defaultValue: 10,
            description:
                'The width to resize the column when a user presses left or right arrow. The default is 10px.',
            table: {
                type: { summary: 'number' },
                defaultValue: { summary: '10' },
                category: 'Display'
            }
        },
        rowNumberOffset: {
            name: 'row-number-offset',
            control: {
                type: 'number'
            },
            defaultValue: 0,
            description:
                'Determines where to start counting the row number. The default is 0.',
            table: {
                type: { summary: 'number' },
                defaultValue: { summary: '0' },
                category: 'Display'
            }
        },
        selectedRows: {
            name: 'selected-rows',
            control: {
                type: 'object'
            },
            defaultValue: [],
            description:
                'Enables programmatic row selection with a list of key-field values.',
            table: {
                type: { summary: 'string[]' },
                category: 'Display'
            }
        },
        showRowNumberColumn: {
            name: 'show-row-number-column',
            control: {
                type: 'boolean'
            },
            defaultValue: false,
            description:
                'If present, the row numbers are shown in the first column.',
            table: {
                type: { summary: 'string[]' },
                defaultValue: { summary: 'false' },
                category: 'Display'
            }
        },
        sortedBy: {
            name: 'sorted-by',
            control: {
                type: 'text'
            },
            description:
                'The column fieldName that controls the sorting order. Sort the data using the onsort event handler.',
            table: {
                type: { summary: 'string' },
                category: 'Data'
            }
        },
        sortedDirection: {
            name: 'sorted-direction',
            control: {
                type: 'radio'
            },
            options: ['asc', 'desc'],
            defaultValue: 'asc',
            description:
                "Specifies the sorting direction. Sort the data using the onsort event handler. Valid options include 'asc' and 'desc'.",
            table: {
                type: { summary: 'string' },
                category: 'Data'
            }
        },
        suppressBottomBar: {
            name: 'suppress-bottom-bar',
            control: {
                type: 'boolean'
            },
            defaultValue: false,
            description:
                'If present, the footer that displays the Save and Cancel buttons is hidden during inline editing.',
            table: {
                type: { summary: 'boolean' },
                defaultValue: { summary: 'false' },
                category: 'Display'
            }
        },
        wrapTextMaxLines: {
            name: 'wrap-text-max-lines',
            description:
                'This value specifies the number of lines after which the content will be cut off and hidden. It must be at least 1 or more. The text in the last line is truncated and shown with an ellipsis.',
            table: {
                type: { summary: 'number' },
                category: 'Display'
            }
        },
        renderConfig: {
            name: 'render-config',
            description:
                'Reserved for internal use. Enables and configures advanced rendering modes.',
            table: {
                category: 'Display'
            }
        }
    }
};

const Template = (args) => Datatable(args);

export const DataTypesFromAToB = Template.bind({});
DataTypesFromAToB.args = {
    columns: columnsAB,
    data: dataAB,
    keyField: 'id',
    columnWidthsMode: 'auto'
};

export const DataTypesFromCToD = Template.bind({});
DataTypesFromCToD.args = {
    columns: columnsCD,
    data: dataCD,
    keyField: 'id',
    columnWidthsMode: 'auto',
    draftValues: [
        {
            colorPicker: '#76ded9',
            id: '1'
        },
        {
            currency: '3044',
            id: '3'
        }
    ],
    errors: {
        rows: {
            2: {
                title: 'Invalid',
                messages: ['The color picked is invalid.'],
                fieldNames: ['colorPicker']
            }
        }
    }
};
<<<<<<< HEAD

=======
>>>>>>> a26877cb
export const DataTypesFromEToN = Template.bind({});
DataTypesFromEToN.args = {
    columns: columnsEN,
    data: dataEN,
    keyField: 'id',
    columnWidthsMode: 'auto',
    hideCheckboxColumn: true
};

export const DataTypesFromOToQ = Template.bind({});
DataTypesFromOToQ.args = {
    columns: columnsOQ,
    data: dataOQ,
    keyField: 'id',
    columnWidthsMode: 'auto',
    selectedRows: ['2']
};

export const DataTypesFromRToZ = Template.bind({});
DataTypesFromRToZ.args = {
    columns: columnsRZ,
    data: dataRZ,
    keyField: 'id',
    columnWidthsMode: 'auto'
};

export const summarizations = Template.bind({});
summarizations.args = {
    columns: columnsSum,
    data: dataSum,
    keyField: 'id',
    columnWidthsMode: 'auto'
};<|MERGE_RESOLUTION|>--- conflicted
+++ resolved
@@ -409,10 +409,6 @@
         }
     }
 };
-<<<<<<< HEAD
-
-=======
->>>>>>> a26877cb
 export const DataTypesFromEToN = Template.bind({});
 DataTypesFromEToN.args = {
     columns: columnsEN,
