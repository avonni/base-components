/**
 * BSD 3-Clause License
 *
 * Copyright (c) 2021, Avonni Labs, Inc.
 * All rights reserved.
 *
 * Redistribution and use in source and binary forms, with or without
 * modification, are permitted provided that the following conditions are met:
 *
 * - Redistributions of source code must retain the above copyright notice, this
 *   list of conditions and the following disclaimer.
 *
 * - Redistributions in binary form must reproduce the above copyright notice,
 *   this list of conditions and the following disclaimer in the documentation
 *   and/or other materials provided with the distribution.
 *
 * - Neither the name of the copyright holder nor the names of its
 *   contributors may be used to endorse or promote products derived from
 *   this software without specific prior written permission.
 *
 * THIS SOFTWARE IS PROVIDED BY THE COPYRIGHT HOLDERS AND CONTRIBUTORS "AS IS"
 * AND ANY EXPRESS OR IMPLIED WARRANTIES, INCLUDING, BUT NOT LIMITED TO, THE
 * IMPLIED WARRANTIES OF MERCHANTABILITY AND FITNESS FOR A PARTICULAR PURPOSE ARE
 * DISCLAIMED. IN NO EVENT SHALL THE COPYRIGHT HOLDER OR CONTRIBUTORS BE LIABLE
 * FOR ANY DIRECT, INDIRECT, INCIDENTAL, SPECIAL, EXEMPLARY, OR CONSEQUENTIAL
 * DAMAGES (INCLUDING, BUT NOT LIMITED TO, PROCUREMENT OF SUBSTITUTE GOODS OR
 * SERVICES; LOSS OF USE, DATA, OR PROFITS; OR BUSINESS INTERRUPTION) HOWEVER
 * CAUSED AND ON ANY THEORY OF LIABILITY, WHETHER IN CONTRACT, STRICT LIABILITY,
 * OR TORT (INCLUDING NEGLIGENCE OR OTHERWISE) ARISING IN ANY WAY OUT OF THE USE
 * OF THIS SOFTWARE, EVEN IF ADVISED OF THE POSSIBILITY OF SUCH DAMAGE.
 */

import { Datatable } from '../__examples__/datatable';
import {
    columnsAB,
    columnsCD,
    columnsEN,
    columnsOQ,
    columnsRZ,
    columnsSum,
<<<<<<< HEAD
    columnsGroupBy,
    dataAB,
    dataCD,
    dataEN,
    dataOQ,
    dataRZ,
    dataSum,
    dataGroupBy
=======
    recordsAB,
    recordsCD,
    recordsEN,
    recordsOQ,
    recordsRZ,
    recordsSum
>>>>>>> 9da1fbea
} from './data';

export default {
    title: 'Example/Datatable',
    argTypes: {
        columnWidthsMode: {
            name: 'column-widths-mode',
            control: {
                type: 'radio'
            },
            options: ['fixed', 'auto'],
            defaultValue: 'fixed',
            description:
                "Specifies how column widths are calculated. Set to 'fixed' for columns with equal widths. Set to 'auto' for column widths that are based on the width of the column content and the table width.",
            table: {
                type: { summary: 'string' },
                defaultValue: { summary: 'fixed' },
                category: 'Display'
            }
        },
        columns: {
            control: {
                type: 'object'
            },
            description:
                "Array of the columns object that's used to define the data types. Required properties include 'label', 'fieldName', and 'type'. The default type is 'text'. See the table below for more information.",
            table: {
                type: { summary: 'object[]' },
                category: 'Data'
            }
        },
        records: {
            control: {
                type: 'object'
            },
            description: 'The array of data to be displayed.',
            table: {
                type: { summary: 'object[]' },
                category: 'Data'
            }
        },
        defaultSortDirection: {
            name: 'default-sort-direction',
            control: {
                type: 'radio'
            },
            options: ['asc', 'desc'],
            defaultValue: 'asc',
            description:
                "Specifies the default sorting direction on an unsorted column. Valid options include 'asc' and 'desc'.",
            table: {
                type: { summary: 'string' },
                defaultValue: { summary: 'asc' },
                category: 'Data'
            }
        },
        draftValues: {
            name: 'draft-values',
            control: {
                type: 'object'
            },
            description:
                'The current values per row that are provided during inline edit.',
            table: {
                type: { summary: 'string[]' },
                category: 'Data'
            }
        },
        enableInfiniteLoading: {
            name: 'enable-infinite-loading',
            control: {
                type: 'boolean'
            },
            defaultvalue: false,
            description:
                'If present, you can load a subset of data and then display more when users scroll to the end of the table. Use with the onloadmore event handler to retrieve more data.',
            table: {
                type: { summary: 'boolean' },
                defaultValue: { summary: 'false' },
                category: 'Display'
            }
        },
        errors: {
            control: {
                type: 'object'
            },
            description:
                "Specifies an object containing information about cell level, row level, and table level errors. When it's set, error messages are displayed on the table accordingly.",
            table: {
                type: { summary: 'object' },
                category: 'Data'
            }
        },
        groupBy: {
            name: 'group-by',
            control: {
                type: 'text'
            },
            description:
                'If present, the value will define how the data will be grouped.',
            table: {
                type: { summary: 'string' },
                category: 'Data'
            }
        },
        hideCheckboxColumn: {
            name: 'hide-checkbox-column',
            control: {
                type: 'boolean'
            },
            defaultvalue: false,
            description:
                'If present, the checkbox column for row selection is hidden.',
            table: {
                type: { summary: 'boolean' },
                defaultValue: { summary: 'false' },
                category: 'Display'
            }
        },
        hideTableHeader: {
            name: 'hide-table-header',
            control: {
                type: 'boolean'
            },
            defaultvalue: false,
            description: 'If present, the table header is hidden.',
            table: {
                type: { summary: 'boolean' },
                defaultValue: { summary: 'false' },
                category: 'Display'
            }
        },
        isLoading: {
            name: 'is-loading',
            control: {
                type: 'boolean'
            },
            defaultvalue: false,
            description:
                'If present, a spinner is shown to indicate that more data is loading.',
            table: {
                type: { summary: 'boolean' },
                defaultValue: { summary: 'false' },
                category: 'Display'
            }
        },
        keyField: {
            name: 'key-field',
            control: {
                type: 'text'
            },
            type: { required: true },
            description: 'Associates each row with a unique ID.',
            table: {
                type: { summary: 'string' },
                category: 'Data'
            }
        },
        loadMoreOffset: {
            name: 'load-more-offset',
            control: {
                type: 'number'
            },
            defaultValue: 20,
            description:
                "Determines when to trigger infinite loading based on how many pixels the table's scroll position is from the bottom of the table.",
            table: {
                type: { summary: 'number' },
                defaultValue: { summary: '20' },
                category: 'Display'
            }
        },
        maxColumnWidth: {
            name: 'max-column-width',
            control: {
                type: 'number'
            },
            defaultValue: 1000,
            description:
                'The maximum width for all columns. The default is 1000px.',
            table: {
                type: { summary: 'number' },
                defaultValue: { summary: '1000' },
                category: 'Display'
            }
        },
        maxRowSelection: {
            name: 'max-row-selection',
            control: {
                type: 'number'
            },
            defaultValue: 100,
            description:
                'The maximum number of rows that can be selected. Checkboxes are used for selection by default, and radio buttons are used when max-row-selection is 1.',
            table: {
                type: { summary: 'number' },
                category: 'Display'
            }
        },
        minColumnWidth: {
            name: 'min-column-width',
            control: {
                type: 'number'
            },
            defaultValue: 50,
            description:
                'The minimum width for all columns. The default is 50px.',
            table: {
                type: { summary: 'number' },
                defaultValue: { summary: '50' },
                category: 'Display'
            }
        },
        resizeColumnDisabled: {
            name: 'resize-column-disabled',
            control: {
                type: 'boolean'
            },
            defaultValue: false,
            description: 'If present, column resizing is disabled.',
            table: {
                type: { summary: 'boolean' },
                defaultValue: { summary: 'false' },
                category: 'Display'
            }
        },
        resizeStep: {
            name: 'resize-step',
            control: {
                type: 'number'
            },
            defaultValue: 10,
            description:
                'The width to resize the column when a user presses left or right arrow. The default is 10px.',
            table: {
                type: { summary: 'number' },
                defaultValue: { summary: '10' },
                category: 'Display'
            }
        },
        rowNumberOffset: {
            name: 'row-number-offset',
            control: {
                type: 'number'
            },
            defaultValue: 0,
            description:
                'Determines where to start counting the row number. The default is 0.',
            table: {
                type: { summary: 'number' },
                defaultValue: { summary: '0' },
                category: 'Display'
            }
        },
        selectedRows: {
            name: 'selected-rows',
            control: {
                type: 'object'
            },
            defaultValue: [],
            description:
                'Enables programmatic row selection with a list of key-field values.',
            table: {
                type: { summary: 'string[]' },
                category: 'Display'
            }
        },
        showRowNumberColumn: {
            name: 'show-row-number-column',
            control: {
                type: 'boolean'
            },
            defaultValue: false,
            description:
                'If present, the row numbers are shown in the first column.',
            table: {
                type: { summary: 'string[]' },
                defaultValue: { summary: 'false' },
                category: 'Display'
            }
        },
        sortedBy: {
            name: 'sorted-by',
            control: {
                type: 'text'
            },
            description:
                'The column fieldName that controls the sorting order. Sort the data using the onsort event handler.',
            table: {
                type: { summary: 'string' },
                category: 'Data'
            }
        },
        sortedDirection: {
            name: 'sorted-direction',
            control: {
                type: 'radio'
            },
            options: ['asc', 'desc'],
            defaultValue: 'asc',
            description:
                "Specifies the sorting direction. Sort the data using the onsort event handler. Valid options include 'asc' and 'desc'.",
            table: {
                type: { summary: 'string' },
                category: 'Data'
            }
        },
        suppressBottomBar: {
            name: 'suppress-bottom-bar',
            control: {
                type: 'boolean'
            },
            defaultValue: false,
            description:
                'If present, the footer that displays the Save and Cancel buttons is hidden during inline editing.',
            table: {
                type: { summary: 'boolean' },
                defaultValue: { summary: 'false' },
                category: 'Display'
            }
        },
        wrapTextMaxLines: {
            name: 'wrap-text-max-lines',
            description:
                'This value specifies the number of lines after which the content will be cut off and hidden. It must be at least 1 or more. The text in the last line is truncated and shown with an ellipsis.',
            table: {
                type: { summary: 'number' },
                category: 'Display'
            }
        },
        renderConfig: {
            name: 'render-config',
            description:
                'Reserved for internal use. Enables and configures advanced rendering modes.',
            table: {
                category: 'Display'
            }
        }
    }
};

const Template = (args) => Datatable(args);

export const DataTypesFromAToB = Template.bind({});
DataTypesFromAToB.args = {
    columns: columnsAB,
    records: recordsAB,
    keyField: 'id',
    columnWidthsMode: 'auto'
};

export const DataTypesFromCToD = Template.bind({});
DataTypesFromCToD.args = {
    columns: columnsCD,
    records: recordsCD,
    keyField: 'id',
    columnWidthsMode: 'auto',
    draftValues: [
        {
            colorPicker: '#76ded9',
            id: '1'
        },
        {
            currency: '3044',
            id: '3'
        }
    ],
    errors: {
        rows: {
            2: {
                title: 'Invalid',
                messages: ['The color picked is invalid.'],
                fieldNames: ['colorPicker']
            }
        }
    }
};
export const DataTypesFromEToN = Template.bind({});
DataTypesFromEToN.args = {
    columns: columnsEN,
    records: recordsEN,
    keyField: 'id',
    columnWidthsMode: 'auto',
    hideCheckboxColumn: true
};

export const DataTypesFromOToQ = Template.bind({});
DataTypesFromOToQ.args = {
    columns: columnsOQ,
    records: recordsOQ,
    keyField: 'id',
    columnWidthsMode: 'auto',
    selectedRows: ['2']
};

export const DataTypesFromRToZ = Template.bind({});
DataTypesFromRToZ.args = {
    columns: columnsRZ,
    records: recordsRZ,
    keyField: 'id',
    columnWidthsMode: 'auto'
};

export const DatatableWithSummarizeTypes = Template.bind({});
DatatableWithSummarizeTypes.args = {
    columns: columnsSum,
    records: recordsSum,
    keyField: 'id',
    columnWidthsMode: 'auto'
};

export const DatatableWithGroupBy = Template.bind({});
DatatableWithGroupBy.args = {
    columns: columnsGroupBy,
    data: dataGroupBy,
    keyField: 'id',
    columnWidthsMode: 'auto',
    groupBy: 'city'
};<|MERGE_RESOLUTION|>--- conflicted
+++ resolved
@@ -38,23 +38,14 @@
     columnsOQ,
     columnsRZ,
     columnsSum,
-<<<<<<< HEAD
     columnsGroupBy,
-    dataAB,
-    dataCD,
-    dataEN,
-    dataOQ,
-    dataRZ,
-    dataSum,
-    dataGroupBy
-=======
     recordsAB,
     recordsCD,
     recordsEN,
     recordsOQ,
     recordsRZ,
-    recordsSum
->>>>>>> 9da1fbea
+    recordsSum,
+    recordsGroupBy
 } from './data';
 
 export default {
@@ -469,7 +460,7 @@
 export const DatatableWithGroupBy = Template.bind({});
 DatatableWithGroupBy.args = {
     columns: columnsGroupBy,
-    data: dataGroupBy,
+    data: recordsGroupBy,
     keyField: 'id',
     columnWidthsMode: 'auto',
     groupBy: 'city'
