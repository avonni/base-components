/**
 * BSD 3-Clause License
 *
 * Copyright (c) 2021, Avonni Labs, Inc.
 * All rights reserved.
 *
 * Redistribution and use in source and binary forms, with or without
 * modification, are permitted provided that the following conditions are met:
 *
 * - Redistributions of source code must retain the above copyright notice, this
 *   list of conditions and the following disclaimer.
 *
 * - Redistributions in binary form must reproduce the above copyright notice,
 *   this list of conditions and the following disclaimer in the documentation
 *   and/or other materials provided with the distribution.
 *
 * - Neither the name of the copyright holder nor the names of its
 *   contributors may be used to endorse or promote products derived from
 *   this software without specific prior written permission.
 *
 * THIS SOFTWARE IS PROVIDED BY THE COPYRIGHT HOLDERS AND CONTRIBUTORS "AS IS"
 * AND ANY EXPRESS OR IMPLIED WARRANTIES, INCLUDING, BUT NOT LIMITED TO, THE
 * IMPLIED WARRANTIES OF MERCHANTABILITY AND FITNESS FOR A PARTICULAR PURPOSE ARE
 * DISCLAIMED. IN NO EVENT SHALL THE COPYRIGHT HOLDER OR CONTRIBUTORS BE LIABLE
 * FOR ANY DIRECT, INDIRECT, INCIDENTAL, SPECIAL, EXEMPLARY, OR CONSEQUENTIAL
 * DAMAGES (INCLUDING, BUT NOT LIMITED TO, PROCUREMENT OF SUBSTITUTE GOODS OR
 * SERVICES; LOSS OF USE, DATA, OR PROFITS; OR BUSINESS INTERRUPTION) HOWEVER
 * CAUSED AND ON ANY THEORY OF LIABILITY, WHETHER IN CONTRACT, STRICT LIABILITY,
 * OR TORT (INCLUDING NEGLIGENCE OR OTHERWISE) ARISING IN ANY WAY OUT OF THE USE
 * OF THIS SOFTWARE, EVEN IF ADVISED OF THE POSSIBILITY OF SUCH DAMAGE.
 */

const avatarGroupItems = [
    {
        fallbackIconName: 'standard:person_account',
        initials: 'NG',
        src: 'https://www.lightningdesignsystem.com/assets/images/avatar2.jpg',
        alternativeText: 'Nina Gomez'
    },
    {
        fallbackIconName: 'standard:person_account',
        initials: 'DM',
        src: 'https://www.lightningdesignsystem.com/assets/images/avatar1.jpg',
        alternativeText: 'Dave McKinsley'
    },
    {
        fallbackIconName: 'standard:person_account',
        initials: 'JP',
        alternativeText: 'Jung Phung'
    },
    {
        fallbackIconName: 'standard:person_account',
        secondaryText: 'Approved',
        alternativeText: 'Lily Murray'
    },
    {
        fallbackIconName: 'standard:person_account',
        initials: 'RM',
        src: 'https://www.lightningdesignsystem.com/assets/images/avatar3.jpg',
        alternativeText: 'Reginald Martin'
    }
];

const options = [
    {
        label: 'Burlington Textiles Corp of America',
        value: 'no-avatar-burlington'
    },
    {
        label: 'Dickenson plc',
        value: 'no-avatar-dickenson'
    },
    {
        label: 'United Oil SLA',
        value: 'no-avatar-oil-sla'
    },
    {
        label: 'United Oil Standby Generators',
        value: 'no-avatar-united-oil'
    },
    {
        label: 'Edge Communication',
        value: 'no-avatar-edge'
    }
];

const groups = [
    {
        label: 'Accounts',
        value: 'accounts'
    },
    {
        label: 'Opportunities',
        value: 'opportunities'
    },
    {
        label: 'Closed',
        value: 'closed'
    },
    {
        label: 'Won',
        value: 'won'
    }
];

const columnsAB = [
    {
        label: 'Action',
        fieldName: 'action',
        type: 'action',
        typeAttributes: {
            rowActions: [
                {
                    label: 'Add',
                    name: 'add',
                    iconName: 'utility:add'
                },
                {
                    label: 'Delete',
                    name: 'delete',
                    iconName: 'utility:delete'
                }
            ],
            menuAlignment: 'left'
        }
    },
    {
        label: 'Avatar',
        fieldName: 'avatar',
        type: 'avatar',
        typeAttributes: {
            alternativeText: 'Avatar',
            entityIconName: { fieldName: 'avatarEntityIconName' },
            fallbackIconName: { fieldName: 'avatarFallbackIconName' },
            initials: { fieldName: 'avatarInitials' },
            size: 'large',
            primaryText: { fieldName: 'avatarPrimaryText' },
            secondaryText: { fieldName: 'avatarSecondaryText' },
            status: { fieldName: 'avatarStatus' }
        },
        actions: [
            { label: 'All', checked: true, name: 'all' },
            { label: 'Published', checked: false, name: 'show_published' },
            { label: 'Unpublished', checked: false, name: 'show_unpublished' }
        ]
    },
    {
        label: 'Avatar Group',
        fieldName: 'avatarGroup',
        type: 'avatar-group',
        typeAttributes: {
            variant: 'circle',
            maxCount: 3,
            size: 'small',
            actionIconName: 'utility:add',
            name: { fieldName: 'avatarGroupName' }
        }
    },
    {
        label: 'Badge',
        fieldName: 'badge',
        type: 'badge',
        typeAttributes: {
            variant: { fieldName: 'badgeVariant' }
        }
    },
    {
        label: 'Boolean',
        fieldName: 'boolean',
        type: 'boolean',
        editable: true
    },
    {
        label: 'Button',
        fieldName: 'button',
        type: 'button',
        typeAttributes: {
            disabled: { fieldName: 'buttonDisabled' },
            label: { fieldName: 'avatarPrimaryText' }
        }
    },
    {
        label: 'Button icon',
        fieldName: 'buttonIcon',
        type: 'button-icon',
        typeAttributes: {
            disabled: { fieldName: 'buttonIconDisabled' },
            iconName: 'utility:alert'
        }
    }
];

const columnsCE = [
    {
        label: 'Checkbox button',
        fieldName: 'checkboxButton',
        type: 'checkbox-button',
        typeAttributes: {
            disabled: { fieldName: 'checkboxButtonDisabled' },
            label: 'Checkbox'
        },
        editable: true
    },
    {
        label: 'Color Picker',
        fieldName: 'colorPicker',
        type: 'color-picker',
        typeAttributes: {
            colors: [
                '#00a1e0',
                '#16325c',
                '#76ded9',
                '#08a69e',
                '#e2ce7d',
                '#e69f00'
            ],
            disabled: { fieldName: 'colorPickerDisabled' },
            label: 'Pick a color',
            opacity: true
        },
        fixedWidth: 190,
        editable: true
    },
    {
        label: 'Combobox',
        fieldName: 'combobox',
        type: 'combobox',
        typeAttributes: {
            label: 'Simple Combobox',
            options: { fieldName: 'options' },
            isMultiSelect: { fieldName: 'isMultiSelect' }
        },
        editable: true,
        fixedWidth: 300
    },
    {
        label: 'Currency',
        fieldName: 'currency',
        type: 'currency',
        typeAttributes: {
            currencyCode: 'CAD'
        },
        editable: true
    },
    {
        label: 'Date',
        fieldName: 'date',
        type: 'date',
        typeAttributes: {
            day: 'numeric',
            month: 'long',
            year: 'numeric',
            hour: '2-digit',
            timeZone: 'Pacific/Honolulu'
        },
        editable: true
    },
    {
        label: 'Date local',
        fieldName: 'dateLocal',
        type: 'date-local',
        typeAttributes: {
            day: 'numeric',
            month: 'long',
            year: 'numeric'
        },
        editable: true
    },
    {
        label: 'Dynamic icon',
        fieldName: 'dynamicIcon',
        type: 'dynamic-icon',
        typeAttributes: {
            alternativeText: { fieldName: 'dynamicIcon' },
            option: { fieldName: 'dynamicIconOption' }
        }
    },
    {
        label: 'Email',
        fieldName: 'email',
        type: 'email',
        editable: true,
        initialWidth: 225
    }
];

const columnsFL = [
    {
        label: 'Formatted Rich Text',
        fieldName: 'formattedRichText',
        type: 'formatted-rich-text',
        editable: true
    },
    {
        label: 'Image',
        fieldName: 'image',
        type: 'image',
        typeAttributes: {
            alt: { fieldName: 'avatarPrimaryText' },
            blank: { fieldName: 'imageBlank' },
            blankColor: { fieldName: 'imageBlankColor' },
            width: 100,
            height: { fieldName: 'imageHeight' }
        },
        actions: [
            { label: 'All', checked: true, name: 'all' },
            { label: 'Published', checked: false, name: 'show_published' },
            { label: 'Unpublished', checked: false, name: 'show_unpublished' }
        ]
    },
    {
        label: 'Input Counter',
        fieldName: 'inputCounter',
        type: 'input-counter',
        typeAttributes: {
            disabled: { fieldName: 'inputCounterDisabled' },
            label: 'Counter',
            step: { fieldName: 'inputCounterStep' }
        },
        editable: true,
        cellAttributes: {
            alignment: 'center'
        }
    },
    {
        label: 'Input Date Range',
        fieldName: 'inputDateRange',
        type: 'input-date-range',
        typeAttributes: {
            label: 'Date range',
            disabled: { fieldName: 'inputDateRangeDisabled' },
            dateStyle: 'short',
            labelStartDate: 'Start',
            labelEndDate: 'End'
        },
        editable: true
    },
    {
        label: 'Input Rich Text',
        fieldName: 'inputRichText',
        type: 'input-rich-text',
        typeAttributes: {
            disabled: { fieldName: 'inputRichTextDisabled' }
        },
        editable: true
    },
    {
        label: 'Input Toggle',
        fieldName: 'inputToggle',
        type: 'input-toggle',
        typeAttributes: {
            disabled: { fieldName: 'inputToggleDisabled' },
            size: 'large',
            label: 'Toggle'
        },
        editable: true,
        cellAttributes: {
            alignment: 'center'
        }
    },
    {
        label: 'Location',
        type: 'location',
        fieldName: 'location',
        editable: true
    }
];

const columnsNQ = [
    {
        label: 'Number',
        type: 'number',
        fieldName: 'number',
        editable: true,
        typeAttributes: {
            minimumFractionDigits: 2
        }
    },
    {
        label: 'Percent',
        fieldName: 'percent',
        type: 'percent',
        editable: true
    },
    {
        label: 'Phone',
        fieldName: 'phone',
        type: 'phone',
        editable: true
    },
    {
        label: 'Progress Bar',
        fieldName: 'progress',
        type: 'progress-bar',
        typeAttributes: {
            referenceLines: { fieldName: 'progressBarReferenceLines' },
            theme: { fieldName: 'progressBarTheme' },
            variant: 'circular',
            thickness: 'large'
        },
        initialWidth: 150
    },
    {
        label: 'Progress Circle',
        fieldName: 'progress',
        type: 'progress-circle',
        typeAttributes: {
            thickness: 'large',
            size: 'small',
            color: { fieldName: 'progressCircleColor' }
        }
    },
    {
        label: 'Progress Ring',
        fieldName: 'progress',
        type: 'progress-ring',
        typeAttributes: {
            variant: { fieldName: 'progressRingVariant' },
            size: 'large'
        }
    },
    {
        label: 'QR Code',
        fieldName: 'qrcode',
        type: 'qrcode',
        typeAttributes: {
            borderColor: { fieldName: 'qrcodeBorderColor' },
            borderWidth: { fieldName: 'qrcodeBorderWidth' },
            size: 50
        }
    }
];

const columnsRZ = [
    {
        label: 'Rating',
        fieldName: 'rating',
        type: 'rating',
        typeAttributes: {
            iconName: 'utility:favorite',
            label: 'Rating on 5',
            disabled: { fieldName: 'ratingDisabled' }
        },
        editable: true,
        initialWidth: 200
    },
    {
        label: 'Slider',
        fieldName: 'slider',
        type: 'slider',
        typeAttributes: {
            disabled: { fieldName: 'sliderDisabled' },
            label: 'Slider',
            step: { fieldName: 'sliderStep' }
        },
        editable: true
    },
    {
        label: 'Text',
        fieldName: 'text',
        type: 'text',
        editable: true
    },
    {
        label: 'Text Area',
        fieldName: 'textarea',
        type: 'textarea',
        typeAttributes: {
            disabled: { fieldName: 'textareaDisabled' },
            label: 'Text area'
        },
        editable: true
    },
    {
        label: 'URL',
        fieldName: 'url',
        type: 'url',
        typeAttributes: {
            label: { fieldName: 'urlLabel' },
            target: '_blank'
        }
    },
    {
        label: 'URLS',
        fieldName: 'urls',
        type: 'urls',
        typeAttributes: {
            urls: { fieldName: 'urls' }
        }
    }
];

const recordsAB = [
    {
        id: 1,
        avatar: 'https://www.lightningdesignsystem.com/assets/images/avatar2.jpg',
        avatarInitials: 'NG',
        avatarSecondaryText: 'Approved',
        avatarStatus: 'approved',
        avatarPrimaryText: 'Nina Gomez',
        avatarFallbackIconName: 'standard:person_account',
        avatarGroup: [
            avatarGroupItems[1],
            avatarGroupItems[4],
            avatarGroupItems[3]
        ],
        avatarGroupName: 'avatar-group-1',
        badge: 'approved',
        badgeVariant: 'success',
        boolean: true
    },
    {
        id: 2,
        avatar: 'https://www.lightningdesignsystem.com/assets/images/avatar1.jpg',
        avatarFallbackIconName: 'standard:person_account',
        avatarInitials: 'DM',
        avatarSecondaryText: 'Declined',
        avatarStatus: 'declined',
        avatarPrimaryText: 'Dave McKinsley',
        avatarGroup: [
            avatarGroupItems[0],
            avatarGroupItems[3],
            avatarGroupItems[4],
            avatarGroupItems[2]
        ],
        avatarGroupName: 'avatar-group-2',
        badge: 'declined',
        badgeVariant: 'error',
        boolean: false
    },
    {
        id: 3,
        avatarFallbackIconName: 'standard:person_account',
        avatarInitials: 'JP',
        avatarSecondaryText: 'Unknown',
        avatarStatus: 'unknown',
        avatarEntityIconName: 'standard:article',
        avatarPrimaryText: 'Jung Phung',
        avatarGroup: [
            avatarGroupItems[0],
            avatarGroupItems[1],
            avatarGroupItems[3]
        ],
        avatarGroupName: 'avatar-group-3',
        badge: 'unknown',
        badgeVariant: 'inverse',
        buttonDisabled: true,
        buttonIconDisabled: true
    },
    {
        id: 4,
        avatarFallbackIconName: 'standard:person_account',
        avatarSecondaryText: 'Approved',
        avatarStatus: 'approved',
        avatarPrimaryText: 'Lily Murray',
        avatarGroup: [
            avatarGroupItems[1],
            avatarGroupItems[2],
            avatarGroupItems[0]
        ],
        avatarGroupName: 'avatar-group-4',
        badge: 'approved',
        badgeVariant: 'success',
        boolean: true
    },
    {
        id: 5,
        avatar: 'https://www.lightningdesignsystem.com/assets/images/avatar3.jpg',
        avatarFallbackIconName: 'standard:person_account',
        avatarInitials: 'RM',
        avatarSecondaryText: 'Approved',
        avatarStatus: 'approved',
        avatarPrimaryText: 'Reginald Martin',
        avatarGroup: [
            avatarGroupItems[4],
            avatarGroupItems[2],
            avatarGroupItems[1],
            avatarGroupItems[3]
        ],
        avatarGroupName: 'avatar-group-5',
        badge: 'approved',
        badgeVariant: 'success'
    }
];

const recordsCE = [
    {
        id: 1,
        colorPicker: '#00a1e0',
        currency: '200',
        dynamicIcon: 'ellie',
        date: new Date('2022/03/24'),
        dateLocal: new Date('2022/03/24'),
        combobox: 'no-avatar-burlington',
<<<<<<< HEAD
        email: 'nina.gomez@email.com'
=======
        options: options,
        isMultiSelect: true
>>>>>>> 6b3f9acf
    },
    {
        id: 2,
        currency: '230',
        colorPicker: '#e65cd1',
        dynamicIcon: 'score',
        dynamicIconOption: 'negative',
        date: new Date('2022/03/21'),
        dateLocal: new Date('2022/03/21'),
<<<<<<< HEAD
        email: 'dave.mckinsley@email.com'
=======
        options: options
>>>>>>> 6b3f9acf
    },
    {
        id: 3,
        checkboxButton: true,
        checkboxButtonDisabled: true,
        currency: '3045',
        colorPickerDisabled: true,
        dynamicIcon: 'strength',
        dynamicIconOption: -3,
        date: new Date('2022/05/04'),
        dateLocal: new Date('2022/05/04'),
        isMultiSelect: true,
<<<<<<< HEAD
        email: 'jung.phung@email.com'
=======
        options: options
>>>>>>> 6b3f9acf
    },
    {
        id: 4,
        colorPicker: '#f4bc25',
        currency: '432',
        dynamicIcon: 'eq',
        date: new Date('2021/02/14'),
        dateLocal: new Date('2021/02/14'),
<<<<<<< HEAD
        email: 'lily.murray@email.com'
=======
        options: options
>>>>>>> 6b3f9acf
    },
    {
        id: 5,
        checkboxButton: true,
        colorPicker: '#f99120',
        currency: '217',
        dynamicIcon: 'waffle',
        date: new Date('2021/02/14'),
        dateLocal: new Date('2022/10/12'),
        options: groups
    }
];

const recordsFL = [
    {
        id: 1,
        formattedRichText: '<h1>Header 1</h1>',
        image: 'https://trailblazers.salesforce.com/resource/1618442007000/tdxlib/img/header_about_background_2x.jpg',
        inputCounter: 1,
        inputDateRange: {
            startDate: new Date('2021/10/02'),
            endDate: new Date('2021/10/05')
        },
        location: {
            latitude: '45.53',
            longitude: '-73.61'
        }
    },
    {
        id: 2,
        formattedRichText: '<h2>Header 2</h2>',
        image: 'https://trailblazers.salesforce.com/resource/1618442007000/tdxlib/img/tbc_banner_2x.jpg',
        inputCounter: 3,
        inputDateRange: {
            startDate: new Date('2021/09/12'),
            endDate: new Date('2021/10/05')
        },
        inputToggle: true,
        location: {
            latitude: '45.53',
            longitude: '-73.58'
        }
    },
    {
        id: 3,
        formattedRichText: '<h3>Header 3</h3>',
        image: 'https://trailblazers.salesforce.com/resource/1618442007000/tdxlib/img/tbc_banner_2x.jpg',
        imageBlank: true,
        imageBlankColor: '#CCC',
        imageHeight: 50,
        inputCounterDisabled: true,
        inputDateRangeDisabled: true,
        inputToggleDisabled: true,
        location: {
            latitude: '45.54',
            longitude: '-73.60'
        }
    },
    {
        id: 4,
        formattedRichText: '<h4>Header 4</h4>',
        image: 'https://trailblazers.salesforce.com/resource/1618442007000/tdxlib/img/tdx-home-bg_2x.png',
        inputCounter: 5,
        inputDateRange: {
            startDate: new Date('2021/09/17'),
            endDate: new Date('2021/09/25')
        },
        location: {
            latitude: '45.55',
            longitude: '-73.62'
        }
    },
    {
        id: 5,
        formattedRichText: '<h5>Header 5</h5>',
        image: 'https://trailblazers.salesforce.com/resource/1618442007000/tdxlib/img/tdx-header-bg_2x.png',
        inputCounterStep: 2,
        inputCounter: 0,
        inputDateRange: {
            startDate: new Date('2021/08/02'),
            endDate: new Date('2021/09/15')
        },
        location: {
            latitude: '45.56',
            longitude: '-73.56'
        }
    }
];

const recordsNQ = [
    {
        id: 1,
        number: '1789',
        percent: 0.34,
        phone: '5142223333',
        progress: 34,
        progressBarReferenceLines: [
            {
                label: 'IT',
                value: 12,
                variant: 'warning'
            },
            {
                label: 'R&D',
                value: 45,
                variant: 'success'
            }
        ],
        progressRingVariant: 'warning',
        qrcode: 'https://www.avonni.app/'
    },
    {
        id: 2,
        number: '1',
        percent: 0.45,
        phone: '5144546767',
        progress: 100,
        progressBarTheme: 'success',
        progressRingVariant: 'base-autocomplete',
        progressCircleColor: '#45c65a',
        qrcode: 'https://www.avonni.app/',
        qrcodeBorderColor: '#45c65a',
        qrcodeBorderWidth: 5
    },
    {
        id: 3,
        number: '1,234',
        percent: 0.67,
        phone: '6785643214',
        progress: 43,
        qrcode: 'https://www.avonni.app/'
    },
    {
        id: 4,
        number: '345',
        percent: 4,
        phone: '3547789900',
        progress: 5,
        progressBarTheme: 'info',
        progressRingVariant: 'expired',
        qrcode: 'https://www.avonni.app/'
    },
    {
        id: 5,
        number: '9',
        percent: 0.05,
        phone: '5143245564',
        progress: 66,
        progressBarTheme: 'alt-inverse',
        progressBarReferenceLines: [
            {
                label: 'IT',
                value: 78,
                borderStyle: 'solid'
            },
            {
                label: 'R&D',
                value: 33,
                borderStyle: 'solid'
            }
        ],
        qrcode: 'https://www.avonni.app/'
    }
];
const recordsRZ = [
    {
        id: 1,
        rating: '3',
        slider: 36,
        text: 'Nina Gomez',
        url: 'https://www.avonnicomponents.com/',
        urlLabel: 'Avonni Components Documentation',
        urls: [
            {
                value: 'https://www.avonnicomponents.com/',
                label: 'Avonni Components Documentation'
            },
            { value: 'https://www.avonni.app/', label: 'Avonni' },
            {
                value: 'https://developer.salesforce.com/docs/component-library/overview/components',
                label: 'Salesforce documentation'
            }
        ]
    },
    {
        id: 2,
        rating: '2',
        slider: 78,
        text: 'Dave McKinsley',
        url: 'https://www.avonni.app/',
        urlLabel: 'Avonni',
        urls: [
            { value: 'https://www.avonni.app/', label: 'Avonni' },
            {
                value: 'https://www.avonnicomponents.com/',
                label: 'Avonni Components Documentation'
            },
            {
                value: 'https://developer.salesforce.com/docs/component-library/overview/components',
                label: 'Salesforce documentation'
            }
        ]
    },
    {
        id: 3,
        sliderDisabled: true,
        ratingDisabled: true,
        text: 'Jung Phung',
        url: 'https://developer.salesforce.com/docs/component-library/overview/components',
        urlLabel: 'Salesforce documentation',
        urls: [
            {
                value: 'https://developer.salesforce.com/docs/component-library/overview/components',
                label: 'Salesforce documentation'
            },
            {
                value: 'https://www.avonnicomponents.com/',
                label: 'Avonni Components Documentation'
            },
            { value: 'https://www.avonni.app/', label: 'Avonni' }
        ]
    },
    {
        id: 4,
        rating: '5',
        slider: 36,
        sliderStep: 4,
        text: 'Lily Murray',
        url: 'https://www.lightningdesignsystem.com/',
        urlLabel: 'Lightning Design System',
        urls: [
            {
                value: 'https://www.lightningdesignsystem.com/',
                label: 'Lightning Design System'
            },
            { value: 'https://www.avonni.app/', label: 'Avonni' },
            {
                value: 'https://developer.salesforce.com/docs/component-library/overview/components',
                label: 'Salesforce documentation'
            }
        ]
    },
    {
        id: 5,
        rating: '4',
        slider: '0',
        text: 'Reginald Martin',
        textareaDisabled: true,
        url: 'https://lwc.dev/',
        urlLabel: 'LWC Documentation',
        urls: [
            { value: 'https://lwc.dev/', label: 'LWC Documentation' },
            { value: 'https://www.avonni.app/', label: 'Avonni' },
            {
                value: 'https://developer.salesforce.com/docs/component-library/overview/components',
                label: 'Salesforce documentation'
            }
        ]
    }
];

export {
    columnsAB,
    columnsCE,
    columnsFL,
    columnsNQ,
    columnsRZ,
    recordsAB,
    recordsCE,
    recordsFL,
    recordsNQ,
    recordsRZ
};<|MERGE_RESOLUTION|>--- conflicted
+++ resolved
@@ -592,12 +592,9 @@
         date: new Date('2022/03/24'),
         dateLocal: new Date('2022/03/24'),
         combobox: 'no-avatar-burlington',
-<<<<<<< HEAD
-        email: 'nina.gomez@email.com'
-=======
+        email: 'nina.gomez@email.com',
         options: options,
         isMultiSelect: true
->>>>>>> 6b3f9acf
     },
     {
         id: 2,
@@ -607,11 +604,8 @@
         dynamicIconOption: 'negative',
         date: new Date('2022/03/21'),
         dateLocal: new Date('2022/03/21'),
-<<<<<<< HEAD
-        email: 'dave.mckinsley@email.com'
-=======
+        email: 'dave.mckinsley@email.com',
         options: options
->>>>>>> 6b3f9acf
     },
     {
         id: 3,
@@ -624,11 +618,8 @@
         date: new Date('2022/05/04'),
         dateLocal: new Date('2022/05/04'),
         isMultiSelect: true,
-<<<<<<< HEAD
-        email: 'jung.phung@email.com'
-=======
+        email: 'jung.phung@email.com',
         options: options
->>>>>>> 6b3f9acf
     },
     {
         id: 4,
@@ -637,11 +628,8 @@
         dynamicIcon: 'eq',
         date: new Date('2021/02/14'),
         dateLocal: new Date('2021/02/14'),
-<<<<<<< HEAD
-        email: 'lily.murray@email.com'
-=======
+        email: 'lily.murray@email.com',
         options: options
->>>>>>> 6b3f9acf
     },
     {
         id: 5,
