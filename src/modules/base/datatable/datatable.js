--- conflicted
+++ resolved
@@ -689,42 +689,9 @@
     }
 
     /**
-<<<<<<< HEAD
      * Returns an array of formatted objects for primitive-group-by-item.
      *
      * @type {object}
-=======
-     * Gets a row height.
-     * 
-     * @param {string} rowKeyField The key field value of the row.
-     * @returns {number} The height of the row, in pixels.
-     * @public
-     */
-    @api
-    getRowHeight(rowKeyField) {
-        if (this.primitiveDatatable) {
-             return this.primitiveDatatable.getRowHeight(rowKeyField);
-        }
-        return null;
-    }
- 
-    /**
-     * Sets the height of a row.
-     * 
-     * @param {string} rowKeyField The key field value of the row.
-     * @param {number} height The new height of the row, in pixels.
-     * @public
-     */
-    @api
-    setRowHeight(rowKeyField, height) {
-        if (this.primitiveDatatable) {
-            this.primitiveDatatable.setRowHeight(rowKeyField, height);
-        }
-    }
-
-    /**
-     * Initialization of the bottom datatable used for for summarize.
->>>>>>> 01475212
      */
     get computedGroupByRecords() {
         return this._hideUndefinedGroup
@@ -882,6 +849,35 @@
             column.wrapText = false;
             column.hideDefaultActions = true;
         });
+    }
+    
+    /**
+     * Gets a row height.
+     *
+     * @param {string} rowKeyField The key field value of the row.
+     * @returns {number} The height of the row, in pixels.
+     * @public
+     */
+    @api
+    getRowHeight(rowKeyField) {
+        if (this.primitiveDatatable) {
+            return this.primitiveDatatable.getRowHeight(rowKeyField);
+        }
+        return null;
+    }
+
+    /**
+     * Sets the height of a row.
+     *
+     * @param {string} rowKeyField The key field value of the row.
+     * @param {number} height The new height of the row, in pixels.
+     * @public
+     */
+    @api
+    setRowHeight(rowKeyField, height) {
+        if (this.primitiveDatatable) {
+            this.primitiveDatatable.setRowHeight(rowKeyField, height);
+        }
     }
 
     /**
