/**
 * @typedef {Object} ProgressIndicatorSteps
 * @name step
 * @property {string} assistiveText Description of the step for screen-readers.
 * @property {string} label Text label to title the step.
 * @property {string} labelPosition Valid values include top and bottom.
 * @property {string} description Text description to describe the step.
 * @property {string} descriptionPosition Valid values include top and bottom.
 * @property {string} value Text to name the step.
 * @property {string} buttonLabel The text to be displayed inside the button.
 * @property {string} buttonName The name for the button element. This value is optional and can be used to identify the button in a callback.
 * @property {string} buttonIconName The Lightning Design System name of the icon. Names are written in the format 'utility:down' where 'utility' is the category, and 'down' is the specific icon to be displayed.
 * @property {string} buttonIconPosition Describes the position of the icon with respect to the button label. Options include left and right. This value defaults to left.
 * @property {boolean} buttonDisabled If true, the button is disabled.
 * @property {string} buttonTitle The title of the button.
 * @property {string} buttonVariant The variant changes the appearance of the button. Accepted variants include base, neutral, brand, brand-outline, destructive, destructive-text, inverse, and success. This value defaults to neutral.
 * @property {string} popoverVariant Valid values include base and button. Default to base.
 * @property {string} popoverIconName The Lightning Design System name of the icon. Names are written in the format 'utility:down' where 'utility' is the category, and 'down' is the specific icon to be displayed.
 * @property {string} popoverIconSrc The URL for the icon.
 * @property {string} popoverIconNameWhenHover The Lightning Design System name of the icon displayed on hover. Names are written in the format 'utility:down' where 'utility' is the category, and 'down' is the specific icon to be displayed.
 * @property {string} popoverIconSrcWhenHover The URL for the icon displayed on hover.
 * @property {string} popoverSize Valid values include small, medium and large. Default to medium.
 * @property {string} popoverRatio Valid values include 1-by-1, 4-by-3 and 16-by-9. Default to 1-by-1.
 * @property {string} popoverLabel Text label to title the popover.
 * @property {string} popoverDescription Text description to describe the popover.
 * @property {string} popoverHidden If true, the popover is displayed only when the progress-step receives focus. Default to false.
 */

/**
 * @namespace stylingHooks
 */
/**
 * @memberof stylingHooks
<<<<<<< HEAD
 * @name --avonni-progress-indicator-step-color-background
 * @type {color}
=======
 * @name --avonni-progress-indicator-bar-color-background
 * @default #dddbda
 * @type color
 */
/**
 * @memberof stylingHooks
 * @name --avonni-progress-indicator-bar-completed-color-background
 * @default #60b4ff
 * @type color
 */
/**
 * @memberof stylingHooks
 * @name --avonni-progress-indicator-step-popover-color-background
 * @default #e8e8e8
 * @type color
 */
/**
 * @memberof stylingHooks
 * @name --avonni-progress-indicator-step-popover-text-color
 * @default #080707
 * @type color
 */
/**
 * @memberof stylingHooks
 * @name --avonni-progress-indicator-step-popover-completed-color-background
 * @default #006dcc
 * @type color
 */
/**
 * @memberof stylingHooks
 * @name --avonni-progress-indicator-step-popover-completed-text-color
 * @default #ffffff
 * @type color
 */
/**
 * @memberof stylingHooks
 * @name --avonni-progress-indicator-step-popover-button-color-background
 * @default #e8e8e8
 * @type color
 */
/**
 * @memberof stylingHooks
 * @name --avonni-progress-indicator-step-popover-button-icon-color-background
 * @default #706e6b
 * @type color
 */
/**
 * @memberof stylingHooks
 * @name --avonni-progress-indicator-step-popover-button-color-background-hover
 * @default #f4f6fe
 * @type color
 */
/**
 * @memberof stylingHooks
 * @name --avonni-progress-indicator-step-popover-button-completed-color-background
 * @default #006dcc
 * @type color
 */
/**
 * @memberof stylingHooks
 * @name --avonni-progress-indicator-step-popover-button-icon-completed-color-background
 * @default #ffffff
 * @type color
 */
/**
 * @memberof stylingHooks
 * @name --avonni-progress-indicator-step-label-text-color
 * @default #080707
 * @type color
 */
/**
 * @memberof stylingHooks
 * @name --avonni-progress-indicator-step-label-font-size
 * @default 0.875rem
 * @type font
 */
/**
 * @memberof stylingHooks
 * @name --avonni-progress-indicator-step-label-font-style
 * @default normal
 * @type font
 */
/**
 * @memberof stylingHooks
 * @name --avonni-progress-indicator-step-label-font-weight
 * @default 700
 * @type font
 */
/**
 * @memberof stylingHooks
 * @name --avonni-progress-indicator-step-description-text-color
 * @default #080707
 * @type color
 */
/**
 * @memberof stylingHooks
 * @name --avonni-progress-indicator-step-description-font-size
 * @default 0.815rem
 * @type font
 */
/**
 * @memberof stylingHooks
 * @name --avonni-progress-indicator-step-description-font-style
 * @default normal
 * @type font
 */
/**
 * @memberof stylingHooks
 * @name --avonni-progress-indicator-step-description-font-weight
 * @default 400
 * @type font
 */

/**
 * @namespace examples
 */
/**
 * @memberof examples
 * @name baseWithPopoverHidden
 * @storyId example-progress-indicator--base-with-popover-hidden
 */
/**
 * @memberof examples
 * @name baseWithPopoverVisible
 * @storyId example-progress-indicator--base-with-popover-visible
 */
/**
 * @memberof examples
 * @name baseWithButtons
 * @storyId example-progress-indicator--with-buttons
 */
/**
 * @memberof examples
 * @name milestones
 * @storyId example-progress-indicator--milestones
 */
/**
 * @memberof examples
 * @name milestonesShaded
 * @storyId example-progress-indicator--milestones-shaded
>>>>>>> db502307
 */<|MERGE_RESOLUTION|>--- conflicted
+++ resolved
@@ -31,10 +31,6 @@
  */
 /**
  * @memberof stylingHooks
-<<<<<<< HEAD
- * @name --avonni-progress-indicator-step-color-background
- * @type {color}
-=======
  * @name --avonni-progress-indicator-bar-color-background
  * @default #dddbda
  * @type color
@@ -146,34 +142,4 @@
  * @name --avonni-progress-indicator-step-description-font-weight
  * @default 400
  * @type font
- */
-
-/**
- * @namespace examples
- */
-/**
- * @memberof examples
- * @name baseWithPopoverHidden
- * @storyId example-progress-indicator--base-with-popover-hidden
- */
-/**
- * @memberof examples
- * @name baseWithPopoverVisible
- * @storyId example-progress-indicator--base-with-popover-visible
- */
-/**
- * @memberof examples
- * @name baseWithButtons
- * @storyId example-progress-indicator--with-buttons
- */
-/**
- * @memberof examples
- * @name milestones
- * @storyId example-progress-indicator--milestones
- */
-/**
- * @memberof examples
- * @name milestonesShaded
- * @storyId example-progress-indicator--milestones-shaded
->>>>>>> db502307
  */