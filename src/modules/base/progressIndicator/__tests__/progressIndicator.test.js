/**
 * BSD 3-Clause License
 *
 * Copyright (c) 2021, Avonni Labs, Inc.
 * All rights reserved.
 *
 * Redistribution and use in source and binary forms, with or without
 * modification, are permitted provided that the following conditions are met:
 *
 * - Redistributions of source code must retain the above copyright notice, this
 *   list of conditions and the following disclaimer.
 *
 * - Redistributions in binary form must reproduce the above copyright notice,
 *   this list of conditions and the following disclaimer in the documentation
 *   and/or other materials provided with the distribution.
 *
 * - Neither the name of the copyright holder nor the names of its
 *   contributors may be used to endorse or promote products derived from
 *   this software without specific prior written permission.
 *
 * THIS SOFTWARE IS PROVIDED BY THE COPYRIGHT HOLDERS AND CONTRIBUTORS "AS IS"
 * AND ANY EXPRESS OR IMPLIED WARRANTIES, INCLUDING, BUT NOT LIMITED TO, THE
 * IMPLIED WARRANTIES OF MERCHANTABILITY AND FITNESS FOR A PARTICULAR PURPOSE ARE
 * DISCLAIMED. IN NO EVENT SHALL THE COPYRIGHT HOLDER OR CONTRIBUTORS BE LIABLE
 * FOR ANY DIRECT, INDIRECT, INCIDENTAL, SPECIAL, EXEMPLARY, OR CONSEQUENTIAL
 * DAMAGES (INCLUDING, BUT NOT LIMITED TO, PROCUREMENT OF SUBSTITUTE GOODS OR
 * SERVICES; LOSS OF USE, DATA, OR PROFITS; OR BUSINESS INTERRUPTION) HOWEVER
 * CAUSED AND ON ANY THEORY OF LIABILITY, WHETHER IN CONTRACT, STRICT LIABILITY,
 * OR TORT (INCLUDING NEGLIGENCE OR OTHERWISE) ARISING IN ANY WAY OUT OF THE USE
 * OF THIS SOFTWARE, EVEN IF ADVISED OF THE POSSIBILITY OF SUCH DAMAGE.
 */

import { createElement } from 'lwc';
import ProgressIndicator from 'c/progressIndicator';

const STEPS = [
    {
        assistiveText: 'This is step 1',
        label: 'Step 1',
        labelPosition: 'top',
        description: 'Some description for step 1',
        descriptionPosition: 'bottom',
        value: 'step-1',
        buttonLabel: 'Step 1 button',
        buttonName: 'step-1-button',
        buttonIconName: 'utility:apps',
        buttonIconPosition: 'right',
        buttonDisabled: true,
        buttonTitle: 'Some title',
        buttonVariant: 'brand',
        popoverVariant: 'button',
        popoverIconName: 'standard:user',
        popoverIconSrc: '/assets/fakeicon.ico',
        popoverIconNameWhenHover: 'standard:address',
        popoverIconSrcWhenHover: '/assets/fakeicon2.ico',
        popoverSize: 'large',
        popoverRatio: '16-by-9',
        popoverLabel: 'Popover 1',
        popoverDescription: 'Some description for the popover',
        popoverHidden: true
    },
    {
        assistiveText: 'This is step 2',
        label: 'Step 2',
        description: 'Some description for step 2',
        descriptionPosition: 'bottom',
        value: 'step-2',
        buttonLabel: 'Step 2 button',
        buttonName: 'step-2-button',
        buttonVariant: 'destructive'
    },
    {
        label: 'Step 3',
        value: 'step-3'
    },
    {
        assistiveText: 'This is step 4',
        label: 'Step 4',
        labelPosition: 'bottom',
        description: 'Some description for step 4',
        descriptionPosition: 'bottom',
        value: 'step-4',
        popoverIconName: 'standard:user',
        popoverIconNameWhenHover: 'standard:address',
        popoverSize: 'large',
        popoverRatio: '4-by-3',
        popoverLabel: 'Popover 4'
    }
];

const STEPS_NAMES = ['step-2', 'step-3'];

let element;
describe('Progress Indicator', () => {
    afterEach(() => {
        while (document.body.firstChild) {
            document.body.removeChild(document.body.firstChild);
        }
    });

    beforeEach(() => {
        element = createElement('base-progress-indicator', {
            is: ProgressIndicator
        });
        document.body.appendChild(element);
    });

    it('Progress Indicator: Default attributes', () => {
        expect(element.completedSteps).toMatchObject([]);
        expect(element.currentStep).toBeUndefined();
        expect(element.disabledSteps).toMatchObject([]);
        expect(element.errorSteps).toMatchObject([]);
        expect(element.steps).toMatchObject([]);
        expect(element.variant).toBe('base');
        expect(element.warningSteps).toMatchObject([]);
    });

    /* ----- ATTRIBUTES ----- */

    // completed-steps
    // Depends on steps
    it('Progress Indicator: completed steps', () => {
        element.steps = STEPS;
        element.completedSteps = STEPS_NAMES;

        return Promise.resolve().then(() => {
            const primitives = element.shadowRoot.querySelectorAll(
                '[data-element-id="avonni-primitive-progress-step"]'
            );
            primitives.forEach((primitive) => {
                expect(primitive.completedSteps).toMatchObject(STEPS_NAMES);

                if (STEPS_NAMES.includes(primitive.value)) {
                    expect(primitive.classList).toContain('slds-is-completed');
                }
            });
        });
    });

    // current-step
    // Depends on steps
    it('Progress Indicator: current step', () => {
        element.steps = STEPS;
        element.currentStep = 'step-2';

        return Promise.resolve().then(() => {
            const primitives = element.shadowRoot.querySelectorAll(
                '[data-element-id="avonni-primitive-progress-step"]'
            );

            expect(primitives[1].classList).toContain('slds-is-active');
        });
    });

    // disabled-steps
    // Depends on steps
    it('Progress Indicator: disabled steps', () => {
        element.steps = STEPS;
        element.disabledSteps = STEPS_NAMES;

        return Promise.resolve().then(() => {
            const primitives = element.shadowRoot.querySelectorAll(
                '[data-element-id="avonni-primitive-progress-step"]'
            );

            primitives.forEach((primitive) => {
                expect(primitive.disabledSteps).toMatchObject(STEPS_NAMES);
            });
        });
    });

    // error-steps
    // Depends on steps
    it('Progress Indicator: error steps', () => {
        element.steps = STEPS;
        element.errorSteps = STEPS_NAMES;

        return Promise.resolve().then(() => {
            const primitives = element.shadowRoot.querySelectorAll(
                '[data-element-id="avonni-primitive-progress-step"]'
            );

            primitives.forEach((primitive) => {
                if (STEPS_NAMES.includes(primitive.value)) {
                    expect(primitive.classList).toContain('slds-has-error');
                }
            });
        });
    });

    // steps
    it('Progress Indicator: steps', () => {
        element.steps = STEPS;

        return Promise.resolve().then(() => {
            const primitives = element.shadowRoot.querySelectorAll(
                '[data-element-id="avonni-primitive-progress-step"]'
            );

            expect(primitives).toHaveLength(4);

            primitives.forEach((primitive, index) => {
                expect(primitive.label).toBe(STEPS[index].label);
                expect(primitive.labelPosition).toBe(
                    STEPS[index].labelPosition || 'top'
                );
                expect(primitive.description).toBe(STEPS[index].description);
                expect(primitive.descriptionPosition).toBe(
                    STEPS[index].descriptionPosition || 'top'
                );
                expect(primitive.value).toBe(STEPS[index].value);
                expect(primitive.buttonLabel).toBe(STEPS[index].buttonLabel);
                expect(primitive.buttonName).toBe(STEPS[index].buttonName);
                expect(primitive.buttonIconName).toBe(
                    STEPS[index].buttonIconName
                );
                expect(primitive.buttonIconPosition).toBe(
                    STEPS[index].buttonIconPosition || 'left'
                );
                expect(primitive.buttonDisabled).toBe(
                    STEPS[index].buttonDisabled || false
                );
                expect(primitive.buttonTitle).toBe(STEPS[index].buttonTitle);
                expect(primitive.buttonVariant).toBe(
                    STEPS[index].buttonVariant || 'neutral'
                );
                expect(primitive.popoverVariant).toBe(
                    STEPS[index].popoverVariant || 'base'
                );
                expect(primitive.popoverIconName).toBe(
                    STEPS[index].popoverIconName
                );
                expect(primitive.popoverIconSrc).toBe(
                    STEPS[index].popoverIconSrc
                );
                expect(primitive.popoverIconNameWhenHover).toBe(
                    STEPS[index].popoverIconNameWhenHover
                );
                expect(primitive.popoverIconSrcWhenHover).toBe(
                    STEPS[index].popoverIconSrcWhenHover
                );
                expect(primitive.popoverSize).toBe(
                    STEPS[index].popoverSize || 'medium'
                );
                expect(primitive.popoverRatio).toBe(
                    STEPS[index].popoverRatio || '1-by-1'
                );
                expect(primitive.popoverLabel).toBe(STEPS[index].popoverLabel);
                expect(primitive.popoverDescription).toBe(
                    STEPS[index].popoverDescription
                );
                expect(primitive.popoverHidden).toBe(
                    STEPS[index].popoverHidden || false
                );
                expect(primitive.assistiveText).toBe(
                    STEPS[index].assistiveText
                );
            });
        });
    });

    // type
    it('Progress Indicator: type', () => {
        element.steps = STEPS;

        return Promise.resolve().then(() => {
            const primitives = element.shadowRoot.querySelectorAll(
                '[data-element-id="avonni-primitive-progress-step"]'
            );

            expect(primitives).toHaveLength(4);

            primitives.forEach((primitive, index) => {
                expect(primitive.label).toBe(STEPS[index].label);
                expect(primitive.labelPosition).toBe(
                    STEPS[index].labelPosition || 'top'
                );
                expect(primitive.description).toBe(STEPS[index].description);
                expect(primitive.descriptionPosition).toBe(
                    STEPS[index].descriptionPosition || 'top'
                );
                expect(primitive.value).toBe(STEPS[index].value);
                expect(primitive.buttonLabel).toBe(STEPS[index].buttonLabel);
                expect(primitive.buttonName).toBe(STEPS[index].buttonName);
                expect(primitive.buttonIconName).toBe(
                    STEPS[index].buttonIconName
                );
                expect(primitive.buttonIconPosition).toBe(
                    STEPS[index].buttonIconPosition || 'left'
                );
                expect(primitive.buttonDisabled).toBe(
                    STEPS[index].buttonDisabled || false
                );
                expect(primitive.buttonTitle).toBe(STEPS[index].buttonTitle);
                expect(primitive.buttonVariant).toBe(
                    STEPS[index].buttonVariant || 'neutral'
                );
                expect(primitive.popoverVariant).toBe(
                    STEPS[index].popoverVariant || 'base'
                );
                expect(primitive.popoverIconName).toBe(
                    STEPS[index].popoverIconName
                );
                expect(primitive.popoverIconSrc).toBe(
                    STEPS[index].popoverIconSrc
                );
                expect(primitive.popoverIconNameWhenHover).toBe(
                    STEPS[index].popoverIconNameWhenHover
                );
                expect(primitive.popoverIconSrcWhenHover).toBe(
                    STEPS[index].popoverIconSrcWhenHover
                );
                expect(primitive.popoverSize).toBe(
                    STEPS[index].popoverSize || 'medium'
                );
                expect(primitive.popoverRatio).toBe(
                    STEPS[index].popoverRatio || '1-by-1'
                );
                expect(primitive.popoverLabel).toBe(STEPS[index].popoverLabel);
                expect(primitive.popoverDescription).toBe(
                    STEPS[index].popoverDescription
                );
                expect(primitive.popoverHidden).toBe(
                    STEPS[index].popoverHidden || false
                );
                expect(primitive.assistiveText).toBe(
                    STEPS[index].assistiveText
                );
            });
        });
    });

    // variant
    it('Progress Indicator: variant = base', () => {
        element.variant = 'base';

        return Promise.resolve().then(() => {
            const wrapper = element.shadowRoot.querySelector('.slds-progress');
            expect(wrapper.classList).not.toContain('slds-progress_shade');
        });
    });

    it('Progress Indicator: variant = shaded', () => {
        element.variant = 'shaded';

        return Promise.resolve().then(() => {
            const wrapper = element.shadowRoot.querySelector('.slds-progress');
            expect(wrapper.classList).toContain('slds-progress_shade');
        });
    });

    // warning-steps
    // Depends on variant and steps
    it('Progress Indicator: warning steps', () => {
        element.steps = STEPS;
        element.warningSteps = STEPS_NAMES;

        return Promise.resolve().then(() => {
            const primitives = element.shadowRoot.querySelectorAll(
                '[data-element-id="avonni-primitive-progress-step"]'
            );

            primitives.forEach((primitive) => {
                if (STEPS_NAMES.includes(primitive.value)) {
                    expect(primitive.classList).toContain('slds-has-warning');
                }
            });
        });
    });

    it('Progress Indicator: warning steps, with variant shaded', () => {
        element.variant = 'shaded';
        element.steps = STEPS;
        element.warningSteps = STEPS_NAMES;

        return Promise.resolve().then(() => {
            const primitives = element.shadowRoot.querySelectorAll(
                '[data-element-id="avonni-primitive-progress-step"]'
            );

            primitives.forEach((primitive) => {
                if (STEPS_NAMES.includes(primitive.value)) {
                    expect(primitive.classList).toContain(
                        'slds-has-warning-shaded'
                    );
                    expect(primitive.classList).not.toContain(
                        'slds-has-warning'
                    );
                }
            });
        });
    });

    /* ----- EVENTS ----- */

    // stepclick
    // Depends on steps
    it('Progress Indicator: stepclick event', () => {
        const handler = jest.fn();
        element.steps = STEPS;
        element.addEventListener('stepclick', handler);

        return Promise.resolve().then(() => {
            const primitives = element.shadowRoot.querySelectorAll(
                '[data-element-id="avonni-primitive-progress-step"]'
            );
<<<<<<< HEAD
            primitives[1].dispatchEvent(new CustomEvent('stepclick', {
                detail: {
                    value: 'someValue'
                },
                bubbles: true
            }));
=======
            primitives[1].dispatchEvent(
                new CustomEvent('stepclick', { detail: { value: 'step-1' } })
            );
>>>>>>> c06050f7

            expect(handler).toHaveBeenCalled();
            expect(handler.mock.calls[0][0].detail.value).toBe('step-1');
            expect(handler.mock.calls[0][0].bubbles).toBeFalsy();
            expect(handler.mock.calls[0][0].composed).toBeFalsy();
            expect(handler.mock.calls[0][0].cancelable).toBeFalsy();
        });
    });

    // stepblur
    // Depends on steps
    it('Progress Indicator: stepblur event', () => {
        const handler = jest.fn();
        element.steps = STEPS;
        element.addEventListener('stepblur', handler);

        return Promise.resolve().then(() => {
            const primitives = element.shadowRoot.querySelectorAll(
                '[data-element-id="avonni-primitive-progress-step"]'
            );
<<<<<<< HEAD
            primitives[1].dispatchEvent(new CustomEvent('stepblur', {
                detail: {
                    value: 'someValue'
                },
                bubbles: true
            }));
=======
            primitives[1].dispatchEvent(
                new CustomEvent('stepblur', { detail: { value: 'step-1' } })
            );
>>>>>>> c06050f7

            expect(handler.mock.calls[0][0].detail.value).toBe('step-1');
            expect(handler).toHaveBeenCalled();
            expect(handler.mock.calls[0][0].bubbles).toBeFalsy();
            expect(handler.mock.calls[0][0].composed).toBeFalsy();
            expect(handler.mock.calls[0][0].cancelable).toBeFalsy();
        });
    });

    // stepfocus
    // Depends on steps
    it('Progress Indicator: stepfocus event', () => {
        const handler = jest.fn();
        element.steps = STEPS;
        element.addEventListener('stepfocus', handler);

        return Promise.resolve().then(() => {
            const primitives = element.shadowRoot.querySelectorAll(
                '[data-element-id="avonni-primitive-progress-step"]'
            );
<<<<<<< HEAD
            primitives[1].dispatchEvent(new CustomEvent('stepfocus', {
                detail: {
                    value: 'someValue'
                },
                bubbles: true
            }));
=======
            primitives[1].dispatchEvent(
                new CustomEvent('stepfocus', { detail: { value: 'step-1' } })
            );
>>>>>>> c06050f7

            expect(handler.mock.calls[0][0].detail.value).toBe('step-1');
            expect(handler).toHaveBeenCalled();
            expect(handler.mock.calls[0][0].bubbles).toBeFalsy();
            expect(handler.mock.calls[0][0].composed).toBeFalsy();
            expect(handler.mock.calls[0][0].cancelable).toBeFalsy();
        });
    });

    // stepmouseenter
    // Depends on steps
    it('Progress Indicator: stepmouseenter event', () => {
        const handler = jest.fn();
        element.steps = STEPS;
        element.addEventListener('stepmouseenter', handler);

        return Promise.resolve().then(() => {
            const primitives = element.shadowRoot.querySelectorAll(
                '[data-element-id="avonni-primitive-progress-step"]'
            );
<<<<<<< HEAD
            primitives[1].dispatchEvent(new CustomEvent('stepmouseenter', {
                detail: {
                    value: 'someValue'
                },
                bubbles: true
            }));
=======
            primitives[1].dispatchEvent(
                new CustomEvent('stepmouseenter', {
                    detail: { value: 'step-1' }
                })
            );
>>>>>>> c06050f7

            expect(handler.mock.calls[0][0].detail.value).toBe('step-1');
            expect(handler).toHaveBeenCalled();
            expect(handler.mock.calls[0][0].bubbles).toBeFalsy();
            expect(handler.mock.calls[0][0].composed).toBeFalsy();
            expect(handler.mock.calls[0][0].cancelable).toBeFalsy();
        });
    });

    // stepmouseleave
    // Depends on steps
    it('Progress Indicator: stepmouseleave event', () => {
        const handler = jest.fn();
        element.steps = STEPS;
        element.addEventListener('stepmouseleave', handler);

        return Promise.resolve().then(() => {
            const primitives = element.shadowRoot.querySelectorAll(
                '[data-element-id="avonni-primitive-progress-step"]'
            );
<<<<<<< HEAD
            primitives[1].dispatchEvent(new CustomEvent('stepmouseleave', {
                detail: {
                    value: 'someValue'
                },
                bubbles: true
            }));
=======
            primitives[1].dispatchEvent(
                new CustomEvent('stepmouseleave', {
                    detail: { value: 'step-1' }
                })
            );
>>>>>>> c06050f7

            expect(handler.mock.calls[0][0].detail.value).toBe('step-1');
            expect(handler).toHaveBeenCalled();
            expect(handler.mock.calls[0][0].bubbles).toBeFalsy();
            expect(handler.mock.calls[0][0].composed).toBeFalsy();
            expect(handler.mock.calls[0][0].cancelable).toBeFalsy();
        });
    });

    // stepbuttonclick
    // Depends on steps
    it('Progress Indicator: stepbuttonclick event', () => {
        const handler = jest.fn();
        element.steps = STEPS;
        element.addEventListener('stepbuttonclick', handler);

        return Promise.resolve().then(() => {
            const primitives = element.shadowRoot.querySelectorAll(
                '[data-element-id="avonni-primitive-progress-step"]'
            );
<<<<<<< HEAD
            primitives[1].dispatchEvent(new CustomEvent('stepbuttonclick', {
                detail: {
                    value: 'someValue'
                },
                bubbles: true
            }));
=======
            primitives[1].dispatchEvent(
                new CustomEvent('stepbuttonclick', {
                    detail: { value: 'step-1' }
                })
            );
>>>>>>> c06050f7

            expect(handler.mock.calls[0][0].detail.value).toBe('step-1');
            expect(handler).toHaveBeenCalled();
            expect(handler.mock.calls[0][0].bubbles).toBeFalsy();
            expect(handler.mock.calls[0][0].composed).toBeFalsy();
            expect(handler.mock.calls[0][0].cancelable).toBeFalsy();
        });
    });

    // steppopoverclick
    // Depends on steps
    it('Progress Indicator: steppopoverclick event', () => {
        const handler = jest.fn();
        element.steps = STEPS;
        element.addEventListener('steppopoverclick', handler);

        return Promise.resolve().then(() => {
            const primitives = element.shadowRoot.querySelectorAll(
                '[data-element-id="avonni-primitive-progress-step"]'
            );
<<<<<<< HEAD
            primitives[1].dispatchEvent(new CustomEvent('steppopoverclick', {
                detail: {
                    value: 'someValue'
                },
                bubbles: true
            }));
=======
            primitives[1].dispatchEvent(
                new CustomEvent('steppopoverclick', {
                    detail: { value: 'step-1' }
                })
            );
>>>>>>> c06050f7

            expect(handler).toHaveBeenCalled();
            expect(handler.mock.calls[0][0].detail.value).toBe('step-1');
            expect(handler.mock.calls[0][0].bubbles).toBeFalsy();
            expect(handler.mock.calls[0][0].composed).toBeFalsy();
            expect(handler.mock.calls[0][0].cancelable).toBeFalsy();
        });
    });
});<|MERGE_RESOLUTION|>--- conflicted
+++ resolved
@@ -404,18 +404,12 @@
             const primitives = element.shadowRoot.querySelectorAll(
                 '[data-element-id="avonni-primitive-progress-step"]'
             );
-<<<<<<< HEAD
             primitives[1].dispatchEvent(new CustomEvent('stepclick', {
                 detail: {
-                    value: 'someValue'
-                },
-                bubbles: true
-            }));
-=======
-            primitives[1].dispatchEvent(
-                new CustomEvent('stepclick', { detail: { value: 'step-1' } })
-            );
->>>>>>> c06050f7
+                    value: 'step-1'
+                },
+                bubbles: true
+            }));
 
             expect(handler).toHaveBeenCalled();
             expect(handler.mock.calls[0][0].detail.value).toBe('step-1');
@@ -436,18 +430,12 @@
             const primitives = element.shadowRoot.querySelectorAll(
                 '[data-element-id="avonni-primitive-progress-step"]'
             );
-<<<<<<< HEAD
             primitives[1].dispatchEvent(new CustomEvent('stepblur', {
                 detail: {
-                    value: 'someValue'
-                },
-                bubbles: true
-            }));
-=======
-            primitives[1].dispatchEvent(
-                new CustomEvent('stepblur', { detail: { value: 'step-1' } })
-            );
->>>>>>> c06050f7
+                    value: 'step-1'
+                },
+                bubbles: true
+            }));
 
             expect(handler.mock.calls[0][0].detail.value).toBe('step-1');
             expect(handler).toHaveBeenCalled();
@@ -468,18 +456,12 @@
             const primitives = element.shadowRoot.querySelectorAll(
                 '[data-element-id="avonni-primitive-progress-step"]'
             );
-<<<<<<< HEAD
             primitives[1].dispatchEvent(new CustomEvent('stepfocus', {
                 detail: {
-                    value: 'someValue'
-                },
-                bubbles: true
-            }));
-=======
-            primitives[1].dispatchEvent(
-                new CustomEvent('stepfocus', { detail: { value: 'step-1' } })
-            );
->>>>>>> c06050f7
+                    value: 'step-1'
+                },
+                bubbles: true
+            }));
 
             expect(handler.mock.calls[0][0].detail.value).toBe('step-1');
             expect(handler).toHaveBeenCalled();
@@ -500,20 +482,12 @@
             const primitives = element.shadowRoot.querySelectorAll(
                 '[data-element-id="avonni-primitive-progress-step"]'
             );
-<<<<<<< HEAD
             primitives[1].dispatchEvent(new CustomEvent('stepmouseenter', {
                 detail: {
-                    value: 'someValue'
-                },
-                bubbles: true
-            }));
-=======
-            primitives[1].dispatchEvent(
-                new CustomEvent('stepmouseenter', {
-                    detail: { value: 'step-1' }
-                })
-            );
->>>>>>> c06050f7
+                    value: 'step-1'
+                },
+                bubbles: true
+            }));
 
             expect(handler.mock.calls[0][0].detail.value).toBe('step-1');
             expect(handler).toHaveBeenCalled();
@@ -534,20 +508,12 @@
             const primitives = element.shadowRoot.querySelectorAll(
                 '[data-element-id="avonni-primitive-progress-step"]'
             );
-<<<<<<< HEAD
             primitives[1].dispatchEvent(new CustomEvent('stepmouseleave', {
                 detail: {
-                    value: 'someValue'
-                },
-                bubbles: true
-            }));
-=======
-            primitives[1].dispatchEvent(
-                new CustomEvent('stepmouseleave', {
-                    detail: { value: 'step-1' }
-                })
-            );
->>>>>>> c06050f7
+                    value: 'step-1'
+                },
+                bubbles: true
+            }));
 
             expect(handler.mock.calls[0][0].detail.value).toBe('step-1');
             expect(handler).toHaveBeenCalled();
@@ -568,20 +534,12 @@
             const primitives = element.shadowRoot.querySelectorAll(
                 '[data-element-id="avonni-primitive-progress-step"]'
             );
-<<<<<<< HEAD
             primitives[1].dispatchEvent(new CustomEvent('stepbuttonclick', {
                 detail: {
-                    value: 'someValue'
-                },
-                bubbles: true
-            }));
-=======
-            primitives[1].dispatchEvent(
-                new CustomEvent('stepbuttonclick', {
-                    detail: { value: 'step-1' }
-                })
-            );
->>>>>>> c06050f7
+                    value: 'step-1'
+                },
+                bubbles: true
+            }));
 
             expect(handler.mock.calls[0][0].detail.value).toBe('step-1');
             expect(handler).toHaveBeenCalled();
@@ -602,20 +560,12 @@
             const primitives = element.shadowRoot.querySelectorAll(
                 '[data-element-id="avonni-primitive-progress-step"]'
             );
-<<<<<<< HEAD
             primitives[1].dispatchEvent(new CustomEvent('steppopoverclick', {
                 detail: {
-                    value: 'someValue'
-                },
-                bubbles: true
-            }));
-=======
-            primitives[1].dispatchEvent(
-                new CustomEvent('steppopoverclick', {
-                    detail: { value: 'step-1' }
-                })
-            );
->>>>>>> c06050f7
+                    value: 'step-1'
+                },
+                bubbles: true
+            }));
 
             expect(handler).toHaveBeenCalled();
             expect(handler.mock.calls[0][0].detail.value).toBe('step-1');
