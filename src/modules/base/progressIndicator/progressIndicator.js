--- conflicted
+++ resolved
@@ -264,24 +264,16 @@
     }
 
     /**
-<<<<<<< HEAD
      * Blur step dispatcher.
      */ 
     handleStepBlur(event) {
         event.stopPropagation();
         const value = event.detail.value;
 
-=======
-     * Click on step dispatcher.
-     */
-    dispatchStepClick(event) {
-        const value = event.detail.value;
->>>>>>> c06050f7
         /**
          * The event fired when a step looses focus.
          *
          * @event
-<<<<<<< HEAD
          * @name stepblur
          * @param {string} value Unique value of the blurred step.
          * @public
@@ -289,71 +281,35 @@
         this.dispatchEvent(new CustomEvent('stepblur', {
             detail: { value }
         }));
-=======
+    }
+
+    /**
+     * Click on step dispatcher.
+     */
+    handleStepClick(event) {
+        event.stopPropagation();
+        const value = event.detail.value;
+
+        /**
+         * The event fired when a step is clicked.
+         *
+         * @event
          * @name stepclick
          * @param {string} value Unique value of the clicked step.
          * @public
          */
-        this.dispatchEvent(
-            new CustomEvent('stepclick', {
-                detail: {
-                    value: value
-                }
-            })
-        );
->>>>>>> c06050f7
-    }
-
-    /**
-     * Click on step dispatcher.
-     */
-<<<<<<< HEAD
-    handleStepClick(event) {
-        event.stopPropagation();
-=======
-    dispatchStepBlur(event) {
->>>>>>> c06050f7
-        const value = event.detail.value;
-
-        /**
-         * The event fired when a step is clicked.
-         *
-         * @event
-<<<<<<< HEAD
-         * @name stepclick
-         * @param {string} value Unique value of the clicked step.
-         * @public
-         */
         this.dispatchEvent(new CustomEvent('stepclick', {
             detail: { value }
         }));
-=======
-         * @name stepblur
-         * @param {string} value Unique value of the blurred step.
-         * @public
-         */
-        this.dispatchEvent(
-            new CustomEvent('stepblur', {
-                detail: {
-                    value: value
-                }
-            })
-        );
->>>>>>> c06050f7
     }
 
     /**
      * Focus on step dispatcher.
      */
-<<<<<<< HEAD
     handleStepFocus(event) {
         event.stopPropagation();
         const value = event.detail.value;
 
-=======
-    dispatchStepFocus(event) {
-        const value = event.detail.value;
->>>>>>> c06050f7
         /**
          * The event fired when a step receives focus.
          *
@@ -362,30 +318,16 @@
          * @param {string} value Unique value of the focused step.
          * @public
          */
-<<<<<<< HEAD
         this.dispatchEvent(new CustomEvent('stepfocus', {
             detail: { value }
         }));
-=======
-        this.dispatchEvent(
-            new CustomEvent('stepfocus', {
-                detail: {
-                    value: value
-                }
-            })
-        );
->>>>>>> c06050f7
     }
 
     /**
      * Mouse Enter step dispatcher.
      */
-<<<<<<< HEAD
     handleStepMouseEnter(event) {
         event.stopPropagation();
-=======
-    dispatchStepMouseEnter(event) {
->>>>>>> c06050f7
         const value = event.detail.value;
 
         /**
@@ -396,135 +338,68 @@
          * @param {string} value Unique value of the step entered by the mouse.
          * @public
          */
-<<<<<<< HEAD
         this.dispatchEvent(new CustomEvent('stepmouseenter', {
             detail: { value }
         }));
-=======
-        this.dispatchEvent(
-            new CustomEvent('stepmouseenter', {
-                detail: {
-                    value: value
-                }
-            })
-        );
->>>>>>> c06050f7
     }
 
     /**
      * Mouse Leave step dispatcher.
      */
-<<<<<<< HEAD
     handleStepMouseLeave(event) {
         event.stopPropagation();
         const value = event.detail.value;
 
-=======
-    dispatchStepMouseLeave(event) {
-        const value = event.detail.value;
->>>>>>> c06050f7
         /**
          * The event fired when the mouse leaves a step.
          *
          * @event
          * @name stepmouseleave
-<<<<<<< HEAD
-         * @param {object} step Step left by the mouse.
          * @param {string} value Unique value of the step left by the mouse.
          * @public
          */
         this.dispatchEvent(new CustomEvent('stepmouseleave', {
             detail: { value }
         }));
-=======
-         * @param {string} value Unique value of the step left by the mouse.
-         * @public
-         */
-        this.dispatchEvent(
-            new CustomEvent('stepmouseleave', {
-                detail: {
-                    value: value
-                }
-            })
-        );
->>>>>>> c06050f7
     }
 
     /**
      * Click on step button dispatcher.
      */
-<<<<<<< HEAD
     handleStepButtonClick(event) {
         event.stopPropagation();
         const value = event.detail.value;
 
-=======
-    dispatchStepButtonClick(event) {
-        const value = event.detail.value;
->>>>>>> c06050f7
         /**
          * The event fired when a step button is clicked.
          *
          * @event
          * @name stepbuttonclick
-<<<<<<< HEAD
-         * @param {object} step Step the button belongs to.
          * @param {string} value Unique value of the step the clicked button belongs to.
          * @public
          */
         this.dispatchEvent(new CustomEvent('stepbuttonclick', {
             detail: { value }
         }));
-=======
-         * @param {string} value Unique value of the step the clicked button belongs to.
-         * @public
-         */
-        this.dispatchEvent(
-            new CustomEvent('stepbuttonclick', {
-                detail: {
-                    value: value
-                }
-            })
-        );
->>>>>>> c06050f7
     }
 
     /**
      * Click on step popover dispatcher.
      */
-<<<<<<< HEAD
     handleStepPopoverClick(event) {
         event.stopPropagation();
         const value = event.detail.value;
 
-=======
-    dispatchStepPopoverClick(event) {
-        const value = event.detail.value;
->>>>>>> c06050f7
         /**
          * The event fired when a step popover is clicked.
          *
          * @event
          * @name steppopoverclick
-<<<<<<< HEAD
-         * @param {object} step Step the popover belongs to.
          * @param {string} value Unique value of the step the clicked popover belongs to.
          * @public
          */
         this.dispatchEvent(new CustomEvent('steppopoverclick', {
             detail: { value }
         }));
-=======
-         * @param {string} value Unique value of the step the clicked popover belongs to.
-         * @public
-         */
-        this.dispatchEvent(
-            new CustomEvent('steppopoverclick', {
-                detail: {
-                    value: value
-                }
-            })
-        );
->>>>>>> c06050f7
     }
 }