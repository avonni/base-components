import { PageHeader } from '../__examples__/pageHeader';

export default {
    title: 'Example/Page Header',
    argTypes: {
        iconName: {
            control: {
                type: 'text'
            },
            description:
                "The Lightning Design System name of the icon. Specify the name in the format 'utility:down' where 'utility' is the category, and 'down' is the specific icon to be displayed. The icon is displayed in the header before the title.",
            table: {
                type: { summary: 'String' }
            }
        },
        label: {
            control: {
                type: 'text'
            },
            description:
                'The label can include text. To include additional markup or another component, use the label slot.',
            table: {
                type: { summary: 'String' }
            }
        },
        title: {
            control: {
                type: 'text'
            },
            description:
                'The title can include text. To include additional markup or another component, use the title slot.The title can include text. To include additional markup or another component, use the title slot.',
            table: {
                type: { summary: 'String' }
            }
        },
        info: {
            control: {
                type: 'text'
            },
            description:
                'The info can include text. To include additional markup or another component, use the info slot.',
            table: {
                type: { summary: 'String' }
            }
        },
        variant: {
            control: {
                type: 'select',
                options: [
                    'base',
                    'object-home',
                    'record-home',
                    'record-home-vertical'
                ]
            },
            defaultValue: 'base',
            description:
                'The type of component. Valid values include base, object-home, record-home and record-home-vertical',
            table: {
                defaultValue: { summary: 'base' },
                type: { summary: 'String' }
            }
        },
        items: {
            control: {
                type: 'object'
            },
            description:
                'The type of component. Valid values include base, object-home, record-home and related-list',
            table: {
                type: { summary: 'Object []' }
            }
        }
    }
};

const items = [
    {
        label: 'Currency',
        value: 70,
        type: 'currency',
        typeAttributes: {
            currencyCode: 'EUR',
            currencyDisplayAs: 'name',
            minimumIntegerDigits: 2
        }
    },
    {
        label: 'Email',
        value: 'Avonni@Avonni.com',
        type: 'email',
        typeAttributes: {
            hideIcon: 'true'
        }
    },
    {
        label: 'Date',
        value: '10/12/1991',
        type: 'date',
        typeAttributes: {
            weekday: 'long',
            year: 'numeric',
            month: 'long',
            day: '2-digit'
        }
    },
    {
        label: 'Text',
        value: 'This is a text',
        type: 'text',
        typeAttributes: {
            linkify: 'false'
        }
    },
    {
        label: 'URL',
        value: 'salesforce.com',
        type: 'url',
        typeAttributes: {
            tooltip: 'Use full domain name',
            target: '_blank'
        }
    },
    {
        label: 'Number',
        value: '11',
        type: 'number',
        typeAttributes: {
            minimumIntegerDigits: 2,
            minimumFractionDigits: 2
        }
    }
];

const Template = (args) => PageHeader(args);

export const Base = Template.bind({});
Base.args = {
    variant: 'base',
    iconName: 'standard:opportunity',
    label: 'Label',
    title: 'Title',
    info: 'Info',
    items: items
};

export const ObjectHome = Template.bind({});
ObjectHome.args = {
    variant: 'object-home',
    iconName: 'standard:opportunity',
    label: 'Label',
    title: 'Title',
    info: 'Info',
    items: items
};

export const RecordHome = Template.bind({});
RecordHome.args = {
    variant: 'record-home',
    iconName: 'standard:opportunity',
    label: 'Label',
    title: 'Title',
    info: 'Info',
    items: items
};

<<<<<<< HEAD
export const RecordHomeVertical = Template.bind({});
RecordHomeVertical.args = {
    variant: 'record-home vertical',
=======
export const Vertical = Template.bind({});
Vertical.args = {
    variant: 'record-home-vertical',
>>>>>>> abb3f307
    iconName: 'standard:opportunity',
    label: 'Label',
    title: 'Title',
    info: 'Info',
    items: items
};<|MERGE_RESOLUTION|>--- conflicted
+++ resolved
@@ -164,15 +164,9 @@
     items: items
 };
 
-<<<<<<< HEAD
 export const RecordHomeVertical = Template.bind({});
 RecordHomeVertical.args = {
-    variant: 'record-home vertical',
-=======
-export const Vertical = Template.bind({});
-Vertical.args = {
     variant: 'record-home-vertical',
->>>>>>> abb3f307
     iconName: 'standard:opportunity',
     label: 'Label',
     title: 'Title',
