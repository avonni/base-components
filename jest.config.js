--- conflicted
+++ resolved
@@ -27,13 +27,10 @@
         '^c/(primitiveSchedulerTimeline)$':
             '<rootDir>/jest-mock/components/base/$1/$1',
         '^c/(primitiveTreeItem)$': '<rootDir>/jest-mock/components/base/$1/$1',
-<<<<<<< HEAD
+        '^c/(resizeObserver)$': '<rootDir>/jest-mock/components/base/$1/$1',
+        '^c/(slider)$': '<rootDir>/jest-mock/components/base/$1/$1',
         '^c/(splitter)$': '<rootDir>/jest-mock/components/base/$1/$1',
         '^c/(splitterPane)$': '<rootDir>/jest-mock/components/base/$1/$1',
-=======
-        '^c/(resizeObserver)$': '<rootDir>/jest-mock/components/base/$1/$1',
-        '^c/(slider)$': '<rootDir>/jest-mock/components/base/$1/$1',
->>>>>>> c3a9890d
         '^c/(verticalProgressIndicator)$':
             '<rootDir>/jest-mock/components/base/$1/$1'
     },
